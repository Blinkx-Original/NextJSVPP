--- conflicted
+++ resolved
@@ -205,12 +205,8 @@
   border: 1px solid #cbd5f5;
   font-size: 0.95rem;
   color: #0f172a;
-<<<<<<< HEAD
   min-width: 10rem;
   position: relative;
-=======
-  background: #f8fafc;
->>>>>>> 7a18c82c
 }
 
 .searchInput {
