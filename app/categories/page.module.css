--- conflicted
+++ resolved
@@ -27,7 +27,6 @@
   margin: 0 auto;
 }
 
-<<<<<<< HEAD
 .layout {
   display: flex;
   flex-direction: column;
@@ -170,14 +169,6 @@
     justify-content: space-between;
     align-items: center;
   }
-=======
-.explorer {
-  display: grid;
-  grid-template-columns: minmax(260px, 1fr) minmax(0, 2fr);
-  gap: 2.5rem;
-  width: min(1200px, 100%);
-  margin: 0 auto;
->>>>>>> 172792f5
 }
 
 .sidebar {
@@ -217,30 +208,12 @@
   background: #f8fafc;
 }
 
-<<<<<<< HEAD
 .searchInput {
   width: 100%;
   max-width: 22rem;
   padding: 0.65rem 0.85rem;
   border-radius: 0.5rem;
   border: 1px solid #d1d5db;
-=======
-.searchInput:focus {
-  outline: 2px solid #2563eb;
-  outline-offset: 1px;
-}
-
-.treeWrapper {
-  flex: 1;
-  overflow: auto;
-  padding-right: 0.25rem;
-}
-
-.emptyTreeState {
-  padding: 2rem 1rem;
-  text-align: center;
-  color: #64748b;
->>>>>>> 172792f5
   font-size: 0.95rem;
 }
 
