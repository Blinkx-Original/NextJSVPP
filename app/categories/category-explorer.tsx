"use client";

import {
  useCallback,
  useEffect,
  useMemo,
  useState,
  useTransition,
  type ChangeEvent
} from 'react';
import { usePathname, useRouter, useSearchParams } from 'next/navigation';
import Link from 'next/link';
import Image from 'next/image';
import { Tree as ArboristTree, type NodeRendererProps, type TreeItem } from '@/lib/react-arborist';
import styles from './page.module.css';
import { Tree, type NodeRendererProps, type TreeItem } from 'react-arborist';

export type ExplorerCategory = {
  id: string;
  slug: string;
  name: string;
  type: 'product' | 'blog';
  shortDescription: string | null;
  heroImageUrl: string | null;
};

export type ExplorerProductCard = {
  id: string;
  slug: string;
  title: string;
  shortSummary: string | null;
  price: string | null;
  primaryImage: string | null;
  lastUpdatedAt: string | null;
};

interface CategoryExplorerProps {
  productCategories: ExplorerCategory[];
  blogCategories: ExplorerCategory[];
  initialCategory: ExplorerCategory | null;
  initialProducts: ExplorerProductCard[];
  initialTotalCount: number;
  productsPreviewLimit: number;
}

type TreeNodeData =
  | { kind: 'group'; label: string }
  | { kind: 'category'; category: ExplorerCategory };

type FetchState =
  | { status: 'idle'; products: ExplorerProductCard[]; totalCount: number }
  | { status: 'loading'; products: ExplorerProductCard[]; totalCount: number }
  | { status: 'error'; products: ExplorerProductCard[]; totalCount: number; message: string };

function buildTreeData(
  productCategories: ExplorerCategory[],
  blogCategories: ExplorerCategory[],
  search: string
): { data: Array<TreeItem<TreeNodeData>>; hasResults: boolean } {
  const normalizedSearch = search.trim().toLowerCase();
  const matchesSearch = (category: ExplorerCategory) => {
    if (!normalizedSearch) {
      return true;
    }
    const haystack = `${category.name} ${category.slug}`.toLowerCase();
    return haystack.includes(normalizedSearch);
  };

  const productNodes = productCategories.filter(matchesSearch).map((category) => ({
    id: `product:${category.slug}`,
    data: { kind: 'category', category } satisfies TreeNodeData
  }));

  const blogNodes = blogCategories.filter(matchesSearch).map((category) => ({
    id: `blog:${category.slug}`,
    data: { kind: 'category', category } satisfies TreeNodeData
  }));

  const data: Array<TreeItem<TreeNodeData>> = [];

  if (productNodes.length > 0) {
    data.push({
      id: 'group:products',
      data: { kind: 'group', label: 'Product Categories' },
      children: productNodes
    });
  }

  if (blogNodes.length > 0) {
    data.push({
      id: 'group:blogs',
      data: { kind: 'group', label: 'Blog Categories' },
      children: blogNodes
    });
  }

  const hasResults = productNodes.length > 0 || blogNodes.length > 0;
  return { data, hasResults };
}

function renderTreeNode({ node, style }: NodeRendererProps<TreeNodeData>) {
  const { data } = node;
  if (data.kind === 'group') {
    return (
      <div className={styles.treeGroup} style={style} role="presentation">
        {data.label}
      </div>
    );
  }

  const className = node.isSelected
    ? `${styles.treeNode} ${styles.treeNodeSelected}`
    : styles.treeNode;

  return (
    <div className={className} style={style}>
      <span className={styles.treeNodeName}>{data.category.name}</span>
      <span className={styles.treeNodeMeta}>{data.category.type === 'product' ? 'Products' : 'Blog'}</span>
    </div>
  );
}

type CategoryGroup = 'product' | 'blog';

type PickerTreeNode =
  | { kind: 'group'; type: CategoryGroup; label: string }
  | { kind: 'category'; type: CategoryGroup; label: string; slug: string };

function typeToBadge(type: 'product' | 'blog'): string {
  return type === 'product' ? 'Product' : 'Blog';
}

export function CategoryExplorer({
  productCategories,
  blogCategories,
  initialCategory,
  initialProducts,
  initialTotalCount,
  productsPreviewLimit
}: CategoryExplorerProps) {
  const router = useRouter();
  const pathname = usePathname();
  const searchParams = useSearchParams();
  const [search, setSearch] = useState('');
  const [isPending, startTransition] = useTransition();
  const [treeSelection, setTreeSelection] = useState<string[]>(() =>
    activeType === 'all' ? [] : [`group:${activeType}`]
  );

  const pickerSource = useMemo(() => {
    if (categoryPickerOptions.length > 0) {
      return categoryPickerOptions;
    }
    return categories.map((category) => ({
      type: category.type,
      slug: category.slug,
      name: category.name
    }));
  }, [categories, categoryPickerOptions]);

<<<<<<< HEAD
  const pickerOptions =
    categoryPickerOptions.length > 0
      ? categoryPickerOptions
      : categories.map((category) => ({
          type: category.type,
          slug: category.slug,
          name: category.name
        }));
=======
  const pickerOptions = useMemo(() => {
    if (categoryPickerOptions.length > 0) {
      return categoryPickerOptions;
    }
    return categories.map((category) => ({
      type: category.type,
      slug: category.slug,
      name: category.name
    }));
  }, [categories, categoryPickerOptions]);
>>>>>>> 37942189

  const treeData = useMemo(() => {
    const groups: Record<CategoryGroup, CategoryPickerOption[]> = {
      product: [],
      blog: []
    };

    pickerOptions.forEach((option) => {
      groups[option.type].push(option);
    });

    const rootLabels: Record<CategoryGroup, string> = {
      product: 'Product categories',
      blog: 'Blog categories'
    };

    const items: Array<TreeItem<PickerTreeNode>> = [];

    (['product', 'blog'] as const).forEach((type) => {
      if (groups[type].length === 0) {
        return;
      }

      const children = groups[type]
        .slice()
        .sort((a, b) => a.name.localeCompare(b.name))
        .map((option) => ({
          id: `category:${type}:${option.slug}`,
          data: {
            kind: 'category' as const,
            type,
            label: option.name,
            slug: option.slug
          }
        }));

      items.push({
        id: `group:${type}`,
        data: { kind: 'group', type, label: rootLabels[type] },
        children
      });
    });

    return items;
  }, [pickerOptions]);

  useEffect(() => {
    setTreeSelection((current) => {
      if (current.length > 0 && current[0]?.startsWith('category:')) {
        return current;
      }
      if (activeType === 'all') {
        return [];
      }
      return [`group:${activeType}`];
    });
<<<<<<< HEAD
  }, [activeType, setTreeSelection]);
=======
  }, [activeType]);
>>>>>>> 37942189

  const filteredCategories = useMemo(() => {
    const query = search.trim().toLowerCase();
    if (!query) {
      return categories;
    }
    return categories.filter((category) => {
      const haystack = `${category.name} ${category.shortDescription ?? ''}`.toLowerCase();
      return haystack.includes(query);
    });
  }, [categories, search]);

  const categoryCards = useMemo(() =>
    filteredCategories.map((category) => {
      const href =
        category.type === 'product'
          ? `/categories/${category.slug}`
          : `/bc/${category.slug}`;

      return (
        <article key={category.id} className={styles.card}>
          <div className={styles.cardImageWrapper}>
            {category.heroImageUrl ? (
              <Image
                src={category.heroImageUrl}
                alt={category.name}
                fill
                className={styles.cardImage}
                sizes="(max-width: 768px) 100vw, 320px"
              />
            ) : null}
          </div>
          <div className={styles.cardBody}>
            <span className={styles.cardBadge}>{typeToBadge(category.type)}</span>
            <h3 className={styles.cardTitle}>{category.name}</h3>
            {category.shortDescription ? (
              <p className={styles.cardDescription}>{category.shortDescription}</p>
            ) : null}
            <div className={styles.cardFooter}>
              <Link className={styles.cardLink} href={href} prefetch>
                View Details
              </Link>
            </div>
          </div>
        </article>
      );
    }),
    [filteredCategories]
  );

  const updateQuery = useCallback(
    (next: Record<string, string | undefined>) => {
      const params = new URLSearchParams(searchParams.toString());
      Object.entries(next).forEach(([key, value]) => {
        if (!value) {
          params.delete(key);
        } else {
          params.set(key, value);
        }
      });
      const query = params.toString();
      startTransition(() => {
        router.push(query ? `${pathname}?${query}` : pathname);
      });
    },
    [pathname, router, searchParams, startTransition]
  );

  const handleTypeChange = useCallback(
    (event: ChangeEvent<HTMLSelectElement>) => {
      const value = event.target.value as CategoryFilterType;
      if (value === 'all') {
        setTreeSelection([]);
      } else {
        setTreeSelection([`group:${value}`]);
      }
      updateQuery({ type: value === 'all' ? undefined : value, page: '1' });
    },
    [updateQuery]
  );
<<<<<<< HEAD
=======

  const handlePageChange = useCallback(
    (nextPage: number) => {
      if (nextPage === page) {
        return;
      }
      updateQuery({ page: nextPage > 1 ? String(nextPage) : undefined });
    },
    [page, updateQuery]
  );

  const paginationButtons = useMemo(
    () =>
      Array.from({ length: totalPages }, (_, index) => {
        const pageNumber = index + 1;
        const isActive = pageNumber === page;
        const className = isActive
          ? `${styles.pageButton} ${styles.pageButtonActive}`
          : styles.pageButton;

        return (
          <button
            key={pageNumber}
            type="button"
            className={className}
            onClick={() => handlePageChange(pageNumber)}
            aria-current={isActive ? 'page' : undefined}
            disabled={isPending && isActive}
          >
            {pageNumber}
          </button>
        );
      }),
    [handlePageChange, isPending, page, totalPages]
  );

  const renderTreeNode = useCallback(
    ({ node, style }: NodeRendererProps<PickerTreeNode>) => {
      const baseClassName =
        node.data.kind === 'group'
          ? `${styles.treeNode} ${styles.treeGroup}`
          : `${styles.treeNode} ${styles.treeLeaf}`;
      const className = node.isSelected
        ? `${baseClassName} ${styles.treeNodeActive}`
        : baseClassName;
>>>>>>> 37942189

      return (
        <div style={style} className={className}>
          <span className={styles.treeLabel}>{node.data.label}</span>
          {node.data.kind === 'category' ? (
            <span
              className={`${styles.treeBadge} ${
                node.data.type === 'product' ? styles.productBadge : styles.blogBadge
              }`}
            >
              {node.data.type === 'product' ? 'Products' : 'Blog'}
            </span>
          ) : null}
        </div>
      );
    },
    []
  );

  function handleTreeSelect(ids: Array<string | number>) {
    const [id] = ids;
    if (!id || typeof id !== 'string') {
      return;
    }

<<<<<<< HEAD
  const paginationButtons = Array.from({ length: totalPages }, (_, index) => {
    const pageNumber = index + 1;
    const isActive = pageNumber === page;
    const className = isActive
      ? `${styles.pageButton} ${styles.pageButtonActive}`
      : styles.pageButton;

    return (
      <button
        key={pageNumber}
        type="button"
        className={className}
        onClick={() => handlePageChange(pageNumber)}
        aria-current={isActive ? 'page' : undefined}
        disabled={isPending && isActive}
      >
        {pageNumber}
      </button>
    );
  });

  const renderTreeNode = useCallback(
    ({ node, style }: NodeRendererProps<PickerTreeNode>) => {
      const baseClassName =
        node.data.kind === 'group'
          ? `${styles.treeNode} ${styles.treeGroup}`
          : `${styles.treeNode} ${styles.treeLeaf}`;
      const className = node.isSelected
        ? `${baseClassName} ${styles.treeNodeActive}`
        : baseClassName;

      return (
        <div style={style} className={className}>
          <span className={styles.treeLabel}>{node.data.label}</span>
          {node.data.kind === 'category' ? (
            <span
              className={`${styles.treeBadge} ${
                node.data.type === 'product' ? styles.productBadge : styles.blogBadge
              }`}
            >
              {node.data.type === 'product' ? 'Products' : 'Blog'}
            </span>
          ) : null}
        </div>
      );
    },
    []
  );

  function handleTreeSelect(ids: Array<string | number>) {
    const [id] = ids;
    if (!id || typeof id !== 'string') {
      return;
    }

    if (id.startsWith('group:')) {
      const [, type] = id.split(':');
      if (type === 'product' || type === 'blog') {
        setTreeSelection([id]);
        updateQuery({ type, page: '1' });
      } else {
        setTreeSelection([]);
        updateQuery({ type: undefined, page: '1' });
      }
      return;
    }

=======
    if (id.startsWith('group:')) {
      const [, type] = id.split(':');
      if (type === 'product' || type === 'blog') {
        setTreeSelection([id]);
        updateQuery({ type, page: '1' });
      } else {
        setTreeSelection([]);
        updateQuery({ type: undefined, page: '1' });
      }
      return;
    }

>>>>>>> 37942189
    if (id.startsWith('category:')) {
      const [, type, slug] = id.split(':');
      if (!type || !slug) {
        return;
      }
      setTreeSelection([id]);
      const href = type === 'blog' ? `/bc/${slug}` : `/categories/${slug}`;
      startTransition(() => {
        router.push(href);
      });
    }
  }

  const activeProducts = fetchState.products;
  const activeTotal = fetchState.totalCount;
  const isLoading = fetchState.status === 'loading' || isPending;
  const hasActiveProducts = activeProducts.length > 0;

  return (
    <div className={styles.layout}>
      <aside className={styles.treePanel} aria-label="Browse categories">
        <div className={styles.treeHeader}>
          <h2 className={styles.treeTitle}>Browse the catalog</h2>
          <p className={styles.treeDescription}>
            Pick a category from the list to open its dedicated page.
          </p>
        </div>
        {treeData.length > 0 ? (
          <div className={styles.treeContainer}>
            <ArboristTree
              data={treeData}
              selection={treeSelection}
              onSelect={handleTreeSelect}
              renderNode={renderTreeNode}
            />
          </div>
        ) : (
          <p className={styles.treeEmpty}>No categories are available yet.</p>
        )}
      </aside>
      <section className={styles.resultsPanel} aria-live="polite">
        <div className={styles.controls}>
          <div className={styles.filterGroup}>
            <label className={styles.filterLabel} htmlFor="category-type">
              Category Type
            </label>
            <select
              id="category-type"
              className={styles.select}
              value={activeType}
              onChange={handleTypeChange}
              aria-label="Filter categories by type"
            >
              <option value="all">All</option>
              <option value="product">Products</option>
              <option value="blog">Blogs</option>
            </select>
          </div>
          <div className={styles.searchGroup}>
            <input
              type="search"
              className={styles.searchInput}
              placeholder="Search categories"
              value={search}
              onChange={(event) => setSearch(event.target.value)}
              aria-label="Search categories"
            />
          </div>
        </div>

        <p className={styles.resultsMeta}>{resultsText}</p>

        {filteredCategories.length === 0 ? (
          <div className={styles.emptyState}>No categories match your search.</div>
        ) : (
          <div className={styles.grid}>
            {categoryCards}
          </div>
        )}

        {totalPages > 1 ? (
          <nav className={styles.pagination} aria-label="Pagination">
            <div className={styles.paginationList}>
              {paginationButtons}
            </div>
          </nav>
        ) : null}
      </section>
    </div>
  );
}
<|MERGE_RESOLUTION|>--- conflicted
+++ resolved
@@ -158,7 +158,6 @@
     }));
   }, [categories, categoryPickerOptions]);
 
-<<<<<<< HEAD
   const pickerOptions =
     categoryPickerOptions.length > 0
       ? categoryPickerOptions
@@ -167,18 +166,6 @@
           slug: category.slug,
           name: category.name
         }));
-=======
-  const pickerOptions = useMemo(() => {
-    if (categoryPickerOptions.length > 0) {
-      return categoryPickerOptions;
-    }
-    return categories.map((category) => ({
-      type: category.type,
-      slug: category.slug,
-      name: category.name
-    }));
-  }, [categories, categoryPickerOptions]);
->>>>>>> 37942189
 
   const treeData = useMemo(() => {
     const groups: Record<CategoryGroup, CategoryPickerOption[]> = {
@@ -235,11 +222,7 @@
       }
       return [`group:${activeType}`];
     });
-<<<<<<< HEAD
   }, [activeType, setTreeSelection]);
-=======
-  }, [activeType]);
->>>>>>> 37942189
 
   const filteredCategories = useMemo(() => {
     const query = search.trim().toLowerCase();
@@ -320,54 +303,6 @@
     },
     [updateQuery]
   );
-<<<<<<< HEAD
-=======
-
-  const handlePageChange = useCallback(
-    (nextPage: number) => {
-      if (nextPage === page) {
-        return;
-      }
-      updateQuery({ page: nextPage > 1 ? String(nextPage) : undefined });
-    },
-    [page, updateQuery]
-  );
-
-  const paginationButtons = useMemo(
-    () =>
-      Array.from({ length: totalPages }, (_, index) => {
-        const pageNumber = index + 1;
-        const isActive = pageNumber === page;
-        const className = isActive
-          ? `${styles.pageButton} ${styles.pageButtonActive}`
-          : styles.pageButton;
-
-        return (
-          <button
-            key={pageNumber}
-            type="button"
-            className={className}
-            onClick={() => handlePageChange(pageNumber)}
-            aria-current={isActive ? 'page' : undefined}
-            disabled={isPending && isActive}
-          >
-            {pageNumber}
-          </button>
-        );
-      }),
-    [handlePageChange, isPending, page, totalPages]
-  );
-
-  const renderTreeNode = useCallback(
-    ({ node, style }: NodeRendererProps<PickerTreeNode>) => {
-      const baseClassName =
-        node.data.kind === 'group'
-          ? `${styles.treeNode} ${styles.treeGroup}`
-          : `${styles.treeNode} ${styles.treeLeaf}`;
-      const className = node.isSelected
-        ? `${baseClassName} ${styles.treeNodeActive}`
-        : baseClassName;
->>>>>>> 37942189
 
       return (
         <div style={style} className={className}>
@@ -393,7 +328,6 @@
       return;
     }
 
-<<<<<<< HEAD
   const paginationButtons = Array.from({ length: totalPages }, (_, index) => {
     const pageNumber = index + 1;
     const isActive = pageNumber === page;
@@ -461,20 +395,6 @@
       return;
     }
 
-=======
-    if (id.startsWith('group:')) {
-      const [, type] = id.split(':');
-      if (type === 'product' || type === 'blog') {
-        setTreeSelection([id]);
-        updateQuery({ type, page: '1' });
-      } else {
-        setTreeSelection([]);
-        updateQuery({ type: undefined, page: '1' });
-      }
-      return;
-    }
-
->>>>>>> 37942189
     if (id.startsWith('category:')) {
       const [, type, slug] = id.split(':');
       if (!type || !slug) {
