--- conflicted
+++ resolved
@@ -1,8 +1,4 @@
-<<<<<<< HEAD
 "use client";
-=======
-'use client';
->>>>>>> 824a5f53
 
 import { useCallback, useEffect, useMemo, useState, useTransition, type ChangeEvent } from 'react';
 import { usePathname, useRouter, useSearchParams } from 'next/navigation';
