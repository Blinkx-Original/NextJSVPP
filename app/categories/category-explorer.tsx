--- conflicted
+++ resolved
@@ -138,20 +138,6 @@
   const [treeSelection, setTreeSelection] = useState<string[]>(() =>
     activeType === 'all' ? [] : [`group:${activeType}`]
   );
-<<<<<<< HEAD
-=======
-
-  const categoriesByNodeId = useMemo(() => {
-    const map = new Map<string, ExplorerCategory>();
-    for (const category of productCategories) {
-      map.set(`product:${category.slug}`, category);
-    }
-    for (const category of blogCategories) {
-      map.set(`blog:${category.slug}`, category);
-    }
-    return map;
-  }, [productCategories, blogCategories]);
->>>>>>> e4e26f90
 
   const pickerSource = useMemo(() => {
     if (categoryPickerOptions.length > 0) {
@@ -164,7 +150,6 @@
     }));
   }, [categories, categoryPickerOptions]);
 
-<<<<<<< HEAD
   const pickerSource = useMemo(() => {
     if (categoryPickerOptions.length > 0) {
       return categoryPickerOptions;
@@ -176,8 +161,6 @@
     }));
   }, [categories, categoryPickerOptions]);
 
-=======
->>>>>>> e4e26f90
   const treeData = useMemo(() => {
     const groups: Record<CategoryGroup, CategoryPickerOption[]> = {
       product: [],
