"use client";

import {
  useCallback,
  useEffect,
  useMemo,
  useState,
  useTransition,
  type ChangeEvent
} from 'react';
import { usePathname, useRouter, useSearchParams } from 'next/navigation';
import Link from 'next/link';
import Image from 'next/image';
import { Tree as ArboristTree, type NodeRendererProps, type TreeItem } from '@/lib/react-arborist';
import styles from './page.module.css';
import { Tree, type NodeRendererProps, type TreeItem } from 'react-arborist';

export type ExplorerCategory = {
  id: string;
  slug: string;
  name: string;
  type: 'product' | 'blog';
  shortDescription: string | null;
  heroImageUrl: string | null;
};

export type ExplorerProductCard = {
  id: string;
  slug: string;
  title: string;
  shortSummary: string | null;
  price: string | null;
  primaryImage: string | null;
  lastUpdatedAt: string | null;
};

interface CategoryExplorerProps {
  productCategories: ExplorerCategory[];
  blogCategories: ExplorerCategory[];
  initialCategory: ExplorerCategory | null;
  initialProducts: ExplorerProductCard[];
  initialTotalCount: number;
  productsPreviewLimit: number;
}

type TreeNodeData =
  | { kind: 'group'; label: string }
  | { kind: 'category'; category: ExplorerCategory };

type FetchState =
  | { status: 'idle'; products: ExplorerProductCard[]; totalCount: number }
  | { status: 'loading'; products: ExplorerProductCard[]; totalCount: number }
  | { status: 'error'; products: ExplorerProductCard[]; totalCount: number; message: string };

function buildTreeData(
  productCategories: ExplorerCategory[],
  blogCategories: ExplorerCategory[],
  search: string
): { data: Array<TreeItem<TreeNodeData>>; hasResults: boolean } {
  const normalizedSearch = search.trim().toLowerCase();
  const matchesSearch = (category: ExplorerCategory) => {
    if (!normalizedSearch) {
      return true;
    }
    const haystack = `${category.name} ${category.slug}`.toLowerCase();
    return haystack.includes(normalizedSearch);
  };

  const productNodes = productCategories.filter(matchesSearch).map((category) => ({
    id: `product:${category.slug}`,
    data: { kind: 'category', category } satisfies TreeNodeData
  }));

  const blogNodes = blogCategories.filter(matchesSearch).map((category) => ({
    id: `blog:${category.slug}`,
    data: { kind: 'category', category } satisfies TreeNodeData
  }));

  const data: Array<TreeItem<TreeNodeData>> = [];

  if (productNodes.length > 0) {
    data.push({
      id: 'group:products',
      data: { kind: 'group', label: 'Product Categories' },
      children: productNodes
    });
  }

  if (blogNodes.length > 0) {
    data.push({
      id: 'group:blogs',
      data: { kind: 'group', label: 'Blog Categories' },
      children: blogNodes
    });
  }

  const hasResults = productNodes.length > 0 || blogNodes.length > 0;
  return { data, hasResults };
}

function renderTreeNode({ node, style }: NodeRendererProps<TreeNodeData>) {
  const { data } = node;
  if (data.kind === 'group') {
    return (
      <div className={styles.treeGroup} style={style} role="presentation">
        {data.label}
      </div>
    );
  }

  const className = node.isSelected
    ? `${styles.treeNode} ${styles.treeNodeSelected}`
    : styles.treeNode;

  return (
    <div className={className} style={style}>
      <span className={styles.treeNodeName}>{data.category.name}</span>
      <span className={styles.treeNodeMeta}>{data.category.type === 'product' ? 'Products' : 'Blog'}</span>
    </div>
  );
}

type CategoryGroup = 'product' | 'blog';

type PickerTreeNode =
  | { kind: 'group'; type: CategoryGroup; label: string }
  | { kind: 'category'; type: CategoryGroup; label: string; slug: string };

function typeToBadge(type: 'product' | 'blog'): string {
  return type === 'product' ? 'Product' : 'Blog';
}

export function CategoryExplorer({
  productCategories,
  blogCategories,
  initialCategory,
  initialProducts,
  initialTotalCount,
  productsPreviewLimit
}: CategoryExplorerProps) {
  const router = useRouter();
  const pathname = usePathname();
  const searchParams = useSearchParams();
  const [search, setSearch] = useState('');
  const [isPending, startTransition] = useTransition();
  const [treeSelection, setTreeSelection] = useState<string[]>(() =>
    activeType === 'all' ? [] : [`group:${activeType}`]
  );

  const pickerSource = useMemo(() => {
    if (categoryPickerOptions.length > 0) {
      return categoryPickerOptions;
    }
    return categories.map((category) => ({
      type: category.type,
      slug: category.slug,
      name: category.name
    }));
  }, [categories, categoryPickerOptions]);

<<<<<<< HEAD
  const treeData = useMemo(() => {
    const options =
      categoryPickerOptions.length > 0
        ? categoryPickerOptions
        : categories.map((category) => ({
            type: category.type,
            slug: category.slug,
            name: category.name
          }));

=======
  const pickerOptions =
    categoryPickerOptions.length > 0
      ? categoryPickerOptions
      : categories.map((category) => ({
          type: category.type,
          slug: category.slug,
          name: category.name
        }));

  const treeData = useMemo(() => {
>>>>>>> 7bd7974b
    const groups: Record<CategoryGroup, CategoryPickerOption[]> = {
      product: [],
      blog: []
    };

<<<<<<< HEAD
    options.forEach((option) => {
=======
    pickerOptions.forEach((option) => {
>>>>>>> 7bd7974b
      groups[option.type].push(option);
    });

    const rootLabels: Record<CategoryGroup, string> = {
      product: 'Product categories',
      blog: 'Blog categories'
    };

    const items: Array<TreeItem<PickerTreeNode>> = [];

    (['product', 'blog'] as const).forEach((type) => {
      if (groups[type].length === 0) {
        return;
      }

      const children = groups[type]
        .slice()
        .sort((a, b) => a.name.localeCompare(b.name))
        .map((option) => ({
          id: `category:${type}:${option.slug}`,
          data: {
            kind: 'category' as const,
            type,
            label: option.name,
            slug: option.slug
          }
        }));

      items.push({
        id: `group:${type}`,
        data: { kind: 'group', type, label: rootLabels[type] },
        children
      });
    });

    return items;
<<<<<<< HEAD
  }, [categories, categoryPickerOptions]);
=======
  }, [pickerOptions]);
>>>>>>> 7bd7974b

  useEffect(() => {
    setTreeSelection((current) => {
      if (current.length > 0 && current[0]?.startsWith('category:')) {
        return current;
      }
      if (activeType === 'all') {
        return [];
      }
      return [`group:${activeType}`];
    });
  }, [activeType, setTreeSelection]);

  const filteredCategories = useMemo(() => {
    const query = search.trim().toLowerCase();
    if (!query) {
      return categories;
    }
    return categories.filter((category) => {
      const haystack = `${category.name} ${category.shortDescription ?? ''}`.toLowerCase();
      return haystack.includes(query);
    });
  }, [categories, search]);

  const categoryCards = useMemo(() =>
    filteredCategories.map((category) => {
      const href =
        category.type === 'product'
          ? `/categories/${category.slug}`
          : `/bc/${category.slug}`;

      return (
        <article key={category.id} className={styles.card}>
          <div className={styles.cardImageWrapper}>
            {category.heroImageUrl ? (
              <Image
                src={category.heroImageUrl}
                alt={category.name}
                fill
                className={styles.cardImage}
                sizes="(max-width: 768px) 100vw, 320px"
              />
            ) : null}
          </div>
          <div className={styles.cardBody}>
            <span className={styles.cardBadge}>{typeToBadge(category.type)}</span>
            <h3 className={styles.cardTitle}>{category.name}</h3>
            {category.shortDescription ? (
              <p className={styles.cardDescription}>{category.shortDescription}</p>
            ) : null}
            <div className={styles.cardFooter}>
              <Link className={styles.cardLink} href={href} prefetch>
                View Details
              </Link>
            </div>
          </div>
        </article>
      );
    }),
    [filteredCategories]
  );

  const updateQuery = useCallback(
    (next: Record<string, string | undefined>) => {
      const params = new URLSearchParams(searchParams.toString());
      Object.entries(next).forEach(([key, value]) => {
        if (!value) {
          params.delete(key);
        } else {
          params.set(key, value);
        }
      });
      const query = params.toString();
      startTransition(() => {
        router.push(query ? `${pathname}?${query}` : pathname);
      });
    },
    [pathname, router, searchParams, startTransition]
  );

  const handleTypeChange = useCallback(
    (event: ChangeEvent<HTMLSelectElement>) => {
      const value = event.target.value as CategoryFilterType;
      if (value === 'all') {
        setTreeSelection([]);
      } else {
        setTreeSelection([`group:${value}`]);
      }
      updateQuery({ type: value === 'all' ? undefined : value, page: '1' });
    },
    [updateQuery]
  );
<<<<<<< HEAD
=======

      return (
        <div style={style} className={className}>
          <span className={styles.treeLabel}>{node.data.label}</span>
          {node.data.kind === 'category' ? (
            <span
              className={`${styles.treeBadge} ${
                node.data.type === 'product' ? styles.productBadge : styles.blogBadge
              }`}
            >
              {node.data.type === 'product' ? 'Products' : 'Blog'}
            </span>
          ) : null}
        </div>
      );
    },
    []
  );
>>>>>>> 7bd7974b

  function handleTreeSelect(ids: Array<string | number>) {
    const [id] = ids;
    if (!id || typeof id !== 'string') {
      return;
    }

  const paginationButtons = Array.from({ length: totalPages }, (_, index) => {
    const pageNumber = index + 1;
    const isActive = pageNumber === page;
    const className = isActive
      ? `${styles.pageButton} ${styles.pageButtonActive}`
      : styles.pageButton;

    return (
      <button
        key={pageNumber}
        type="button"
        className={className}
        onClick={() => handlePageChange(pageNumber)}
        aria-current={isActive ? 'page' : undefined}
        disabled={isPending && isActive}
      >
        {pageNumber}
      </button>
    );
  });

  const renderTreeNode = useCallback(
    ({ node, style }: NodeRendererProps<PickerTreeNode>) => {
      const baseClassName =
        node.data.kind === 'group'
          ? `${styles.treeNode} ${styles.treeGroup}`
          : `${styles.treeNode} ${styles.treeLeaf}`;
      const className = node.isSelected
        ? `${baseClassName} ${styles.treeNodeActive}`
        : baseClassName;

      return (
        <div style={style} className={className}>
          <span className={styles.treeLabel}>{node.data.label}</span>
          {node.data.kind === 'category' ? (
            <span
              className={`${styles.treeBadge} ${
                node.data.type === 'product' ? styles.productBadge : styles.blogBadge
              }`}
            >
              {node.data.type === 'product' ? 'Products' : 'Blog'}
            </span>
          ) : null}
        </div>
      );
    },
    []
  );

  function handleTreeSelect(ids: Array<string | number>) {
    const [id] = ids;
    if (!id || typeof id !== 'string') {
      return;
    }

    if (id.startsWith('group:')) {
      const [, type] = id.split(':');
      if (type === 'product' || type === 'blog') {
        setTreeSelection([id]);
        updateQuery({ type, page: '1' });
      } else {
        setTreeSelection([]);
        updateQuery({ type: undefined, page: '1' });
      }
      return;
    }

    if (id.startsWith('category:')) {
      const [, type, slug] = id.split(':');
      if (!type || !slug) {
        return;
      }
      setTreeSelection([id]);
      const href = type === 'blog' ? `/bc/${slug}` : `/categories/${slug}`;
      startTransition(() => {
        router.push(href);
      });
    }
  }

  const activeProducts = fetchState.products;
  const activeTotal = fetchState.totalCount;
  const isLoading = fetchState.status === 'loading' || isPending;
  const hasActiveProducts = activeProducts.length > 0;

  return (
    <div className={styles.layout}>
      <aside className={styles.treePanel} aria-label="Browse categories">
        <div className={styles.treeHeader}>
          <h2 className={styles.treeTitle}>Browse the catalog</h2>
          <p className={styles.treeDescription}>
            Pick a category from the list to open its dedicated page.
          </p>
        </div>
        {treeData.length > 0 ? (
          <div className={styles.treeContainer}>
            <ArboristTree
              data={treeData}
              selection={treeSelection}
              onSelect={handleTreeSelect}
              renderNode={renderTreeNode}
            />
          </div>
        ) : (
          <p className={styles.treeEmpty}>No categories are available yet.</p>
        )}
      </aside>
      <section className={styles.resultsPanel} aria-live="polite">
        <div className={styles.controls}>
          <div className={styles.filterGroup}>
            <label className={styles.filterLabel} htmlFor="category-type">
              Category Type
            </label>
            <select
              id="category-type"
              className={styles.select}
              value={activeType}
              onChange={handleTypeChange}
              aria-label="Filter categories by type"
            >
              <option value="all">All</option>
              <option value="product">Products</option>
              <option value="blog">Blogs</option>
            </select>
          </div>
          <div className={styles.searchGroup}>
            <input
              type="search"
              className={styles.searchInput}
              placeholder="Search categories"
              value={search}
              onChange={(event) => setSearch(event.target.value)}
              aria-label="Search categories"
            />
          </div>
        </div>

        <p className={styles.resultsMeta}>{resultsText}</p>

        {filteredCategories.length === 0 ? (
          <div className={styles.emptyState}>No categories match your search.</div>
        ) : (
          <div className={styles.grid}>
            {categoryCards}
          </div>
        )}

        {totalPages > 1 ? (
          <nav className={styles.pagination} aria-label="Pagination">
            <div className={styles.paginationList}>
              {paginationButtons}
            </div>
          </nav>
        ) : null}
      </section>
    </div>
  );
}
<|MERGE_RESOLUTION|>--- conflicted
+++ resolved
@@ -158,7 +158,6 @@
     }));
   }, [categories, categoryPickerOptions]);
 
-<<<<<<< HEAD
   const treeData = useMemo(() => {
     const options =
       categoryPickerOptions.length > 0
@@ -169,28 +168,12 @@
             name: category.name
           }));
 
-=======
-  const pickerOptions =
-    categoryPickerOptions.length > 0
-      ? categoryPickerOptions
-      : categories.map((category) => ({
-          type: category.type,
-          slug: category.slug,
-          name: category.name
-        }));
-
-  const treeData = useMemo(() => {
->>>>>>> 7bd7974b
     const groups: Record<CategoryGroup, CategoryPickerOption[]> = {
       product: [],
       blog: []
     };
 
-<<<<<<< HEAD
     options.forEach((option) => {
-=======
-    pickerOptions.forEach((option) => {
->>>>>>> 7bd7974b
       groups[option.type].push(option);
     });
 
@@ -227,11 +210,7 @@
     });
 
     return items;
-<<<<<<< HEAD
   }, [categories, categoryPickerOptions]);
-=======
-  }, [pickerOptions]);
->>>>>>> 7bd7974b
 
   useEffect(() => {
     setTreeSelection((current) => {
@@ -324,27 +303,6 @@
     },
     [updateQuery]
   );
-<<<<<<< HEAD
-=======
-
-      return (
-        <div style={style} className={className}>
-          <span className={styles.treeLabel}>{node.data.label}</span>
-          {node.data.kind === 'category' ? (
-            <span
-              className={`${styles.treeBadge} ${
-                node.data.type === 'product' ? styles.productBadge : styles.blogBadge
-              }`}
-            >
-              {node.data.type === 'product' ? 'Products' : 'Blog'}
-            </span>
-          ) : null}
-        </div>
-      );
-    },
-    []
-  );
->>>>>>> 7bd7974b
 
   function handleTreeSelect(ids: Array<string | number>) {
     const [id] = ids;
