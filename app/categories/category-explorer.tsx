"use client";

import {
  useCallback,
  useEffect,
  useMemo,
  useState,
  useTransition,
<<<<<<< HEAD
  type ChangeEvent,
  type ReactNode
=======
  type ChangeEvent
>>>>>>> 8827e7ae
} from 'react';
import { usePathname, useRouter, useSearchParams } from 'next/navigation';
import Link from 'next/link';
import Image from 'next/image';
import { Tree as ArboristTree, type NodeRendererProps, type TreeItem } from '@/lib/react-arborist';
import styles from './page.module.css';
import { Tree, type NodeRendererProps, type TreeItem } from 'react-arborist';

export type ExplorerCategory = {
  id: string;
  slug: string;
  name: string;
  type: 'product' | 'blog';
  shortDescription: string | null;
  heroImageUrl: string | null;
};

export type ExplorerProductCard = {
  id: string;
  slug: string;
  title: string;
  shortSummary: string | null;
  price: string | null;
  primaryImage: string | null;
  lastUpdatedAt: string | null;
};

interface CategoryExplorerProps {
  productCategories: ExplorerCategory[];
  blogCategories: ExplorerCategory[];
  initialCategory: ExplorerCategory | null;
  initialProducts: ExplorerProductCard[];
  initialTotalCount: number;
  productsPreviewLimit: number;
}

type TreeNodeData =
  | { kind: 'group'; label: string }
  | { kind: 'category'; category: ExplorerCategory };

type FetchState =
  | { status: 'idle'; products: ExplorerProductCard[]; totalCount: number }
  | { status: 'loading'; products: ExplorerProductCard[]; totalCount: number }
  | { status: 'error'; products: ExplorerProductCard[]; totalCount: number; message: string };

function buildTreeData(
  productCategories: ExplorerCategory[],
  blogCategories: ExplorerCategory[],
  search: string
): { data: Array<TreeItem<TreeNodeData>>; hasResults: boolean } {
  const normalizedSearch = search.trim().toLowerCase();
  const matchesSearch = (category: ExplorerCategory) => {
    if (!normalizedSearch) {
      return true;
    }
    const haystack = `${category.name} ${category.slug}`.toLowerCase();
    return haystack.includes(normalizedSearch);
  };

  const productNodes = productCategories.filter(matchesSearch).map((category) => ({
    id: `product:${category.slug}`,
    data: { kind: 'category', category } satisfies TreeNodeData
  }));

  const blogNodes = blogCategories.filter(matchesSearch).map((category) => ({
    id: `blog:${category.slug}`,
    data: { kind: 'category', category } satisfies TreeNodeData
  }));

  const data: Array<TreeItem<TreeNodeData>> = [];

  if (productNodes.length > 0) {
    data.push({
      id: 'group:products',
      data: { kind: 'group', label: 'Product Categories' },
      children: productNodes
    });
  }

  if (blogNodes.length > 0) {
    data.push({
      id: 'group:blogs',
      data: { kind: 'group', label: 'Blog Categories' },
      children: blogNodes
    });
  }

  const hasResults = productNodes.length > 0 || blogNodes.length > 0;
  return { data, hasResults };
}

function renderTreeNode({ node, style }: NodeRendererProps<TreeNodeData>) {
  const { data } = node;
  if (data.kind === 'group') {
    return (
      <div className={styles.treeGroup} style={style} role="presentation">
        {data.label}
      </div>
    );
  }

  const className = node.isSelected
    ? `${styles.treeNode} ${styles.treeNodeSelected}`
    : styles.treeNode;

  return (
    <div className={className} style={style}>
      <span className={styles.treeNodeName}>{data.category.name}</span>
      <span className={styles.treeNodeMeta}>{data.category.type === 'product' ? 'Products' : 'Blog'}</span>
    </div>
  );
}

type CategoryGroup = 'product' | 'blog';

type PickerTreeNode =
  | { kind: 'group'; type: CategoryGroup; label: string }
  | { kind: 'category'; type: CategoryGroup; label: string; slug: string };

function typeToBadge(type: 'product' | 'blog'): string {
  return type === 'product' ? 'Product' : 'Blog';
}

function derivePickerOptions(
  categories: CategoryCard[],
  options: CategoryPickerOption[]
): CategoryPickerOption[] {
  if (options.length > 0) {
    return options;
  }
  return categories.map((category) => ({
    type: category.type,
    slug: category.slug,
    name: category.name
  }));
}

function buildTreeData(
  pickerOptions: CategoryPickerOption[]
): Array<TreeItem<PickerTreeNode>> {
  const groups: Record<CategoryGroup, CategoryPickerOption[]> = {
    product: [],
    blog: []
  };

  pickerOptions.forEach((option) => {
    groups[option.type].push(option);
  });

  const rootLabels: Record<CategoryGroup, string> = {
    product: 'Product categories',
    blog: 'Blog categories'
  };

  const items: Array<TreeItem<PickerTreeNode>> = [];

  (['product', 'blog'] as const).forEach((type) => {
    if (groups[type].length === 0) {
      return;
    }

    const children = groups[type]
      .slice()
      .sort((a, b) => a.name.localeCompare(b.name))
      .map((option) => ({
        id: `category:${type}:${option.slug}`,
        data: {
          kind: 'category' as const,
          type,
          label: option.name,
          slug: option.slug
        }
      }));

    items.push({
      id: `group:${type}`,
      data: { kind: 'group', type, label: rootLabels[type] },
      children
    });
  });

  return items;
}

function buildCategoryCards(categories: CategoryCard[]): ReactNode[] {
  return categories.map((category) => {
    const href =
      category.type === 'product'
        ? `/categories/${category.slug}`
        : `/bc/${category.slug}`;

    return (
      <article key={category.id} className={styles.card}>
        <div className={styles.cardImageWrapper}>
          {category.heroImageUrl ? (
            <Image
              src={category.heroImageUrl}
              alt={category.name}
              fill
              className={styles.cardImage}
              sizes="(max-width: 768px) 100vw, 320px"
            />
          ) : null}
        </div>
        <div className={styles.cardBody}>
          <span className={styles.cardBadge}>{typeToBadge(category.type)}</span>
          <h3 className={styles.cardTitle}>{category.name}</h3>
          {category.shortDescription ? (
            <p className={styles.cardDescription}>{category.shortDescription}</p>
          ) : null}
          <div className={styles.cardFooter}>
            <Link className={styles.cardLink} href={href} prefetch>
              View Details
            </Link>
          </div>
        </div>
      </article>
    );
  });
}

function buildPaginationButtons(
  totalPages: number,
  currentPage: number,
  handlePageChange: (page: number) => void,
  isPending: boolean
): ReactNode[] {
  return Array.from({ length: totalPages }, (_, index) => {
    const pageNumber = index + 1;
    const isActive = pageNumber === currentPage;
    const className = isActive
      ? `${styles.pageButton} ${styles.pageButtonActive}`
      : styles.pageButton;

    return (
      <button
        key={pageNumber}
        type="button"
        className={className}
        onClick={() => handlePageChange(pageNumber)}
        aria-current={isActive ? 'page' : undefined}
        disabled={isPending && isActive}
      >
        {pageNumber}
      </button>
    );
  });
}

export function CategoryExplorer({
  productCategories,
  blogCategories,
  initialCategory,
  initialProducts,
  initialTotalCount,
  productsPreviewLimit
}: CategoryExplorerProps) {
  const router = useRouter();
  const pathname = usePathname();
  const searchParams = useSearchParams();
  const [search, setSearch] = useState('');
  const [isPending, startTransition] = useTransition();
  const [treeSelection, setTreeSelection] = useState<string[]>(() =>
    activeType === 'all' ? [] : [`group:${activeType}`]
  );
<<<<<<< HEAD
=======

  const pickerSource = useMemo(() => {
    if (categoryPickerOptions.length > 0) {
      return categoryPickerOptions;
    }
    return categories.map((category) => ({
      type: category.type,
      slug: category.slug,
      name: category.name
    }));
  }, [categories, categoryPickerOptions]);
>>>>>>> 8827e7ae

  const treeData = useMemo(() => {
    const options =
      categoryPickerOptions.length > 0
        ? categoryPickerOptions
        : categories.map((category) => ({
            type: category.type,
            slug: category.slug,
            name: category.name
          }));

<<<<<<< HEAD
  const treeData = useMemo(() => {
    const options = derivePickerOptions(categories, categoryPickerOptions);
    return buildTreeData(options);
=======
    const groups: Record<CategoryGroup, CategoryPickerOption[]> = {
      product: [],
      blog: []
    };

    options.forEach((option) => {
      groups[option.type].push(option);
    });

    const rootLabels: Record<CategoryGroup, string> = {
      product: 'Product categories',
      blog: 'Blog categories'
    };

    const items: Array<TreeItem<PickerTreeNode>> = [];

    (['product', 'blog'] as const).forEach((type) => {
      if (groups[type].length === 0) {
        return;
      }

      const children = groups[type]
        .slice()
        .sort((a, b) => a.name.localeCompare(b.name))
        .map((option) => ({
          id: `category:${type}:${option.slug}`,
          data: {
            kind: 'category' as const,
            type,
            label: option.name,
            slug: option.slug
          }
        }));

      items.push({
        id: `group:${type}`,
        data: { kind: 'group', type, label: rootLabels[type] },
        children
      });
    });

    return items;
>>>>>>> 8827e7ae
  }, [categories, categoryPickerOptions]);

  useEffect(() => {
    setTreeSelection((current) => {
      if (current.length > 0 && current[0]?.startsWith('category:')) {
        return current;
      }
      if (activeType === 'all') {
        return [];
      }
      return [`group:${activeType}`];
    });
  }, [activeType, setTreeSelection]);

  const filteredCategories = useMemo(() => {
    const query = search.trim().toLowerCase();
    if (!query) {
      return categories;
    }
    return categories.filter((category) => {
      const haystack = `${category.name} ${category.shortDescription ?? ''}`.toLowerCase();
      return haystack.includes(query);
    });
  }, [categories, search]);

<<<<<<< HEAD
  const categoryCards = useMemo(
    () => buildCategoryCards(filteredCategories),
=======
  const categoryCards = useMemo(() =>
    filteredCategories.map((category) => {
      const href =
        category.type === 'product'
          ? `/categories/${category.slug}`
          : `/bc/${category.slug}`;

      return (
        <article key={category.id} className={styles.card}>
          <div className={styles.cardImageWrapper}>
            {category.heroImageUrl ? (
              <Image
                src={category.heroImageUrl}
                alt={category.name}
                fill
                className={styles.cardImage}
                sizes="(max-width: 768px) 100vw, 320px"
              />
            ) : null}
          </div>
          <div className={styles.cardBody}>
            <span className={styles.cardBadge}>{typeToBadge(category.type)}</span>
            <h3 className={styles.cardTitle}>{category.name}</h3>
            {category.shortDescription ? (
              <p className={styles.cardDescription}>{category.shortDescription}</p>
            ) : null}
            <div className={styles.cardFooter}>
              <Link className={styles.cardLink} href={href} prefetch>
                View Details
              </Link>
            </div>
          </div>
        </article>
      );
    }),
>>>>>>> 8827e7ae
    [filteredCategories]
  );

  const updateQuery = useCallback(
    (next: Record<string, string | undefined>) => {
      const params = new URLSearchParams(searchParams.toString());
      Object.entries(next).forEach(([key, value]) => {
        if (!value) {
          params.delete(key);
        } else {
          params.set(key, value);
        }
      });
      const query = params.toString();
      startTransition(() => {
        router.push(query ? `${pathname}?${query}` : pathname);
      });
    },
    [pathname, router, searchParams, startTransition]
  );

  const handleTypeChange = useCallback(
    (event: ChangeEvent<HTMLSelectElement>) => {
      const value = event.target.value as CategoryFilterType;
      if (value === 'all') {
        setTreeSelection([]);
      } else {
        setTreeSelection([`group:${value}`]);
      }
      updateQuery({ type: value === 'all' ? undefined : value, page: '1' });
    },
    [updateQuery]
  );
<<<<<<< HEAD

  const handlePageChange = useCallback(
    (nextPage: number) => {
      if (nextPage === page) {
        return;
      }
      updateQuery({ page: nextPage > 1 ? String(nextPage) : undefined });
    },
    [page, updateQuery]
  );

  const paginationButtons = useMemo(
    () => buildPaginationButtons(totalPages, page, handlePageChange, isPending),
    [handlePageChange, isPending, page, totalPages]
  );

  const renderTreeNode = useCallback(
    ({ node, style }: NodeRendererProps<PickerTreeNode>) => {
      const baseClassName =
        node.data.kind === 'group'
          ? `${styles.treeNode} ${styles.treeGroup}`
          : `${styles.treeNode} ${styles.treeLeaf}`;
      const className = node.isSelected
        ? `${baseClassName} ${styles.treeNodeActive}`
        : baseClassName;

      return (
        <div style={style} className={className}>
          <span className={styles.treeLabel}>{node.data.label}</span>
          {node.data.kind === 'category' ? (
            <span
              className={`${styles.treeBadge} ${
                node.data.type === 'product' ? styles.productBadge : styles.blogBadge
              }`}
            >
              {node.data.type === 'product' ? 'Products' : 'Blog'}
            </span>
          ) : null}
        </div>
      );
    },
    []
  );
=======
>>>>>>> 8827e7ae

  function handleTreeSelect(ids: Array<string | number>) {
    const [id] = ids;
    if (!id || typeof id !== 'string') {
      return;
    }

<<<<<<< HEAD
    if (id.startsWith('group:')) {
      const [, type] = id.split(':');
      if (type === 'product' || type === 'blog') {
        setTreeSelection([id]);
        updateQuery({ type, page: '1' });
      } else {
        setTreeSelection([]);
        updateQuery({ type: undefined, page: '1' });
      }
      return;
    }

=======
  const paginationButtons = Array.from({ length: totalPages }, (_, index) => {
    const pageNumber = index + 1;
    const isActive = pageNumber === page;
    const className = isActive
      ? `${styles.pageButton} ${styles.pageButtonActive}`
      : styles.pageButton;

    return (
      <button
        key={pageNumber}
        type="button"
        className={className}
        onClick={() => handlePageChange(pageNumber)}
        aria-current={isActive ? 'page' : undefined}
        disabled={isPending && isActive}
      >
        {pageNumber}
      </button>
    );
  });

  const renderTreeNode = useCallback(
    ({ node, style }: NodeRendererProps<PickerTreeNode>) => {
      const baseClassName =
        node.data.kind === 'group'
          ? `${styles.treeNode} ${styles.treeGroup}`
          : `${styles.treeNode} ${styles.treeLeaf}`;
      const className = node.isSelected
        ? `${baseClassName} ${styles.treeNodeActive}`
        : baseClassName;

      return (
        <div style={style} className={className}>
          <span className={styles.treeLabel}>{node.data.label}</span>
          {node.data.kind === 'category' ? (
            <span
              className={`${styles.treeBadge} ${
                node.data.type === 'product' ? styles.productBadge : styles.blogBadge
              }`}
            >
              {node.data.type === 'product' ? 'Products' : 'Blog'}
            </span>
          ) : null}
        </div>
      );
    },
    []
  );

  function handleTreeSelect(ids: Array<string | number>) {
    const [id] = ids;
    if (!id || typeof id !== 'string') {
      return;
    }

    if (id.startsWith('group:')) {
      const [, type] = id.split(':');
      if (type === 'product' || type === 'blog') {
        setTreeSelection([id]);
        updateQuery({ type, page: '1' });
      } else {
        setTreeSelection([]);
        updateQuery({ type: undefined, page: '1' });
      }
      return;
    }

>>>>>>> 8827e7ae
    if (id.startsWith('category:')) {
      const [, type, slug] = id.split(':');
      if (!type || !slug) {
        return;
      }
      setTreeSelection([id]);
      const href = type === 'blog' ? `/bc/${slug}` : `/categories/${slug}`;
      startTransition(() => {
        router.push(href);
      });
    }
  }

  const activeProducts = fetchState.products;
  const activeTotal = fetchState.totalCount;
  const isLoading = fetchState.status === 'loading' || isPending;
  const hasActiveProducts = activeProducts.length > 0;

  return (
    <div className={styles.layout}>
      <aside className={styles.treePanel} aria-label="Browse categories">
        <div className={styles.treeHeader}>
          <h2 className={styles.treeTitle}>Browse the catalog</h2>
          <p className={styles.treeDescription}>
            Pick a category from the list to open its dedicated page.
          </p>
        </div>
        {treeData.length > 0 ? (
          <div className={styles.treeContainer}>
            <ArboristTree
              data={treeData}
              selection={treeSelection}
              onSelect={handleTreeSelect}
              renderNode={renderTreeNode}
            />
          </div>
        ) : (
          <p className={styles.treeEmpty}>No categories are available yet.</p>
        )}
      </aside>
      <section className={styles.resultsPanel} aria-live="polite">
        <div className={styles.controls}>
          <div className={styles.filterGroup}>
            <label className={styles.filterLabel} htmlFor="category-type">
              Category Type
            </label>
            <select
              id="category-type"
              className={styles.select}
              value={activeType}
              onChange={handleTypeChange}
              aria-label="Filter categories by type"
            >
              <option value="all">All</option>
              <option value="product">Products</option>
              <option value="blog">Blogs</option>
            </select>
          </div>
          <div className={styles.searchGroup}>
            <input
              type="search"
              className={styles.searchInput}
              placeholder="Search categories"
              value={search}
              onChange={(event) => setSearch(event.target.value)}
              aria-label="Search categories"
            />
          </div>
        </div>

        <p className={styles.resultsMeta}>{resultsText}</p>

        {filteredCategories.length === 0 ? (
          <div className={styles.emptyState}>No categories match your search.</div>
        ) : (
          <div className={styles.grid}>
            {categoryCards}
          </div>
        )}

        {totalPages > 1 ? (
          <nav className={styles.pagination} aria-label="Pagination">
            <div className={styles.paginationList}>
              {paginationButtons}
            </div>
          </nav>
        ) : null}
      </section>
    </div>
  );
}
<|MERGE_RESOLUTION|>--- conflicted
+++ resolved
@@ -6,12 +6,8 @@
   useMemo,
   useState,
   useTransition,
-<<<<<<< HEAD
   type ChangeEvent,
   type ReactNode
-=======
-  type ChangeEvent
->>>>>>> 8827e7ae
 } from 'react';
 import { usePathname, useRouter, useSearchParams } from 'next/navigation';
 import Link from 'next/link';
@@ -277,20 +273,6 @@
   const [treeSelection, setTreeSelection] = useState<string[]>(() =>
     activeType === 'all' ? [] : [`group:${activeType}`]
   );
-<<<<<<< HEAD
-=======
-
-  const pickerSource = useMemo(() => {
-    if (categoryPickerOptions.length > 0) {
-      return categoryPickerOptions;
-    }
-    return categories.map((category) => ({
-      type: category.type,
-      slug: category.slug,
-      name: category.name
-    }));
-  }, [categories, categoryPickerOptions]);
->>>>>>> 8827e7ae
 
   const treeData = useMemo(() => {
     const options =
@@ -302,54 +284,9 @@
             name: category.name
           }));
 
-<<<<<<< HEAD
   const treeData = useMemo(() => {
     const options = derivePickerOptions(categories, categoryPickerOptions);
     return buildTreeData(options);
-=======
-    const groups: Record<CategoryGroup, CategoryPickerOption[]> = {
-      product: [],
-      blog: []
-    };
-
-    options.forEach((option) => {
-      groups[option.type].push(option);
-    });
-
-    const rootLabels: Record<CategoryGroup, string> = {
-      product: 'Product categories',
-      blog: 'Blog categories'
-    };
-
-    const items: Array<TreeItem<PickerTreeNode>> = [];
-
-    (['product', 'blog'] as const).forEach((type) => {
-      if (groups[type].length === 0) {
-        return;
-      }
-
-      const children = groups[type]
-        .slice()
-        .sort((a, b) => a.name.localeCompare(b.name))
-        .map((option) => ({
-          id: `category:${type}:${option.slug}`,
-          data: {
-            kind: 'category' as const,
-            type,
-            label: option.name,
-            slug: option.slug
-          }
-        }));
-
-      items.push({
-        id: `group:${type}`,
-        data: { kind: 'group', type, label: rootLabels[type] },
-        children
-      });
-    });
-
-    return items;
->>>>>>> 8827e7ae
   }, [categories, categoryPickerOptions]);
 
   useEffect(() => {
@@ -375,46 +312,8 @@
     });
   }, [categories, search]);
 
-<<<<<<< HEAD
   const categoryCards = useMemo(
     () => buildCategoryCards(filteredCategories),
-=======
-  const categoryCards = useMemo(() =>
-    filteredCategories.map((category) => {
-      const href =
-        category.type === 'product'
-          ? `/categories/${category.slug}`
-          : `/bc/${category.slug}`;
-
-      return (
-        <article key={category.id} className={styles.card}>
-          <div className={styles.cardImageWrapper}>
-            {category.heroImageUrl ? (
-              <Image
-                src={category.heroImageUrl}
-                alt={category.name}
-                fill
-                className={styles.cardImage}
-                sizes="(max-width: 768px) 100vw, 320px"
-              />
-            ) : null}
-          </div>
-          <div className={styles.cardBody}>
-            <span className={styles.cardBadge}>{typeToBadge(category.type)}</span>
-            <h3 className={styles.cardTitle}>{category.name}</h3>
-            {category.shortDescription ? (
-              <p className={styles.cardDescription}>{category.shortDescription}</p>
-            ) : null}
-            <div className={styles.cardFooter}>
-              <Link className={styles.cardLink} href={href} prefetch>
-                View Details
-              </Link>
-            </div>
-          </div>
-        </article>
-      );
-    }),
->>>>>>> 8827e7ae
     [filteredCategories]
   );
 
@@ -448,7 +347,6 @@
     },
     [updateQuery]
   );
-<<<<<<< HEAD
 
   const handlePageChange = useCallback(
     (nextPage: number) => {
@@ -492,8 +390,6 @@
     },
     []
   );
-=======
->>>>>>> 8827e7ae
 
   function handleTreeSelect(ids: Array<string | number>) {
     const [id] = ids;
@@ -501,7 +397,6 @@
       return;
     }
 
-<<<<<<< HEAD
     if (id.startsWith('group:')) {
       const [, type] = id.split(':');
       if (type === 'product' || type === 'blog') {
@@ -514,75 +409,6 @@
       return;
     }
 
-=======
-  const paginationButtons = Array.from({ length: totalPages }, (_, index) => {
-    const pageNumber = index + 1;
-    const isActive = pageNumber === page;
-    const className = isActive
-      ? `${styles.pageButton} ${styles.pageButtonActive}`
-      : styles.pageButton;
-
-    return (
-      <button
-        key={pageNumber}
-        type="button"
-        className={className}
-        onClick={() => handlePageChange(pageNumber)}
-        aria-current={isActive ? 'page' : undefined}
-        disabled={isPending && isActive}
-      >
-        {pageNumber}
-      </button>
-    );
-  });
-
-  const renderTreeNode = useCallback(
-    ({ node, style }: NodeRendererProps<PickerTreeNode>) => {
-      const baseClassName =
-        node.data.kind === 'group'
-          ? `${styles.treeNode} ${styles.treeGroup}`
-          : `${styles.treeNode} ${styles.treeLeaf}`;
-      const className = node.isSelected
-        ? `${baseClassName} ${styles.treeNodeActive}`
-        : baseClassName;
-
-      return (
-        <div style={style} className={className}>
-          <span className={styles.treeLabel}>{node.data.label}</span>
-          {node.data.kind === 'category' ? (
-            <span
-              className={`${styles.treeBadge} ${
-                node.data.type === 'product' ? styles.productBadge : styles.blogBadge
-              }`}
-            >
-              {node.data.type === 'product' ? 'Products' : 'Blog'}
-            </span>
-          ) : null}
-        </div>
-      );
-    },
-    []
-  );
-
-  function handleTreeSelect(ids: Array<string | number>) {
-    const [id] = ids;
-    if (!id || typeof id !== 'string') {
-      return;
-    }
-
-    if (id.startsWith('group:')) {
-      const [, type] = id.split(':');
-      if (type === 'product' || type === 'blog') {
-        setTreeSelection([id]);
-        updateQuery({ type, page: '1' });
-      } else {
-        setTreeSelection([]);
-        updateQuery({ type: undefined, page: '1' });
-      }
-      return;
-    }
-
->>>>>>> 8827e7ae
     if (id.startsWith('category:')) {
       const [, type, slug] = id.split(':');
       if (!type || !slug) {
