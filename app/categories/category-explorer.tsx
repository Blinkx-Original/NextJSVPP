--- conflicted
+++ resolved
@@ -3,30 +3,19 @@
 import {
   useCallback,
   useEffect,
-<<<<<<< HEAD
   useMemo,
-=======
->>>>>>> 768c6fd8
   useState,
   useTransition,
   type ChangeEvent,
   type ReactNode
-<<<<<<< HEAD
 } from "react";
 import Image from "next/image";
 import Link from "next/link";
 import { usePathname, useRouter, useSearchParams } from "next/navigation";
-=======
-} from 'react';
-import Image from 'next/image';
-import Link from 'next/link';
-import { usePathname, useRouter, useSearchParams } from 'next/navigation';
->>>>>>> 768c6fd8
 import {
   Tree as ArboristTree,
   type NodeRendererProps,
   type TreeItem
-<<<<<<< HEAD
 } from "@/lib/react-arborist";
 import styles from "./page.module.css";
 
@@ -41,14 +30,6 @@
 export interface CategoryCard {
   id: string;
   type: CategoryGroup;
-=======
-} from '@/lib/react-arborist';
-import styles from './page.module.css';
-import { Tree, type NodeRendererProps, type TreeItem } from 'react-arborist';
-
-export type ExplorerCategory = {
-  id: string;
->>>>>>> 768c6fd8
   slug: string;
   name: string;
   type: 'product' | 'blog';
@@ -96,7 +77,6 @@
   categoryPickerOptions: CategoryPickerOption[];
 }
 
-<<<<<<< HEAD
 const GROUP_LABELS: Record<CategoryGroup, string> = {
   product: "Product categories",
   blog: "Blog categories"
@@ -246,16 +226,6 @@
       </button>
     );
   });
-=======
-type CategoryGroup = 'product' | 'blog';
-
-type PickerTreeNode =
-  | { kind: 'group'; type: CategoryGroup; label: string }
-  | { kind: 'category'; type: CategoryGroup; label: string; slug: string };
-
-function typeToBadge(type: CategoryGroup): string {
-  return type === 'product' ? 'Product' : 'Blog';
->>>>>>> 768c6fd8
 }
 
 function derivePickerOptions(
@@ -409,7 +379,6 @@
   const router = useRouter();
   const pathname = usePathname();
   const searchParams = useSearchParams();
-<<<<<<< HEAD
   const [search, setSearch] = useState("");
   const [isPending, startTransition] = useTransition();
   const [selection, setSelection] = useState<string[]>(() =>
@@ -443,40 +412,10 @@
         return [];
       }
 
-=======
-  const [search, setSearch] = useState('');
-  const [isPending, startTransition] = useTransition();
-  const [treeSelection, setTreeSelection] = useState<string[]>(() =>
-    activeType === 'all' ? [] : [`group:${activeType}`]
-  );
-
-  const treeData = useMemo(() => {
-    const options =
-      categoryPickerOptions.length > 0
-        ? categoryPickerOptions
-        : categories.map((category) => ({
-            type: category.type,
-            slug: category.slug,
-            name: category.name
-          }));
-
-  const pickerOptions = derivePickerOptions(categories, categoryPickerOptions);
-  const treeData = buildTreeData(pickerOptions);
-
-  useEffect(() => {
-    setTreeSelection((current) => {
-      if (current.length > 0 && current[0]?.startsWith('category:')) {
-        return current;
-      }
-      if (activeType === 'all') {
-        return [];
-      }
->>>>>>> 768c6fd8
       return [`group:${activeType}`];
     });
   }, [activeType]);
 
-<<<<<<< HEAD
   const updateQuery = useCallback(
     (next: Record<string, string | undefined>) => {
       const params = new URLSearchParams(searchParams.toString());
@@ -494,47 +433,17 @@
       });
     },
     [pathname, router, searchParams, startTransition]
-=======
-  const filteredCategories = filterCategories(categories, search);
-  const categoryCards = buildCategoryCards(filteredCategories);
-
-  const updateQuery = useCallback(
-    (next: Record<string, string | undefined>) => {
-      const params = new URLSearchParams(searchParams.toString());
-      Object.entries(next).forEach(([key, value]) => {
-        if (!value) {
-          params.delete(key);
-        } else {
-          params.set(key, value);
-        }
-      });
-      const query = params.toString();
-      startTransition(() => {
-        router.push(query ? `${pathname}?${query}` : pathname);
-      });
-    },
-    [pathname, router, searchParams]
->>>>>>> 768c6fd8
   );
 
   const handleTypeChange = useCallback(
     (event: ChangeEvent<HTMLSelectElement>) => {
       const value = event.target.value as CategoryFilterType;
-<<<<<<< HEAD
       if (value === "all") {
         setSelection([]);
       } else {
         setSelection([`group:${value}`]);
       }
       updateQuery({ type: value === "all" ? undefined : value, page: "1" });
-=======
-      if (value === 'all') {
-        setTreeSelection([]);
-      } else {
-        setTreeSelection([`group:${value}`]);
-      }
-      updateQuery({ type: value === 'all' ? undefined : value, page: '1' });
->>>>>>> 768c6fd8
     },
     [updateQuery]
   );
@@ -549,7 +458,6 @@
     [page, updateQuery]
   );
 
-<<<<<<< HEAD
   const pagination = useMemo(
     () =>
       totalPages > 1
@@ -629,79 +537,6 @@
     () => renderCategoryCards(filteredCategories),
     [filteredCategories]
   );
-=======
-  const paginationButtons =
-    totalPages > 1
-      ? buildPaginationButtons(totalPages, page, handlePageChange, isPending)
-      : [];
-
-  const renderTreeNode = useCallback(
-    ({ node, style }: NodeRendererProps<PickerTreeNode>) => {
-      const baseClassName =
-        node.data.kind === 'group'
-          ? `${styles.treeNode} ${styles.treeGroup}`
-          : `${styles.treeNode} ${styles.treeLeaf}`;
-      const className = node.isSelected
-        ? `${baseClassName} ${styles.treeNodeActive}`
-        : baseClassName;
-
-      return (
-        <div style={style} className={className}>
-          <span className={styles.treeLabel}>{node.data.label}</span>
-          {node.data.kind === 'category' ? (
-            <span
-              className={`${styles.treeBadge} ${
-                node.data.type === 'product' ? styles.productBadge : styles.blogBadge
-              }`}
-            >
-              {node.data.type === 'product' ? 'Products' : 'Blog'}
-            </span>
-          ) : null}
-        </div>
-      );
-    },
-    []
-  );
-
-  const handleTreeSelect = useCallback(
-    (ids: Array<string | number>) => {
-      const [id] = ids;
-      if (!id || typeof id !== 'string') {
-        return;
-      }
-
-      if (id.startsWith('group:')) {
-        const [, type] = id.split(':');
-        if (type === 'product' || type === 'blog') {
-          setTreeSelection([id]);
-          updateQuery({ type, page: '1' });
-        } else {
-          setTreeSelection([]);
-          updateQuery({ type: undefined, page: '1' });
-        }
-        return;
-      }
-
-      if (id.startsWith('category:')) {
-        const [, type, slug] = id.split(':');
-        if (!type || !slug) {
-          return;
-        }
-        setTreeSelection([id]);
-        const href = type === 'blog' ? `/bc/${slug}` : `/categories/${slug}`;
-        startTransition(() => {
-          router.push(href);
-        });
-      }
-    },
-    [router, startTransition, updateQuery]
-  );
-
-  const activeProducts = fetchState.products;
-  const activeTotal = fetchState.totalCount;
-  const isLoading = fetchState.status === 'loading' || isPending;
-  const hasActiveProducts = activeProducts.length > 0;
->>>>>>> 768c6fd8
 
   return (
     <div className={styles.layout}>
@@ -712,19 +547,11 @@
             Pick a category from the list to open its dedicated page.
           </p>
         </div>
-<<<<<<< HEAD
         {treeItems.length > 0 ? (
           <div className={styles.treeContainer}>
             <ArboristTree
               data={treeItems}
               selection={selection}
-=======
-        {treeData.length > 0 ? (
-          <div className={styles.treeContainer}>
-            <ArboristTree
-              data={treeData}
-              selection={treeSelection}
->>>>>>> 768c6fd8
               onSelect={handleTreeSelect}
               renderNode={renderTreeNode}
             />
@@ -771,15 +598,9 @@
           <div className={styles.grid}>{categoryCards}</div>
         )}
 
-<<<<<<< HEAD
         {pagination ? (
           <nav className={styles.pagination} aria-label="Pagination">
             <div className={styles.paginationList}>{pagination}</div>
-=======
-        {totalPages > 1 ? (
-          <nav className={styles.pagination} aria-label="Pagination">
-            <div className={styles.paginationList}>{paginationButtons}</div>
->>>>>>> 768c6fd8
           </nav>
         ) : null}
       </section>
