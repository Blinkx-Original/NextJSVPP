--- conflicted
+++ resolved
@@ -4,11 +4,7 @@
 import { usePathname, useRouter, useSearchParams } from 'next/navigation';
 import Link from 'next/link';
 import Image from 'next/image';
-<<<<<<< HEAD
 import { Tree as ArboristTree, type NodeRendererProps, type TreeItem } from 'react-arborist';
-=======
-import { Tree, type NodeRendererProps, type TreeItem } from 'react-arborist';
->>>>>>> a6101ea3
 import styles from './page.module.css';
 import { Tree, type NodeRendererProps, type TreeItem } from 'react-arborist';
 
@@ -155,11 +151,7 @@
     }));
   }, [categories, categoryPickerOptions]);
 
-<<<<<<< HEAD
   const pickerOptions = React.useMemo(() => {
-=======
-  const pickerSource = React.useMemo(() => {
->>>>>>> a6101ea3
     if (categoryPickerOptions.length > 0) {
       return categoryPickerOptions;
     }
@@ -176,11 +168,7 @@
       blog: []
     };
 
-<<<<<<< HEAD
     pickerOptions.forEach((option) => {
-=======
-    pickerSource.forEach((option) => {
->>>>>>> a6101ea3
       groups[option.type].push(option);
     });
 
@@ -215,17 +203,10 @@
         children
       });
     });
-<<<<<<< HEAD
 
     return items;
   }, [pickerOptions]);
 
-=======
-
-    return items;
-  }, [pickerSource]);
-
->>>>>>> a6101ea3
   React.useEffect(() => {
     setTreeSelection((current) => {
       if (current.length > 0 && current[0]?.startsWith('category:')) {
@@ -352,7 +333,6 @@
       }),
     [handlePageChange, isPending, page, totalPages]
   );
-<<<<<<< HEAD
 
   const renderTreeNode = React.useCallback(
     ({ node, style }: NodeRendererProps<PickerTreeNode>) => {
@@ -364,19 +344,6 @@
         ? `${baseClassName} ${styles.treeNodeActive}`
         : baseClassName;
 
-=======
-
-  const renderTreeNode = React.useCallback(
-    ({ node, style }: NodeRendererProps<PickerTreeNode>) => {
-      const baseClassName =
-        node.data.kind === 'group'
-          ? `${styles.treeNode} ${styles.treeGroup}`
-          : `${styles.treeNode} ${styles.treeLeaf}`;
-      const className = node.isSelected
-        ? `${baseClassName} ${styles.treeNodeActive}`
-        : baseClassName;
-
->>>>>>> a6101ea3
       return (
         <div style={style} className={className}>
           <span className={styles.treeLabel}>{node.data.label}</span>
@@ -442,11 +409,7 @@
         </div>
         {treeData.length > 0 ? (
           <div className={styles.treeContainer}>
-<<<<<<< HEAD
             <ArboristTree
-=======
-            <Tree
->>>>>>> a6101ea3
               data={treeData}
               selection={treeSelection}
               onSelect={handleTreeSelect}
