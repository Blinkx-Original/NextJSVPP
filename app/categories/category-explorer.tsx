--- conflicted
+++ resolved
@@ -1,18 +1,9 @@
 "use client";
 
-<<<<<<< HEAD
 import * as React from 'react';
 import { usePathname, useRouter, useSearchParams } from 'next/navigation';
 import Link from 'next/link';
 import Image from 'next/image';
-=======
-import { useCallback, useEffect, useMemo, useState, useTransition, type ChangeEvent } from 'react';
-import { usePathname, useRouter, useSearchParams } from 'next/navigation';
-import Link from 'next/link';
-import Image from 'next/image';
-import Link from 'next/link';
-import { useMemo, useState, useTransition } from 'react';
->>>>>>> 3a4b3bc8
 import { Tree, type NodeRendererProps, type TreeItem } from 'react-arborist';
 import styles from './page.module.css';
 import { Tree, type NodeRendererProps, type TreeItem } from 'react-arborist';
@@ -140,18 +131,12 @@
   initialTotalCount,
   productsPreviewLimit
 }: CategoryExplorerProps) {
-<<<<<<< HEAD
   const router = useRouter();
   const pathname = usePathname();
   const searchParams = useSearchParams();
   const [search, setSearch] = React.useState('');
   const [isPending, startTransition] = React.useTransition();
   const [treeSelection, setTreeSelection] = React.useState<string[]>(() =>
-=======
-  const [search, setSearch] = useState('');
-  const [isPending, startTransition] = useTransition();
-  const [treeSelection, setTreeSelection] = useState<string[]>(() =>
->>>>>>> 3a4b3bc8
     activeType === 'all' ? [] : [`group:${activeType}`]
   );
 
@@ -166,11 +151,7 @@
     }));
   }, [categories, categoryPickerOptions]);
 
-<<<<<<< HEAD
   const pickerSource = React.useMemo(() => {
-=======
-  const pickerSource = useMemo(() => {
->>>>>>> 3a4b3bc8
     if (categoryPickerOptions.length > 0) {
       return categoryPickerOptions;
     }
@@ -181,11 +162,7 @@
     }));
   }, [categories, categoryPickerOptions]);
 
-<<<<<<< HEAD
   const treeData = React.useMemo(() => {
-=======
-  const treeData = useMemo(() => {
->>>>>>> 3a4b3bc8
     const groups: Record<CategoryGroup, CategoryPickerOption[]> = {
       product: [],
       blog: []
@@ -226,7 +203,6 @@
         children
       });
     });
-<<<<<<< HEAD
 
     return items;
   }, [pickerSource]);
@@ -244,25 +220,6 @@
   }, [activeType]);
 
   const filteredCategories = React.useMemo(() => {
-=======
-
-    return items;
-  }, [pickerSource]);
-
-  useEffect(() => {
-    setTreeSelection((current) => {
-      if (current.length > 0 && current[0]?.startsWith('category:')) {
-        return current;
-      }
-      if (activeType === 'all') {
-        return [];
-      }
-      return [`group:${activeType}`];
-    });
-  }, [activeType]);
-
-  const filteredCategories = useMemo(() => {
->>>>>>> 3a4b3bc8
     const query = search.trim().toLowerCase();
     if (!query) {
       return categories;
@@ -273,11 +230,7 @@
     });
   }, [categories, search]);
 
-<<<<<<< HEAD
   const categoryCards = React.useMemo(() =>
-=======
-  const categoryCards = useMemo(() =>
->>>>>>> 3a4b3bc8
     filteredCategories.map((category) => {
       const href =
         category.type === 'product'
@@ -312,17 +265,10 @@
         </article>
       );
     }),
-<<<<<<< HEAD
     [filteredCategories]
   );
 
   const updateQuery = React.useCallback(
-=======
-  [filteredCategories]
-  );
-
-  const updateQuery = useCallback(
->>>>>>> 3a4b3bc8
     (next: Record<string, string | undefined>) => {
       const params = new URLSearchParams(searchParams.toString());
       Object.entries(next).forEach(([key, value]) => {
@@ -340,13 +286,8 @@
     [pathname, router, searchParams, startTransition]
   );
 
-<<<<<<< HEAD
   const handleTypeChange = React.useCallback(
     (event: React.ChangeEvent<HTMLSelectElement>) => {
-=======
-  const handleTypeChange = useCallback(
-    (event: ChangeEvent<HTMLSelectElement>) => {
->>>>>>> 3a4b3bc8
       const value = event.target.value as CategoryFilterType;
       if (value === 'all') {
         setTreeSelection([]);
@@ -358,11 +299,7 @@
     [updateQuery]
   );
 
-<<<<<<< HEAD
   const handlePageChange = React.useCallback(
-=======
-  const handlePageChange = useCallback(
->>>>>>> 3a4b3bc8
     (nextPage: number) => {
       if (nextPage === page) {
         return;
@@ -372,11 +309,7 @@
     [page, updateQuery]
   );
 
-<<<<<<< HEAD
   const paginationButtons = React.useMemo(
-=======
-  const paginationButtons = useMemo(
->>>>>>> 3a4b3bc8
     () =>
       Array.from({ length: totalPages }, (_, index) => {
         const pageNumber = index + 1;
@@ -401,11 +334,7 @@
     [handlePageChange, isPending, page, totalPages]
   );
 
-<<<<<<< HEAD
   const renderTreeNode = React.useCallback(
-=======
-  const renderTreeNode = useCallback(
->>>>>>> 3a4b3bc8
     ({ node, style }: NodeRendererProps<PickerTreeNode>) => {
       const baseClassName =
         node.data.kind === 'group'
