'use client';

import { useCallback, useEffect, useMemo, useState, useTransition, type ChangeEvent } from 'react';
import { usePathname, useRouter, useSearchParams } from 'next/navigation';
import Link from 'next/link';
import Image from 'next/image';
import Link from 'next/link';
import { useMemo, useState, useTransition } from 'react';
import { Tree, type NodeRendererProps, type TreeItem } from 'react-arborist';
import styles from './page.module.css';
import { Tree, type NodeRendererProps, type TreeItem } from 'react-arborist';

export type ExplorerCategory = {
  id: string;
  slug: string;
  name: string;
  type: 'product' | 'blog';
  shortDescription: string | null;
  heroImageUrl: string | null;
};

export type ExplorerProductCard = {
  id: string;
  slug: string;
  title: string;
  shortSummary: string | null;
  price: string | null;
  primaryImage: string | null;
  lastUpdatedAt: string | null;
};

interface CategoryExplorerProps {
  productCategories: ExplorerCategory[];
  blogCategories: ExplorerCategory[];
  initialCategory: ExplorerCategory | null;
  initialProducts: ExplorerProductCard[];
  initialTotalCount: number;
  productsPreviewLimit: number;
}

type TreeNodeData =
  | { kind: 'group'; label: string }
  | { kind: 'category'; category: ExplorerCategory };

type FetchState =
  | { status: 'idle'; products: ExplorerProductCard[]; totalCount: number }
  | { status: 'loading'; products: ExplorerProductCard[]; totalCount: number }
  | { status: 'error'; products: ExplorerProductCard[]; totalCount: number; message: string };

function buildTreeData(
  productCategories: ExplorerCategory[],
  blogCategories: ExplorerCategory[],
  search: string
): { data: Array<TreeItem<TreeNodeData>>; hasResults: boolean } {
  const normalizedSearch = search.trim().toLowerCase();
  const matchesSearch = (category: ExplorerCategory) => {
    if (!normalizedSearch) {
      return true;
    }
    const haystack = `${category.name} ${category.slug}`.toLowerCase();
    return haystack.includes(normalizedSearch);
  };

  const productNodes = productCategories.filter(matchesSearch).map((category) => ({
    id: `product:${category.slug}`,
    data: { kind: 'category', category } satisfies TreeNodeData
  }));

  const blogNodes = blogCategories.filter(matchesSearch).map((category) => ({
    id: `blog:${category.slug}`,
    data: { kind: 'category', category } satisfies TreeNodeData
  }));

  const data: Array<TreeItem<TreeNodeData>> = [];

  if (productNodes.length > 0) {
    data.push({
      id: 'group:products',
      data: { kind: 'group', label: 'Product Categories' },
      children: productNodes
    });
  }

  if (blogNodes.length > 0) {
    data.push({
      id: 'group:blogs',
      data: { kind: 'group', label: 'Blog Categories' },
      children: blogNodes
    });
  }

  const hasResults = productNodes.length > 0 || blogNodes.length > 0;
  return { data, hasResults };
}

function renderTreeNode({ node, style }: NodeRendererProps<TreeNodeData>) {
  const { data } = node;
  if (data.kind === 'group') {
    return (
      <div className={styles.treeGroup} style={style} role="presentation">
        {data.label}
      </div>
    );
  }

  const className = node.isSelected
    ? `${styles.treeNode} ${styles.treeNodeSelected}`
    : styles.treeNode;

  return (
    <div className={className} style={style}>
      <span className={styles.treeNodeName}>{data.category.name}</span>
      <span className={styles.treeNodeMeta}>{data.category.type === 'product' ? 'Products' : 'Blog'}</span>
    </div>
  );
}

type CategoryGroup = 'product' | 'blog';

type PickerTreeNode =
  | { kind: 'group'; type: CategoryGroup; label: string }
  | { kind: 'category'; type: CategoryGroup; label: string; slug: string };

function typeToBadge(type: 'product' | 'blog'): string {
  return type === 'product' ? 'Product' : 'Blog';
}

export function CategoryExplorer({
  productCategories,
  blogCategories,
  initialCategory,
  initialProducts,
  initialTotalCount,
  productsPreviewLimit
}: CategoryExplorerProps) {
  const [search, setSearch] = useState('');
  const [isPending, startTransition] = useTransition();
  const [treeSelection, setTreeSelection] = useState<string[]>(() =>
    activeType === 'all' ? [] : [`group:${activeType}`]
  );

  const pickerSource = useMemo(() => {
    if (categoryPickerOptions.length > 0) {
      return categoryPickerOptions;
    }
    return categories.map((category) => ({
      type: category.type,
      slug: category.slug,
      name: category.name
    }));
  }, [categories, categoryPickerOptions]);

  const pickerSource = useMemo(() => {
    if (categoryPickerOptions.length > 0) {
      return categoryPickerOptions;
    }
    return categories.map((category) => ({
      type: category.type,
      slug: category.slug,
      name: category.name
    }));
  }, [categories, categoryPickerOptions]);

  const treeData = useMemo(() => {
    const groups: Record<CategoryGroup, CategoryPickerOption[]> = {
      product: [],
      blog: []
    };

    pickerSource.forEach((option) => {
      groups[option.type].push(option);
    });

    const rootLabels: Record<CategoryGroup, string> = {
      product: 'Product categories',
      blog: 'Blog categories'
    };

    const items: Array<TreeItem<PickerTreeNode>> = [];

    (['product', 'blog'] as const).forEach((type) => {
      if (groups[type].length === 0) {
        return;
      }

      const children = groups[type]
        .slice()
        .sort((a, b) => a.name.localeCompare(b.name))
        .map((option) => ({
          id: `category:${type}:${option.slug}`,
          data: {
            kind: 'category' as const,
            type,
            label: option.name,
            slug: option.slug
          }
        }));

      items.push({
        id: `group:${type}`,
        data: { kind: 'group', type, label: rootLabels[type] },
        children
      });
    });

    return items;
  }, [pickerSource]);

  useEffect(() => {
    setTreeSelection((current) => {
      if (current.length > 0 && current[0]?.startsWith('category:')) {
        return current;
      }
      if (activeType === 'all') {
        return [];
      }
      return [`group:${activeType}`];
    });
  }, [activeType]);

  const filteredCategories = useMemo(() => {
    const query = search.trim().toLowerCase();
    if (!query) {
      return categories;
    }
    return categories.filter((category) => {
      const haystack = `${category.name} ${category.shortDescription ?? ''}`.toLowerCase();
      return haystack.includes(query);
    });
  }, [categories, search]);

  const categoryCards = useMemo(() =>
    filteredCategories.map((category) => {
      const href =
        category.type === 'product'
          ? `/categories/${category.slug}`
          : `/bc/${category.slug}`;

      return (
        <article key={category.id} className={styles.card}>
          <div className={styles.cardImageWrapper}>
            {category.heroImageUrl ? (
              <Image
                src={category.heroImageUrl}
                alt={category.name}
                fill
                className={styles.cardImage}
                sizes="(max-width: 768px) 100vw, 320px"
              />
            ) : null}
          </div>
          <div className={styles.cardBody}>
            <span className={styles.cardBadge}>{typeToBadge(category.type)}</span>
            <h3 className={styles.cardTitle}>{category.name}</h3>
            {category.shortDescription ? (
              <p className={styles.cardDescription}>{category.shortDescription}</p>
            ) : null}
            <div className={styles.cardFooter}>
              <Link className={styles.cardLink} href={href} prefetch>
                View Details
              </Link>
            </div>
          </div>
        </article>
      );
    }),
  [filteredCategories]
  );

  const updateQuery = useCallback(
    (next: Record<string, string | undefined>) => {
      const params = new URLSearchParams(searchParams.toString());
      Object.entries(next).forEach(([key, value]) => {
        if (!value) {
          params.delete(key);
        } else {
          params.set(key, value);
        }
      });
      const query = params.toString();
      startTransition(() => {
        router.push(query ? `${pathname}?${query}` : pathname);
      });
    },
    [pathname, router, searchParams, startTransition]
  );

  const handleTypeChange = useCallback(
    (event: ChangeEvent<HTMLSelectElement>) => {
      const value = event.target.value as CategoryFilterType;
      if (value === 'all') {
        setTreeSelection([]);
      } else {
        setTreeSelection([`group:${value}`]);
      }
      updateQuery({ type: value === 'all' ? undefined : value, page: '1' });
    },
    [updateQuery]
  );

<<<<<<< HEAD
  const handlePageChange = useCallback(
    (nextPage: number) => {
      if (nextPage === page) {
        return;
      }
      updateQuery({ page: nextPage > 1 ? String(nextPage) : undefined });
    },
    [page, updateQuery]
  );

  const paginationButtons = useMemo(
    () =>
      Array.from({ length: totalPages }, (_, index) => {
        const pageNumber = index + 1;
        const isActive = pageNumber === page;
        const className = isActive
          ? `${styles.pageButton} ${styles.pageButtonActive}`
          : styles.pageButton;

        return (
          <button
            key={pageNumber}
            type="button"
            className={className}
            onClick={() => handlePageChange(pageNumber)}
            aria-current={isActive ? 'page' : undefined}
            disabled={isPending && isActive}
          >
            {pageNumber}
          </button>
        );
      }),
    [handlePageChange, isPending, page, totalPages]
  );
=======
  function handleTypeChange(event: ChangeEvent<HTMLSelectElement>) {
    const value = event.target.value as CategoryFilterType;
    if (value === 'all') {
      setTreeSelection([]);
    } else {
      setTreeSelection([`group:${value}`]);
    }
    updateQuery({ type: value === 'all' ? undefined : value, page: '1' });
  }
>>>>>>> b40d0551

  const renderTreeNode = useCallback(
    ({ node, style }: NodeRendererProps<PickerTreeNode>) => {
      const baseClassName =
        node.data.kind === 'group'
          ? `${styles.treeNode} ${styles.treeGroup}`
          : `${styles.treeNode} ${styles.treeLeaf}`;
      const className = node.isSelected
        ? `${baseClassName} ${styles.treeNodeActive}`
        : baseClassName;

      return (
        <div style={style} className={className}>
          <span className={styles.treeLabel}>{node.data.label}</span>
          {node.data.kind === 'category' ? (
            <span
              className={`${styles.treeBadge} ${
                node.data.type === 'product' ? styles.productBadge : styles.blogBadge
              }`}
            >
              {node.data.type === 'product' ? 'Products' : 'Blog'}
            </span>
          ) : null}
        </div>
      );
    },
    []
  );

  function handleTreeSelect(ids: Array<string | number>) {
    const [id] = ids;
    if (!id || typeof id !== 'string') {
      return;
    }

<<<<<<< HEAD
    if (id.startsWith('group:')) {
      const [, type] = id.split(':');
      if (type === 'product' || type === 'blog') {
        setTreeSelection([id]);
        updateQuery({ type, page: '1' });
      } else {
        setTreeSelection([]);
        updateQuery({ type: undefined, page: '1' });
      }
      return;
    }

=======
  const renderTreeNode = useCallback(
    ({ node, style }: NodeRendererProps<PickerTreeNode>) => {
      const baseClassName =
        node.data.kind === 'group'
          ? `${styles.treeNode} ${styles.treeGroup}`
          : `${styles.treeNode} ${styles.treeLeaf}`;
      const className = node.isSelected
        ? `${baseClassName} ${styles.treeNodeActive}`
        : baseClassName;

      return (
        <div style={style} className={className}>
          <span className={styles.treeLabel}>{node.data.label}</span>
          {node.data.kind === 'category' ? (
            <span
              className={`${styles.treeBadge} ${
                node.data.type === 'product' ? styles.productBadge : styles.blogBadge
              }`}
            >
              {node.data.type === 'product' ? 'Products' : 'Blog'}
            </span>
          ) : null}
        </div>
      );
    },
    []
  );

  function handleTreeSelect(ids: Array<string | number>) {
    const [id] = ids;
    if (!id || typeof id !== 'string') {
      return;
    }

    if (id.startsWith('group:')) {
      const [, type] = id.split(':');
      if (type === 'product' || type === 'blog') {
        setTreeSelection([id]);
        updateQuery({ type, page: '1' });
      } else {
        setTreeSelection([]);
        updateQuery({ type: undefined, page: '1' });
      }
      return;
    }

>>>>>>> b40d0551
    if (id.startsWith('category:')) {
      const [, type, slug] = id.split(':');
      if (!type || !slug) {
        return;
      }
      setTreeSelection([id]);
      const href = type === 'blog' ? `/bc/${slug}` : `/categories/${slug}`;
      startTransition(() => {
        router.push(href);
      });
    }
  }

  const activeProducts = fetchState.products;
  const activeTotal = fetchState.totalCount;
  const isLoading = fetchState.status === 'loading' || isPending;
  const hasActiveProducts = activeProducts.length > 0;

  return (
    <div className={styles.layout}>
      <aside className={styles.treePanel} aria-label="Browse categories">
        <div className={styles.treeHeader}>
          <h2 className={styles.treeTitle}>Browse the catalog</h2>
          <p className={styles.treeDescription}>
            Pick a category from the list to open its dedicated page.
          </p>
        </div>
        {treeData.length > 0 ? (
          <div className={styles.treeContainer}>
            <Tree
              data={treeData}
              selection={treeSelection}
              onSelect={handleTreeSelect}
              renderNode={renderTreeNode}
            />
          </div>
        ) : (
          <p className={styles.treeEmpty}>No categories are available yet.</p>
        )}
      </aside>
      <section className={styles.resultsPanel} aria-live="polite">
        <div className={styles.controls}>
          <div className={styles.filterGroup}>
            <label className={styles.filterLabel} htmlFor="category-type">
              Category Type
            </label>
            <select
              id="category-type"
              className={styles.select}
              value={activeType}
              onChange={handleTypeChange}
              aria-label="Filter categories by type"
            >
              <option value="all">All</option>
              <option value="product">Products</option>
              <option value="blog">Blogs</option>
            </select>
          </div>
          <div className={styles.searchGroup}>
            <input
              type="search"
              className={styles.searchInput}
              placeholder="Search categories"
              value={search}
              onChange={(event) => setSearch(event.target.value)}
              aria-label="Search categories"
            />
          </div>
        </div>

        <p className={styles.resultsMeta}>{resultsText}</p>

        {filteredCategories.length === 0 ? (
          <div className={styles.emptyState}>No categories match your search.</div>
        ) : (
          <div className={styles.grid}>
<<<<<<< HEAD
            {categoryCards}
=======
            {filteredCategories.map((category) => {
              const href =
                category.type === 'product'
                  ? `/categories/${category.slug}`
                  : `/bc/${category.slug}`;
              return (
                <article key={category.id} className={styles.card}>
                  <div className={styles.cardImageWrapper}>
                    {category.heroImageUrl ? (
                      <Image
                        src={category.heroImageUrl}
                        alt={category.name}
                        fill
                        className={styles.cardImage}
                        sizes="(max-width: 768px) 100vw, 320px"
                      />
                    ) : null}
                  </div>
                  <div className={styles.cardBody}>
                    <span className={styles.cardBadge}>{typeToBadge(category.type)}</span>
                    <h3 className={styles.cardTitle}>{category.name}</h3>
                    {category.shortDescription ? (
                      <p className={styles.cardDescription}>{category.shortDescription}</p>
                    ) : null}
                    <div className={styles.cardFooter}>
                      <Link className={styles.cardLink} href={href} prefetch>
                        View Details
                      </Link>
                    </div>
                  </div>
                </article>
              );
            })}
>>>>>>> b40d0551
          </div>
        )}

        {totalPages > 1 ? (
          <nav className={styles.pagination} aria-label="Pagination">
            <div className={styles.paginationList}>
<<<<<<< HEAD
              {paginationButtons}
=======
              {Array.from({ length: totalPages }, (_, index) => {
                const pageNumber = index + 1;
                const isActive = pageNumber === page;
                const className = isActive
                  ? `${styles.pageButton} ${styles.pageButtonActive}`
                  : styles.pageButton;
                return (
                  <button
                    key={pageNumber}
                    type="button"
                    className={className}
                    onClick={() => handlePageChange(pageNumber)}
                    aria-current={isActive ? 'page' : undefined}
                    disabled={isPending && isActive}
                  >
                    {pageNumber}
                  </button>
                );
              })}
>>>>>>> b40d0551
            </div>
          </nav>
        ) : null}
      </section>
    </div>
  );
}
<|MERGE_RESOLUTION|>--- conflicted
+++ resolved
@@ -298,7 +298,6 @@
     [updateQuery]
   );
 
-<<<<<<< HEAD
   const handlePageChange = useCallback(
     (nextPage: number) => {
       if (nextPage === page) {
@@ -333,17 +332,6 @@
       }),
     [handlePageChange, isPending, page, totalPages]
   );
-=======
-  function handleTypeChange(event: ChangeEvent<HTMLSelectElement>) {
-    const value = event.target.value as CategoryFilterType;
-    if (value === 'all') {
-      setTreeSelection([]);
-    } else {
-      setTreeSelection([`group:${value}`]);
-    }
-    updateQuery({ type: value === 'all' ? undefined : value, page: '1' });
-  }
->>>>>>> b40d0551
 
   const renderTreeNode = useCallback(
     ({ node, style }: NodeRendererProps<PickerTreeNode>) => {
@@ -379,7 +367,6 @@
       return;
     }
 
-<<<<<<< HEAD
     if (id.startsWith('group:')) {
       const [, type] = id.split(':');
       if (type === 'product' || type === 'blog') {
@@ -392,54 +379,6 @@
       return;
     }
 
-=======
-  const renderTreeNode = useCallback(
-    ({ node, style }: NodeRendererProps<PickerTreeNode>) => {
-      const baseClassName =
-        node.data.kind === 'group'
-          ? `${styles.treeNode} ${styles.treeGroup}`
-          : `${styles.treeNode} ${styles.treeLeaf}`;
-      const className = node.isSelected
-        ? `${baseClassName} ${styles.treeNodeActive}`
-        : baseClassName;
-
-      return (
-        <div style={style} className={className}>
-          <span className={styles.treeLabel}>{node.data.label}</span>
-          {node.data.kind === 'category' ? (
-            <span
-              className={`${styles.treeBadge} ${
-                node.data.type === 'product' ? styles.productBadge : styles.blogBadge
-              }`}
-            >
-              {node.data.type === 'product' ? 'Products' : 'Blog'}
-            </span>
-          ) : null}
-        </div>
-      );
-    },
-    []
-  );
-
-  function handleTreeSelect(ids: Array<string | number>) {
-    const [id] = ids;
-    if (!id || typeof id !== 'string') {
-      return;
-    }
-
-    if (id.startsWith('group:')) {
-      const [, type] = id.split(':');
-      if (type === 'product' || type === 'blog') {
-        setTreeSelection([id]);
-        updateQuery({ type, page: '1' });
-      } else {
-        setTreeSelection([]);
-        updateQuery({ type: undefined, page: '1' });
-      }
-      return;
-    }
-
->>>>>>> b40d0551
     if (id.startsWith('category:')) {
       const [, type, slug] = id.split(':');
       if (!type || !slug) {
@@ -516,72 +455,14 @@
           <div className={styles.emptyState}>No categories match your search.</div>
         ) : (
           <div className={styles.grid}>
-<<<<<<< HEAD
             {categoryCards}
-=======
-            {filteredCategories.map((category) => {
-              const href =
-                category.type === 'product'
-                  ? `/categories/${category.slug}`
-                  : `/bc/${category.slug}`;
-              return (
-                <article key={category.id} className={styles.card}>
-                  <div className={styles.cardImageWrapper}>
-                    {category.heroImageUrl ? (
-                      <Image
-                        src={category.heroImageUrl}
-                        alt={category.name}
-                        fill
-                        className={styles.cardImage}
-                        sizes="(max-width: 768px) 100vw, 320px"
-                      />
-                    ) : null}
-                  </div>
-                  <div className={styles.cardBody}>
-                    <span className={styles.cardBadge}>{typeToBadge(category.type)}</span>
-                    <h3 className={styles.cardTitle}>{category.name}</h3>
-                    {category.shortDescription ? (
-                      <p className={styles.cardDescription}>{category.shortDescription}</p>
-                    ) : null}
-                    <div className={styles.cardFooter}>
-                      <Link className={styles.cardLink} href={href} prefetch>
-                        View Details
-                      </Link>
-                    </div>
-                  </div>
-                </article>
-              );
-            })}
->>>>>>> b40d0551
           </div>
         )}
 
         {totalPages > 1 ? (
           <nav className={styles.pagination} aria-label="Pagination">
             <div className={styles.paginationList}>
-<<<<<<< HEAD
               {paginationButtons}
-=======
-              {Array.from({ length: totalPages }, (_, index) => {
-                const pageNumber = index + 1;
-                const isActive = pageNumber === page;
-                const className = isActive
-                  ? `${styles.pageButton} ${styles.pageButtonActive}`
-                  : styles.pageButton;
-                return (
-                  <button
-                    key={pageNumber}
-                    type="button"
-                    className={className}
-                    onClick={() => handlePageChange(pageNumber)}
-                    aria-current={isActive ? 'page' : undefined}
-                    disabled={isPending && isActive}
-                  >
-                    {pageNumber}
-                  </button>
-                );
-              })}
->>>>>>> b40d0551
             </div>
           </nav>
         ) : null}
