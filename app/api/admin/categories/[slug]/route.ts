import { NextRequest, NextResponse } from 'next/server';
import type { PoolConnection, ResultSetHeader, RowDataPacket } from 'mysql2/promise';
import { revalidatePath } from 'next/cache';
import { getPool, toDbErrorInfo } from '@/lib/db';
import { getBlogCategoryColumn, getCategoryTypeSynonyms, getProductCategoryColumns } from '@/lib/categories';
import { safeGetEnv } from '@/lib/env';
import { requireAdminAuth } from '@/lib/basic-auth';
import { ensureCategorySlug } from '@/lib/category-slug';
import {
  HERO_IMAGE_MAX_LENGTH,
  LONG_DESCRIPTION_MAX_LENGTH,
  SHORT_DESCRIPTION_MAX_LENGTH,
  buildErrorResponse,
  normalizeBoolean,
  normalizeName,
  normalizeOptionalText,
  normalizeType,
  type CategoryType,
  type ErrorCode
} from '../common';
<<<<<<< HEAD
import { countCategoryRelations, fetchAdminCategoryBySlug, type AdminCategoryRow } from '../helpers';
=======
import {
  countCategoryRelations,
  fetchAdminCategoryBySlug,
  getBlogCategoryColumn,
  type AdminCategoryRow
} from '../helpers';
>>>>>>> 1ad3e202

export const runtime = 'nodejs';
export const dynamic = 'force-dynamic';
export const revalidate = 0;
export const fetchCache = 'force-no-store';

interface UpdateCategoryPayload {
  type?: unknown;
  name?: unknown;
  short_description?: unknown;
  long_description?: unknown;
  hero_image_url?: unknown;
  is_published?: unknown;
}

type DeleteMode = 'block' | 'reassign' | 'detach';

function toIdString(value: unknown): string {
  if (typeof value === 'bigint') {
    return value.toString();
  }
  return String(value);
}

function parseCategoryTypeInput(value: unknown): CategoryType | null {
  if (typeof value !== 'string') {
    return null;
  }
  const normalized = value.trim().toLowerCase();
  if (getCategoryTypeSynonyms('blog').includes(normalized)) {
    return 'blog';
  }
  if (getCategoryTypeSynonyms('product').includes(normalized)) {
    return 'product';
  }
  return null;
}

async function updateProductCategoryAssignments(
  connection: PoolConnection,
  fromSlug: string,
  toSlug?: string | null
): Promise<void> {
  const columns = await getProductCategoryColumns(connection);
  if (!Array.isArray(columns) || columns.length === 0) {
    return;
  }

  const normalizedFrom = fromSlug.trim().toLowerCase();
  if (!normalizedFrom) {
    return;
  }
  const normalizedTo = typeof toSlug === 'string' ? toSlug.trim().toLowerCase() : null;

  for (const column of columns) {
    if (normalizedTo) {
      await connection.query(
        `UPDATE products SET \`${column}\` = ? WHERE LOWER(TRIM(\`${column}\`)) = ?`,
        [normalizedTo, normalizedFrom]
      );
    } else {
      await connection.query(
        `UPDATE products SET \`${column}\` = NULL WHERE LOWER(TRIM(\`${column}\`)) = ?`,
        [normalizedFrom]
      );
    }
  }
}

function parseDeleteMode(value: string | null): DeleteMode {
  if (!value) {
    return 'block';
  }
  const normalized = value.trim().toLowerCase();
  if (normalized === 'reassign') {
    return 'reassign';
  }
  if (normalized === 'detach') {
    return 'detach';
  }
  return 'block';
}

export async function GET(
  request: NextRequest,
  { params }: { params: { slug: string } }
): Promise<
  NextResponse<
    | { ok: true; category: AdminCategoryRow }
    | { ok: false; error_code: ErrorCode; message?: string; error_details?: unknown }
  >
> {
  const auth = requireAdminAuth(request);
  if (!auth.ok) {
    return auth.response ?? buildErrorResponse('unauthorized', { status: 401 });
  }

  if (!safeGetEnv()) {
    return buildErrorResponse('missing_env', { status: 500 });
  }

  const slugParam = params.slug ?? '';
  const slug = slugParam.trim().toLowerCase();
  if (!slug) {
    return buildErrorResponse('invalid_query', { status: 400, message: 'Missing slug parameter' });
  }

  const url = new URL(request.url);
  const queryType = normalizeType(url.searchParams.get('type'));

  try {
    const category = await fetchAdminCategoryBySlug(getPool(), queryType, slug);
    if (!category) {
      return buildErrorResponse('not_found', { status: 404, message: 'Category not found' });
    }
    return NextResponse.json({ ok: true, category }, { headers: { 'Cache-Control': 'no-store, max-age=0' } });
  } catch (error) {
    const info = toDbErrorInfo(error);
    return buildErrorResponse('sql_error', { status: 500, message: info.message, details: info });
  }
}

export async function PUT(
  request: NextRequest,
  { params }: { params: { slug: string } }
): Promise<
  NextResponse<
    | { ok: true; category: AdminCategoryRow }
    | { ok: false; error_code: ErrorCode; message?: string; error_details?: unknown }
  >
> {
  const auth = requireAdminAuth(request);
  if (!auth.ok) {
    return auth.response ?? buildErrorResponse('unauthorized', { status: 401 });
  }

  if (!safeGetEnv()) {
    return buildErrorResponse('missing_env', { status: 500 });
  }

  let payload: UpdateCategoryPayload;
  try {
    payload = (await request.json()) as UpdateCategoryPayload;
  } catch (error) {
    return buildErrorResponse('invalid_payload', {
      status: 400,
      message: 'Invalid JSON payload',
      details: { message: (error as Error)?.message }
    });
  }

  const url = new URL(request.url);
  const queryType = normalizeType(url.searchParams.get('type'));
  const slug = ensureCategorySlug(params.slug);

  const pool = getPool();
  const connection = await pool.getConnection();
  try {
    await connection.beginTransaction();
    const typeSynonyms = getCategoryTypeSynonyms(queryType);
    const placeholders = typeSynonyms.map(() => '?').join(', ');
    const [rows] = await connection.query<RowDataPacket[]>(
      `SELECT id, type, name, short_description, long_description, hero_image_url, is_published
        FROM categories
        WHERE slug = ? AND LOWER(type) IN (${placeholders})
        LIMIT 1 FOR UPDATE`,
      [slug, ...typeSynonyms]
    );

    if (!Array.isArray(rows) || rows.length === 0) {
      await connection.rollback();
      return buildErrorResponse('not_found', { status: 404, message: 'Category not found' });
    }

    const record = rows[0] as RowDataPacket;
    const categoryId = toIdString(record.id);
    const currentName = typeof record.name === 'string' ? record.name : '';
    const currentShort = typeof record.short_description === 'string' ? record.short_description : null;
    const currentLong = typeof record.long_description === 'string' ? record.long_description : null;
    const currentHero = typeof record.hero_image_url === 'string' ? record.hero_image_url : null;
    const currentPublished = Boolean(record.is_published);
    const currentType =
      typeof record.type === 'string' ? parseCategoryTypeInput(record.type) ?? queryType : queryType;
    let nextType = currentType;
    let typeChanged = false;

    let name = currentName;
    let shortDescription = currentShort;
    let longDescription = currentLong;
    let heroImageUrl = currentHero;
    let isPublished = currentPublished;

    let nameChanged = false;
    let shortChanged = false;
    let longChanged = false;
    let heroChanged = false;
    let publishedChanged = false;

    if (Object.prototype.hasOwnProperty.call(payload, 'name')) {
      name = normalizeName(payload.name);
      nameChanged = name !== currentName;
    }

    if (Object.prototype.hasOwnProperty.call(payload, 'short_description')) {
      shortDescription = normalizeOptionalText(payload.short_description, SHORT_DESCRIPTION_MAX_LENGTH);
      shortChanged = shortDescription !== currentShort;
    }

    if (Object.prototype.hasOwnProperty.call(payload, 'long_description')) {
      longDescription = normalizeOptionalText(payload.long_description, LONG_DESCRIPTION_MAX_LENGTH);
      longChanged = longDescription !== currentLong;
    }

    if (Object.prototype.hasOwnProperty.call(payload, 'hero_image_url')) {
      heroImageUrl = normalizeOptionalText(payload.hero_image_url, HERO_IMAGE_MAX_LENGTH);
      heroChanged = heroImageUrl !== currentHero;
    }

    if (Object.prototype.hasOwnProperty.call(payload, 'is_published')) {
      const normalizedPublished = normalizeBoolean(payload.is_published, currentPublished);
      publishedChanged = normalizedPublished !== currentPublished;
      isPublished = normalizedPublished;
    }

    if (Object.prototype.hasOwnProperty.call(payload, 'type')) {
      const parsedType = parseCategoryTypeInput(payload.type);
      if (!parsedType) {
        await connection.rollback();
        return buildErrorResponse('invalid_payload', {
          status: 400,
          message: 'Invalid category type'
        });
      }
      typeChanged = parsedType !== currentType;
      nextType = parsedType;
    }

    if (!nameChanged && !shortChanged && !longChanged && !heroChanged && !publishedChanged && !typeChanged) {
      await connection.rollback();
      const existing = await fetchAdminCategoryBySlug(pool, currentType, slug);
      if (!existing) {
        return buildErrorResponse('not_found', { status: 404, message: 'Category not found' });
      }
      return NextResponse.json({ ok: true, category: existing });
    }

    const updates: string[] = [];
    const params: unknown[] = [];

    if (nameChanged) {
      updates.push('name = ?');
      params.push(name);
    }
    if (shortChanged) {
      updates.push('short_description = ?');
      params.push(shortDescription);
    }
    if (longChanged) {
      updates.push('long_description = ?');
      params.push(longDescription);
    }
    if (heroChanged) {
      updates.push('hero_image_url = ?');
      params.push(heroImageUrl);
    }
    if (publishedChanged) {
      updates.push('is_published = ?');
      params.push(isPublished ? 1 : 0);
    }
    if (typeChanged) {
      updates.push('type = ?');
      params.push(nextType);
    }

    updates.push('updated_at = NOW(6)');
    updates.push('last_tidb_update_at = NOW(6)');

    await connection.query<ResultSetHeader>(
      `UPDATE categories SET ${updates.join(', ')} WHERE id = ?`,
      [...params, categoryId]
    );

    if (typeChanged) {
      if (currentType === 'product') {
        await updateProductCategoryAssignments(connection, slug, null);
      }
      if (nextType === 'product') {
        const blogColumn = await getBlogCategoryColumn(connection);
        if (blogColumn) {
          await connection.query(`UPDATE posts SET \`${blogColumn}\` = NULL WHERE \`${blogColumn}\` = ?`, [slug]);
        }
      }
    }

    await connection.commit();

    const updated = await fetchAdminCategoryBySlug(pool, nextType, slug);
    if (!updated) {
      return buildErrorResponse('not_found', { status: 404, message: 'Category not found after update' });
    }

    revalidatePath('/categories');
    if (currentType === 'product' || nextType === 'product') {
      revalidatePath(`/c/${slug}`);
    }

    return NextResponse.json({ ok: true, category: updated });
  } catch (error) {
    await connection.rollback();
    const info = toDbErrorInfo(error);
    if ((info.code === 'ER_DUP_ENTRY' || info.code === '23505') && info.message) {
      return buildErrorResponse('duplicate_slug', {
        status: 409,
        message: 'Slug already exists for this category type',
        details: info
      });
    }
    return buildErrorResponse('sql_error', { status: 500, message: info.message, details: info });
  } finally {
    connection.release();
  }
}

export async function DELETE(
  request: NextRequest,
  { params }: { params: { slug: string } }
): Promise<
  NextResponse<
    | { ok: true }
    | { ok: false; error_code: ErrorCode; message?: string; error_details?: unknown; products_count?: number }
  >
> {
  const auth = requireAdminAuth(request);
  if (!auth.ok) {
    return auth.response ?? buildErrorResponse('unauthorized', { status: 401 });
  }

  if (!safeGetEnv()) {
    return buildErrorResponse('missing_env', { status: 500 });
  }

  const url = new URL(request.url);
  const type = normalizeType(url.searchParams.get('type'));
  const slug = ensureCategorySlug(params.slug);
  const mode = parseDeleteMode(url.searchParams.get('mode'));
  const targetSlug = url.searchParams.get('to')?.trim().toLowerCase() ?? '';

  const pool = getPool();
  const connection = await pool.getConnection();
  try {
    await connection.beginTransaction();

    const typeSynonyms = getCategoryTypeSynonyms(type);
    const placeholders = typeSynonyms.map(() => '?').join(', ');

    const [rows] = await connection.query<RowDataPacket[]>(
      `SELECT id, name
        FROM categories
        WHERE slug = ? AND LOWER(type) IN (${placeholders})
        LIMIT 1 FOR UPDATE`,
      [slug, ...typeSynonyms]
    );

    if (!Array.isArray(rows) || rows.length === 0) {
      await connection.rollback();
      return buildErrorResponse('not_found', { status: 404, message: 'Category not found' });
    }

    const record = rows[0] as RowDataPacket;
    const categoryId = toIdString(record.id);
    const name = typeof record.name === 'string' ? record.name : '';

    const blogColumn = type === 'blog' ? await getBlogCategoryColumn(connection) : null;
    const relatedCount = await countCategoryRelations(connection, type, slug, blogColumn);

    if (mode === 'block' && relatedCount > 0) {
      await connection.rollback();
      return NextResponse.json(
        {
          ok: false,
          error_code: 'invalid_payload',
          message: 'Category still has related content',
          products_count: relatedCount
        },
        { status: 409 }
      );
    }

    if (mode === 'reassign') {
      if (!targetSlug || targetSlug === slug) {
        await connection.rollback();
        return buildErrorResponse('invalid_payload', {
          status: 400,
          message: 'Target category slug is required for reassignment'
        });
      }

      const target = await fetchAdminCategoryBySlug(pool, type, targetSlug);
      if (!target) {
        await connection.rollback();
        return buildErrorResponse('invalid_payload', {
          status: 400,
          message: 'Target category not found for reassignment'
        });
      }

      if (type === 'product') {
        await updateProductCategoryAssignments(connection, slug, target.slug);
      } else if (blogColumn) {
        await connection.query(`UPDATE posts SET \`${blogColumn}\` = ? WHERE \`${blogColumn}\` = ?`, [target.slug, slug]);
      }

      if (type === 'product') {
        revalidatePath(`/c/${target.slug}`);
      }
    } else if (mode === 'detach' && relatedCount > 0) {
      if (type === 'product') {
        await updateProductCategoryAssignments(connection, slug, null);
      } else if (blogColumn) {
        await connection.query(`UPDATE posts SET \`${blogColumn}\` = NULL WHERE \`${blogColumn}\` = ?`, [slug]);
      }
    }

    await connection.query(`DELETE FROM categories WHERE id = ?`, [categoryId]);

    await connection.commit();

    revalidatePath('/categories');
    if (type === 'product') {
      revalidatePath(`/c/${slug}`);
    }

    return NextResponse.json({ ok: true });
  } catch (error) {
    await connection.rollback();
    const info = toDbErrorInfo(error);
    return buildErrorResponse('sql_error', { status: 500, message: info.message, details: info });
  } finally {
    connection.release();
  }
}<|MERGE_RESOLUTION|>--- conflicted
+++ resolved
@@ -18,16 +18,7 @@
   type CategoryType,
   type ErrorCode
 } from '../common';
-<<<<<<< HEAD
 import { countCategoryRelations, fetchAdminCategoryBySlug, type AdminCategoryRow } from '../helpers';
-=======
-import {
-  countCategoryRelations,
-  fetchAdminCategoryBySlug,
-  getBlogCategoryColumn,
-  type AdminCategoryRow
-} from '../helpers';
->>>>>>> 1ad3e202
 
 export const runtime = 'nodejs';
 export const dynamic = 'force-dynamic';
