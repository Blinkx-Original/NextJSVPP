--- conflicted
+++ resolved
@@ -72,10 +72,7 @@
 
 async function countPublishedProductsForSlug(
   connection: PoolConnection,
-<<<<<<< HEAD
   type: CategoryType,
-=======
->>>>>>> 407ca47a
   slug: string
 ): Promise<number> {
   const normalized = normalizeSlugMatch(slug);
@@ -90,13 +87,8 @@
     const [rows] = await connection.query<RowDataPacket[]>(
       `SELECT COUNT(*) AS total
         FROM products
-<<<<<<< HEAD
         WHERE category = ? AND is_published = 1`,
       [slug]
-=======
-        WHERE is_published = 1 AND ${whereClause}`,
-      [normalized]
->>>>>>> 407ca47a
     );
     const row = Array.isArray(rows) && rows.length > 0 ? rows[0] : null;
     const value = row ? row.total : 0;
@@ -145,161 +137,6 @@
   return Number.isFinite(total) && total > 0 ? total : 0;
 }
 
-<<<<<<< HEAD
-=======
-function isUnknownColumnError(error: unknown): boolean {
-  const info = toDbErrorInfo(error);
-  return info.code === 'ER_BAD_FIELD_ERROR' || info.code === '42703';
-}
-
-async function updateProductFallbacks(
-  connection: PoolConnection,
-  slug: string,
-  newName: string | null
-): Promise<void> {
-  const normalizedSlug = normalizeSlugMatch(slug);
-  if (!normalizedSlug) {
-    return;
-  }
-
-  try {
-    await connection.query(`UPDATE products SET category_slug = ? WHERE LOWER(category_slug) = ?`, [slug, normalizedSlug]);
-  } catch (error) {
-    if (!isUnknownColumnError(error)) {
-      throw error;
-    }
-  }
-
-  try {
-    await connection.query(`UPDATE products SET category = ? WHERE category_slug = ?`, [slug, slug]);
-  } catch (error) {
-    if (!isUnknownColumnError(error)) {
-      throw error;
-    }
-  }
-
-  try {
-    await connection.query(`UPDATE products SET category = ? WHERE LOWER(category) = ?`, [slug, normalizedSlug]);
-  } catch (error) {
-    if (!isUnknownColumnError(error)) {
-      throw error;
-    }
-  }
-
-  if (newName) {
-    const trimmedName = newName.trim();
-    if (trimmedName) {
-      try {
-        await connection.query(`UPDATE products SET category = ? WHERE category = ?`, [slug, trimmedName]);
-      } catch (error) {
-        if (!isUnknownColumnError(error)) {
-          throw error;
-        }
-      }
-    }
-  }
-}
-
-async function detachProductFallbacks(connection: PoolConnection, slug: string, name: string): Promise<void> {
-  const normalizedSlug = normalizeSlugMatch(slug);
-
-  try {
-    await connection.query(`UPDATE products SET category_slug = NULL WHERE LOWER(category_slug) = ?`, [normalizedSlug]);
-  } catch (error) {
-    if (!isUnknownColumnError(error)) {
-      throw error;
-    }
-  }
-
-  try {
-    await connection.query(`UPDATE products SET category = NULL WHERE category_slug = ?`, [slug]);
-  } catch (error) {
-    if (!isUnknownColumnError(error)) {
-      throw error;
-    }
-  }
-
-  try {
-    await connection.query(`UPDATE products SET category = NULL WHERE LOWER(category) = ?`, [normalizedSlug]);
-  } catch (error) {
-    if (!isUnknownColumnError(error)) {
-      throw error;
-    }
-  }
-
-  const trimmedName = name.trim();
-  if (trimmedName) {
-    try {
-      await connection.query(`UPDATE products SET category = NULL WHERE category = ?`, [trimmedName]);
-    } catch (error) {
-      if (!isUnknownColumnError(error)) {
-        throw error;
-      }
-    }
-  }
-}
-
-async function reassignProductFallbacks(
-  connection: PoolConnection,
-  slug: string,
-  name: string,
-  targetSlug: string,
-  targetName: string
-): Promise<void> {
-  const normalizedSlug = normalizeSlugMatch(slug);
-  const normalizedTarget = normalizeSlugMatch(targetSlug);
-  if (!normalizedTarget) {
-    return;
-  }
-
-  try {
-    await connection.query(`UPDATE products SET category_slug = ? WHERE LOWER(category_slug) = ?`, [targetSlug, normalizedSlug]);
-  } catch (error) {
-    if (!isUnknownColumnError(error)) {
-      throw error;
-    }
-  }
-
-  try {
-    await connection.query(`UPDATE products SET category = ? WHERE category_slug = ?`, [targetSlug, slug]);
-  } catch (error) {
-    if (!isUnknownColumnError(error)) {
-      throw error;
-    }
-  }
-
-  try {
-    await connection.query(`UPDATE products SET category = ? WHERE LOWER(category) = ?`, [targetSlug, normalizedSlug]);
-  } catch (error) {
-    if (!isUnknownColumnError(error)) {
-      throw error;
-    }
-  }
-
-  const trimmedName = name.trim();
-  if (trimmedName) {
-    try {
-      await connection.query(`UPDATE products SET category = ? WHERE category = ?`, [targetSlug, trimmedName]);
-    } catch (error) {
-      if (!isUnknownColumnError(error)) {
-        throw error;
-      }
-    }
-  }
-
-  const normalizedTargetName = targetName.trim();
-  if (normalizedTargetName) {
-    try {
-      await connection.query(`UPDATE products SET category = ? WHERE category = ?`, [targetSlug, normalizedTargetName]);
-    } catch (error) {
-      if (!isUnknownColumnError(error)) {
-        throw error;
-      }
-    }
-  }
-}
-
->>>>>>> 407ca47a
 export async function GET(
   request: NextRequest,
   { params }: { params: { slug: string } }
@@ -501,22 +338,11 @@
 
     if (typeChanged) {
       if (currentType === 'product') {
-<<<<<<< HEAD
         await connection.query(`UPDATE products SET category = NULL WHERE category = ?`, [slug]);
       }
       if (nextType === 'product') {
         await connection.query(`UPDATE posts SET category_slug = NULL WHERE category_slug = ?`, [slug]);
       }
-=======
-        await detachProductFallbacks(connection, slug, currentName);
-      } else if (nextType === 'product') {
-        await connection.query(`UPDATE posts SET category_slug = NULL WHERE category_slug = ?`, [slug]);
-        const fallbackName = nameChanged ? name : currentName;
-        await updateProductFallbacks(connection, slug, fallbackName);
-      }
-    } else if (currentType === 'product' && nameChanged) {
-      await updateProductFallbacks(connection, slug, name);
->>>>>>> 407ca47a
     }
 
     await connection.commit();
@@ -631,11 +457,7 @@
       }
 
       if (type === 'product') {
-<<<<<<< HEAD
         await connection.query(`UPDATE products SET category = ? WHERE category = ?`, [target.slug, slug]);
-=======
-        await reassignProductFallbacks(connection, slug, name, target.slug, target.name);
->>>>>>> 407ca47a
       } else {
         await connection.query(`UPDATE posts SET category_slug = ? WHERE category_slug = ?`, [target.slug, slug]);
       }
@@ -645,11 +467,7 @@
       }
     } else if (mode === 'detach' && relatedCount > 0) {
       if (type === 'product') {
-<<<<<<< HEAD
         await connection.query(`UPDATE products SET category = NULL WHERE category = ?`, [slug]);
-=======
-        await detachProductFallbacks(connection, slug, name);
->>>>>>> 407ca47a
       } else {
         await connection.query(`UPDATE posts SET category_slug = NULL WHERE category_slug = ?`, [slug]);
       }
