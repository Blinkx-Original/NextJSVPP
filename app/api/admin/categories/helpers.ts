import type { Pool, PoolConnection, RowDataPacket } from 'mysql2/promise';
<<<<<<< HEAD
import {
  getBlogCategoryColumn,
  getCategoryTypeSynonyms,
  getProductCategoryColumns,
  type BlogCategoryColumn,
  type ProductCategoryColumn
} from '@/lib/categories';
=======
import { getBlogCategoryColumn, getCategoryTypeSynonyms, getProductCategoryColumns } from '@/lib/categories';
import type { ProductCategoryColumn, BlogCategoryColumn } from '@/lib/categories';
>>>>>>> 24ae42de

type CategoryType = 'product' | 'blog';

export interface AdminCategoryRow {
  id: string;
  type: CategoryType;
  slug: string;
  name: string;
  short_description: string | null;
  long_description: string | null;
  hero_image_url: string | null;
  is_published: boolean;
  products_count: number;
  updated_at: string | null;
}

function buildProductStatsJoin(columns: ProductCategoryColumn[]): string {
  if (columns.length === 0) {
    return '';
  }

  const subqueries = columns.map(
    (column) => `SELECT LOWER(TRIM(\`${column}\`)) AS slug, COUNT(*) AS total
        FROM products
        WHERE is_published = 1
          AND \`${column}\` IS NOT NULL
          AND TRIM(\`${column}\`) <> ''
        GROUP BY LOWER(TRIM(\`${column}\`))`
  );

  return `LEFT JOIN (
    SELECT slug, SUM(total) AS total
    FROM (
      ${subqueries.join('\n      UNION ALL\n      ')}
    ) product_category_stats
    WHERE slug IS NOT NULL AND slug <> ''
    GROUP BY slug
  ) stats ON stats.slug = LOWER(c.slug)`;
}

function buildStatsJoin(
  type: CategoryType,
  options: { blogColumn?: BlogCategoryColumn | null; productColumns?: ProductCategoryColumn[] } = {}
): { joinSql: string; selectCount: string } {
  if (type === 'product') {
    const joinSql = buildProductStatsJoin(options.productColumns ?? []);
    if (!joinSql) {
      return { joinSql: '', selectCount: '0 AS products_count' };
    }
    return {
      joinSql,
      selectCount: 'COALESCE(stats.total, 0) AS products_count'
    };
  }

  const column = options.blogColumn ?? 'category_slug';

  if (!column) {
    return {
      joinSql: '',
      selectCount: '0 AS products_count'
    };
  }

  return {
    joinSql: `LEFT JOIN (
      SELECT LOWER(TRIM(\`${column}\`)) AS slug, COUNT(*) AS total
      FROM posts
      WHERE is_published = 1 AND \`${column}\` IS NOT NULL AND TRIM(\`${column}\`) <> ''
      GROUP BY LOWER(TRIM(\`${column}\`))
    ) stats ON stats.slug = LOWER(c.slug)`,
    selectCount: 'COALESCE(stats.total, 0) AS products_count'
  };
}

export function mapAdminCategoryRow(row: RowDataPacket, type: CategoryType): AdminCategoryRow {
  const idValue = row.id;
  const id = typeof idValue === 'bigint' ? idValue.toString() : String(idValue);
  const productsCountRaw = row.products_count;
  const productsCount = Number.parseInt(String(productsCountRaw ?? '0'), 10);
  return {
    id,
    type,
    slug: typeof row.slug === 'string' ? row.slug : '',
    name: typeof row.name === 'string' ? row.name : '',
    short_description: typeof row.short_description === 'string' ? row.short_description : null,
    long_description: typeof row.long_description === 'string' ? row.long_description : null,
    hero_image_url: typeof row.hero_image_url === 'string' ? row.hero_image_url : null,
    is_published: Boolean(row.is_published),
    products_count: Number.isFinite(productsCount) && productsCount > 0 ? productsCount : 0,
    updated_at: typeof row.updated_at === 'string' && row.updated_at ? row.updated_at : null
  };
}

export async function fetchAdminCategoryById(
  pool: Pool,
  type: CategoryType,
  id: number
): Promise<AdminCategoryRow | null> {
  const typeSynonyms = getCategoryTypeSynonyms(type);
  const placeholders = typeSynonyms.map(() => '?').join(', ');
  const blogColumn = type === 'blog' ? await getBlogCategoryColumn(pool) : null;
  const productColumns = type === 'product' ? await getProductCategoryColumns(pool) : [];
  const { joinSql, selectCount } = buildStatsJoin(type, { blogColumn, productColumns });

  const [rows] = await pool.query<RowDataPacket[]>(
    `SELECT c.id, c.type, c.slug, c.name, c.short_description, c.long_description, c.hero_image_url,
        c.is_published, c.updated_at, ${selectCount}
      FROM categories c
      ${joinSql}
      WHERE c.id = ? AND LOWER(c.type) IN (${placeholders})
      LIMIT 1`,
    [id, ...typeSynonyms]
  );

  if (!Array.isArray(rows) || rows.length === 0) {
    return null;
  }

  return mapAdminCategoryRow(rows[0] as RowDataPacket, type);
}

export function buildStatsClause(
  type: CategoryType,
  options: { blogColumn?: BlogCategoryColumn | null; productColumns?: ProductCategoryColumn[] } = {}
): { joinSql: string; selectCount: string } {
  return buildStatsJoin(type, options);
}

export async function fetchAdminCategoryBySlug(
  pool: Pool,
  type: CategoryType,
  slug: string
): Promise<AdminCategoryRow | null> {
  const typeSynonyms = getCategoryTypeSynonyms(type);
  const placeholders = typeSynonyms.map(() => '?').join(', ');
  const blogColumn = type === 'blog' ? await getBlogCategoryColumn(pool) : null;
  const productColumns = type === 'product' ? await getProductCategoryColumns(pool) : [];
  const { joinSql, selectCount } = buildStatsJoin(type, { blogColumn, productColumns });

  const [rows] = await pool.query<RowDataPacket[]>(
    `SELECT c.id, c.type, c.slug, c.name, c.short_description, c.long_description, c.hero_image_url,
        c.is_published, c.updated_at, ${selectCount}
      FROM categories c
      ${joinSql}
      WHERE c.slug = ? AND LOWER(c.type) IN (${placeholders})
      LIMIT 1`,
    [slug, ...typeSynonyms]
  );

  if (!Array.isArray(rows) || rows.length === 0) {
    return null;
  }

  return mapAdminCategoryRow(rows[0] as RowDataPacket, type);
}

export async function countCategoryRelations(
  connection: PoolConnection,
  type: CategoryType,
  slug: string,
  blogColumnOverride?: BlogCategoryColumn | null
): Promise<number> {
  if (type === 'product') {
    const columns = await getProductCategoryColumns(connection);
    if (columns.length === 0) {
      return 0;
    }

    const normalized = slug.trim().toLowerCase();
    if (!normalized) {
      return 0;
    }

    const conditions = columns.map((column) => `LOWER(TRIM(\`${column}\`)) = ?`).join(' OR ');
    const params = columns.map(() => normalized);

    const [rows] = await connection.query<RowDataPacket[]>(
      `SELECT COUNT(*) AS total
        FROM products
        WHERE is_published = 1 AND (${conditions})`,
      params
    );
    const row = Array.isArray(rows) && rows.length > 0 ? rows[0] : null;
    const value = row ? row.total : 0;
    const total = Number.isFinite(value) ? Number(value) : Number.parseInt(String(value ?? '0'), 10);
    return Number.isFinite(total) && total > 0 ? total : 0;
  }

  const blogColumn =
    blogColumnOverride !== undefined ? blogColumnOverride : await getBlogCategoryColumn(connection);
  if (!blogColumn) {
    return 0;
  }

  const normalized = slug.trim().toLowerCase();
  if (!normalized) {
    return 0;
  }

  const [rows] = await connection.query<RowDataPacket[]>(
    `SELECT COUNT(*) AS total
      FROM posts
      WHERE is_published = 1 AND LOWER(TRIM(\`${blogColumn}\`)) = ?`,
    [normalized]
  );
  const row = Array.isArray(rows) && rows.length > 0 ? rows[0] : null;
  const value = row ? row.total : 0;
  const total = Number.isFinite(value) ? Number(value) : Number.parseInt(String(value ?? '0'), 10);
  return Number.isFinite(total) && total > 0 ? total : 0;
}

export { getBlogCategoryColumn };<|MERGE_RESOLUTION|>--- conflicted
+++ resolved
@@ -1,5 +1,4 @@
 import type { Pool, PoolConnection, RowDataPacket } from 'mysql2/promise';
-<<<<<<< HEAD
 import {
   getBlogCategoryColumn,
   getCategoryTypeSynonyms,
@@ -7,10 +6,6 @@
   type BlogCategoryColumn,
   type ProductCategoryColumn
 } from '@/lib/categories';
-=======
-import { getBlogCategoryColumn, getCategoryTypeSynonyms, getProductCategoryColumns } from '@/lib/categories';
-import type { ProductCategoryColumn, BlogCategoryColumn } from '@/lib/categories';
->>>>>>> 24ae42de
 
 type CategoryType = 'product' | 'blog';
 
