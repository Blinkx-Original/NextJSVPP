--- conflicted
+++ resolved
@@ -66,7 +66,6 @@
 interface ProductListingConfig {
   type: ProductListingType;
   slug: string | null;
-<<<<<<< HEAD
 }
 
 interface ProductListingPlaceholder {
@@ -86,26 +85,6 @@
   requestId: string;
 }
 
-=======
-}
-
-interface ProductListingPlaceholder {
-  config: ProductListingConfig;
-}
-
-interface ProductListingRequest {
-  config: ProductListingConfig;
-  pageKey: string;
-}
-
-interface CategoryListingOptions {
-  slug: string;
-  pageParam: number;
-  pageKey: string;
-  requestId: string;
-}
-
->>>>>>> 1897b4aa
 const MANUAL_LISTING_KEYWORDS = new Set([
   'manual',
   'products',
@@ -342,7 +321,6 @@
 }
 
 function extractProductListingPlaceholders(content: string): {
-<<<<<<< HEAD
   html: string;
   placeholders: ProductListingPlaceholder[];
 } {
@@ -526,33 +504,6 @@
   });
 
   return output;
-=======
-  segments: string[];
-  placeholders: ProductListingPlaceholder[];
-} {
-  if (!content) {
-    return { segments: [''], placeholders: [] };
-  }
-
-  const normalizedContent = convertIndicatorSyntax(content);
-  const regex = /<!--\s*product[\s_-]*listing(?<details>[\s\S]*?)-->/gi;
-  const segments: string[] = [];
-  const placeholders: ProductListingPlaceholder[] = [];
-
-  let lastIndex = 0;
-  let match: RegExpExecArray | null;
-  while ((match = regex.exec(normalizedContent)) !== null) {
-    const start = match.index;
-    segments.push(normalizedContent.slice(lastIndex, start));
-    const details = match.groups?.details ?? '';
-    const config = parseProductListingConfig(details);
-    placeholders.push({ config });
-    lastIndex = start + match[0].length;
-  }
-
-  segments.push(normalizedContent.slice(lastIndex));
-  return { segments, placeholders };
->>>>>>> 1897b4aa
 }
 
 function cloneSearchParams(searchParams?: SearchParamsMap): URLSearchParams {
@@ -813,13 +764,8 @@
 
   const contentExtraction = normalized.content_html
     ? extractProductListingPlaceholders(normalized.content_html)
-<<<<<<< HEAD
     : { html: '', placeholders: [] };
   const { html: contentHtml, placeholders } = contentExtraction;
-=======
-    : { segments: [''], placeholders: [] };
-  const { segments, placeholders } = contentExtraction;
->>>>>>> 1897b4aa
   const hasPlaceholders = placeholders.length > 0;
 
   const listingRequests: ProductListingRequest[] = [];
@@ -876,43 +822,9 @@
 
   const hasStandaloneListings = !hasPlaceholders && listingResults.some((listing) => listing && listing.cards.length > 0);
 
-<<<<<<< HEAD
   const embeddedContentHtml = hasPlaceholders
     ? injectListingsIntoHtml(contentHtml, placeholders, listingResults, normalized.slug, searchParams)
     : null;
-=======
-  let articleNodes: ReactNode[] | null = null;
-  if (hasPlaceholders) {
-    articleNodes = [];
-    let listingIndex = 0;
-    for (let index = 0; index < segments.length; index += 1) {
-      const html = segments[index];
-      if (html && html.trim()) {
-        articleNodes.push(
-          <div
-            key={`segment-${index}`}
-            className={blogStyles.contentSegment}
-            dangerouslySetInnerHTML={{ __html: html }}
-          />
-        );
-      }
-      if (listingIndex < listingResults.length) {
-        const listing = listingResults[listingIndex];
-        listingIndex += 1;
-        if (listing && listing.cards.length > 0) {
-          articleNodes.push(
-            <RelatedProductsSection
-              key={`${listing.key}-${index}`}
-              data={listing}
-              blogSlug={normalized.slug}
-              searchParams={searchParams}
-            />
-          );
-        }
-      }
-    }
-  }
->>>>>>> 1897b4aa
 
   return (
     <main className={styles.productPage}>
@@ -963,18 +875,11 @@
       </section>
       {normalized.content_html ? (
         <section className={styles.productDescription}>
-<<<<<<< HEAD
           {hasPlaceholders && embeddedContentHtml !== null ? (
             <article
               className={`${styles.productDescriptionContent} ${blogStyles.articleContent}`}
               dangerouslySetInnerHTML={{ __html: embeddedContentHtml }}
             />
-=======
-          {hasPlaceholders ? (
-            <article className={`${styles.productDescriptionContent} ${blogStyles.articleContent}`}>
-              {articleNodes?.length ? articleNodes : null}
-            </article>
->>>>>>> 1897b4aa
           ) : (
             <article
               className={styles.productDescriptionContent}
