import type { ReactNode } from 'react';
import type { Metadata } from 'next';
import Image from 'next/image';
import Link from 'next/link';
import { headers } from 'next/headers';
import { notFound } from 'next/navigation';
import he from 'he';
import styles from '../../p/[slug]/page.module.css';
import blogStyles from './page.module.css';
import relatedStyles from './related-products.module.css';
import { CTA_DEFAULT_LABELS, resolveCtaLabel } from '@/lib/product-cta';
import { slugifyCategoryName } from '@/lib/category-slug';
import {
  getNormalizedPublishedBlogPost,
  type NormalizedBlogPost,
  type NormalizedBlogPostResult
} from '@/lib/blog-posts';
import { createVirtualProductCategoryFromSlug } from '@/lib/categories';
import { createRequestId } from '@/lib/request-id';
import { buildBlogPostUrl } from '@/lib/urls';
import { buildBlogSeo, buildBlogMetaTitle } from '@/lib/blog-seo';
import { parsePageParam, resolveSearchParam } from '@/lib/search-params';
import {
  extractProductListingPlaceholders,
  loadCategoryListing,
  loadManualListing,
  type ProductCard,
  type ProductListingPlaceholder,
  type ProductListingRenderData,
  type ProductListingRequest
} from './product-listing';

export const runtime = 'nodejs';
export const revalidate = 300;

interface PageProps {
  params: { slug: string };
  searchParams?: { [key: string]: string | string[] | undefined };
}

type SearchParamsMap = PageProps['searchParams'];

function truncateDescription(text: string, maxLength = 160): string {
  if (text.length <= maxLength) {
    return text;
  }
  const truncated = text.slice(0, maxLength);
  const lastSpace = truncated.lastIndexOf(' ');
  if (lastSpace > 50) {
    return `${truncated.slice(0, lastSpace).trimEnd()}…`;
  }
  return `${truncated.trimEnd()}…`;
}

async function loadBlogPost(
  slug: string,
  options?: { requestId?: string; skipCache?: boolean }
): Promise<NormalizedBlogPostResult | null> {
  return getNormalizedPublishedBlogPost(slug, options);
}

export async function generateMetadata({ params }: PageProps): Promise<Metadata> {
  const requestId = createRequestId();
  const postResult = await loadBlogPost(params.slug, { requestId });
  if (!postResult) {
    return {};
  }

  const host = headers().get('host') ?? undefined;
  const canonicalUrl = buildBlogPostUrl(postResult.normalized.slug, host);
  const seo = buildBlogSeo(postResult.normalized, canonicalUrl);
  const metaTitle = buildBlogMetaTitle(postResult.normalized);
  const metaDescription = seo.description;
  const primaryImage = postResult.normalized.cover_image_url || null;
  const publishedAt = postResult.normalized.published_at ?? undefined;

  return {
    title: metaTitle,
    description: metaDescription || undefined,
    alternates: { canonical: seo.canonical },
    openGraph: {
      type: 'article',
      title: metaTitle,
      description: metaDescription || undefined,
      url: seo.canonical,
      images: primaryImage ? [{ url: primaryImage }] : undefined,
      publishedTime: publishedAt
    },
    twitter: {
      card: primaryImage ? 'summary_large_image' : 'summary',
      title: metaTitle,
      description: metaDescription || undefined,
      images: primaryImage ? [primaryImage] : undefined
    },
    robots: { index: true, follow: true },
    other: {
      'og:type': 'article'
    }
  };
}

const CTA_CONFIG = [
  { type: 'lead', urlKey: 'cta_lead_url', labelKey: 'cta_lead_label' },
  { type: 'affiliate', urlKey: 'cta_affiliate_url', labelKey: 'cta_affiliate_label' },
  { type: 'stripe', urlKey: 'cta_stripe_url', labelKey: 'cta_stripe_label' },
  { type: 'paypal', urlKey: 'cta_paypal_url', labelKey: 'cta_paypal_label' }
] as const;

function truncateSummary(summary: string, maxLength = 160): string {
  return truncateDescription(summary, maxLength);
}

<<<<<<< HEAD
=======
function toCategoryProductCards(products: CategoryProductSummary[]): ProductCard[] {
  return products.map((product) => ({
    id: product.id.toString(),
    slug: product.slug,
    title: product.title,
    shortSummary: product.shortSummary,
    price: product.price,
    primaryImage: product.primaryImage
  }));
}

function normalizeId(value: unknown, fallback: string): string {
  if (typeof value === 'bigint') {
    return value.toString(10);
  }
  if (typeof value === 'number' && Number.isFinite(value)) {
    return Math.trunc(value).toString(10);
  }
  if (typeof value === 'string') {
    const trimmed = value.trim();
    if (trimmed) {
      return trimmed;
    }
  }
  return fallback;
}

function toManualProductCards(results: NormalizedProductResult[]): ProductCard[] {
  return results
    .map((result) => {
      const slug = result.normalized.slug;
      if (!slug) {
        return null;
      }
      const id = normalizeId((result.raw as { id?: unknown })?.id, slug);
      const images = Array.isArray(result.normalized.images) ? result.normalized.images : [];
      const primaryImage = images.length > 0 ? images[0]! : null;
      const title = result.normalized.title_h1 || slug;
      const shortSummary = result.normalized.short_summary || null;
      const price = result.normalized.price || null;
      return {
        id,
        slug,
        title,
        shortSummary,
        price,
        primaryImage
      } satisfies ProductCard;
    })
    .filter((card): card is ProductCard => card !== null);
}

function toProductListingSlug(value: string | null | undefined): string | null {
  if (!value) {
    return null;
  }
  const trimmed = value.trim();
  if (!trimmed) {
    return null;
  }
  const slug = slugifyCategoryName(trimmed);
  return slug ? slug : null;
}

function convertIndicatorSyntax(html: string): string {
  const toComment = (descriptor?: string) => {
    const normalizedDescriptor = typeof descriptor === 'string' ? descriptor.trim() : '';
    return `<!-- product-listing${normalizedDescriptor ? ` ${normalizedDescriptor}` : ''} -->`;
  };

  return html
    .replace(/\[\[\s*product[\s_-]*listing(?:\s*(?::|=|\s+)\s*([^\]]+))?\s*\]\]/gi, (_, descriptor) => toComment(descriptor))
    .replace(/\{\{\s*product[\s_-]*listing(?:\s*(?::|=|\s+)\s*([^}]+))?\s*\}\}/gi, (_, descriptor) => toComment(descriptor))
    .replace(/%%\s*product[\s_-]*listing(?:\s*(?::|=|\s+)([^%]+))?%%/gi, (_, descriptor) => toComment(descriptor))
    .replace(/\[\s*product[\s_-]*listing(?:\s*(?::|=|\s+)\s*([^\]]+))?\s*\]/gi, (_, descriptor) => toComment(descriptor));
}

export function parseProductListingConfig(details: string | null | undefined): ProductListingConfig {
  const defaultConfig: ProductListingConfig = { type: 'category', slug: null };
  if (!details) {
    return defaultConfig;
  }

  const trimmed = details.replace(/-->/g, '').trim();
  if (!trimmed) {
    return defaultConfig;
  }

  const collapsed = trimmed.replace(/\s+/g, '').toLowerCase();
  if (MANUAL_LISTING_KEYWORDS.has(collapsed)) {
    return { type: 'manual', slug: null };
  }

  const manualAttrMatch = trimmed.match(/(?:type|source|mode)\s*(?::|=)\s*(?:"([^"]+)"|'([^']+)'|([^\s]+))/i);
  if (manualAttrMatch) {
    const candidate = (manualAttrMatch[1] ?? manualAttrMatch[2] ?? manualAttrMatch[3] ?? '')
      .replace(/\s+/g, '')
      .toLowerCase();
    if (MANUAL_LISTING_KEYWORDS.has(candidate)) {
      return { type: 'manual', slug: null };
    }
  }

  const slugAttrMatch = trimmed.match(/(?:category|slug|categoria|cat)\s*(?::|=)\s*(?:"([^"]+)"|'([^']+)'|([^\s]+))/i);
  if (slugAttrMatch) {
    const slugCandidate = slugAttrMatch[1] ?? slugAttrMatch[2] ?? slugAttrMatch[3];
    const slug = toProductListingSlug(slugCandidate);
    if (slug) {
      return { type: 'category', slug };
    }
  }

  const tokens = trimmed.split(/\s+/);
  const hasMultipleTokens = tokens.length > 1;
  for (const token of tokens) {
    const [rawKey, rawValue] = token.split(/[:=]/, 2);
    if (rawValue !== undefined) {
      const value = rawValue.trim();
      const normalizedValue = value.replace(/\s+/g, '').toLowerCase();
      if (['type', 'source', 'mode'].includes(rawKey.trim().toLowerCase())) {
        if (MANUAL_LISTING_KEYWORDS.has(normalizedValue)) {
          return { type: 'manual', slug: null };
        }
        continue;
      }
      if (['slug', 'category', 'categoria', 'cat'].includes(rawKey.trim().toLowerCase())) {
        const slug = toProductListingSlug(value);
        if (slug) {
          return { type: 'category', slug };
        }
      }
      continue;
    }

    const normalizedToken = token.replace(/\s+/g, '').toLowerCase();
    if (MANUAL_LISTING_KEYWORDS.has(normalizedToken)) {
      return { type: 'manual', slug: null };
    }
    if (!hasMultipleTokens) {
      const slug = toProductListingSlug(token);
      if (slug) {
        return { type: 'category', slug };
      }
    }
  }

  const slug = toProductListingSlug(trimmed);
  if (slug) {
    return { type: 'category', slug };
  }

  return defaultConfig;
}

export function extractProductListingPlaceholders(content: string): {
  html: string;
  placeholders: ProductListingPlaceholder[];
} {
  if (!content) {
    return { html: '', placeholders: [] };
  }

  const normalizedContent = convertIndicatorSyntax(content);
  const placeholders: ProductListingPlaceholder[] = [];
  const regex = /<!--\s*product[\s_-]*listing(?<details>[\s\S]*?)-->/gi;

  const html = normalizedContent.replace(
    regex,
    (_match, _details, _offset, _input, groups?: { details?: string }) => {
      const details = groups?.details ?? '';
      const config = parseProductListingConfig(details);
      const marker = `__PRODUCT_LISTING_${placeholders.length}__`;
      placeholders.push({ config, marker });
      return marker;
    }
  );

  return { html, placeholders };
}
>>>>>>> 73dfc28a

function escapeHtml(value: string | null | undefined): string {
  if (typeof value !== 'string') {
    return '';
  }
  return he.encode(value, { useNamedReferences: true });
}

function escapeAttribute(value: string | null | undefined): string {
  if (typeof value !== 'string') {
    return '';
  }
  return he.encode(value, { useNamedReferences: true });
}

function buildProductCardHtml(card: ProductCard): string {
  const title = escapeHtml(card.title);
  const summary = card.shortSummary ? `<p class="${relatedStyles.cardSummary}">${escapeHtml(card.shortSummary)}</p>` : '';
  const price = card.price ? `<p class="${relatedStyles.cardPrice}">${escapeHtml(card.price)}</p>` : '';
  const productHref = `/p/${encodeURIComponent(card.slug)}`;
  const image = card.primaryImage
    ? `<img src="${escapeAttribute(card.primaryImage)}" alt="${title}" class="${relatedStyles.cardImage}" loading="lazy" />`
    : '';

  return `
    <article class="${relatedStyles.card}">
      <div class="${relatedStyles.cardImageWrapper}">
        ${image}
      </div>
      <div class="${relatedStyles.cardBody}">
        <h3 class="${relatedStyles.cardTitle}">${title}</h3>
        ${summary}
        ${price}
        <div class="${relatedStyles.cardFooter}">
          <a class="${relatedStyles.cardLink}" href="${escapeAttribute(productHref)}" data-prefetch="true">
            Ver producto
          </a>
        </div>
      </div>
    </article>
  `;
}

function buildPaginationHtml(
  data: ProductListingRenderData,
  blogSlug: string,
  searchParams?: SearchParamsMap
): string {
  const pagination = data.pagination;
  if (!pagination || pagination.totalPages <= 1) {
    return '';
  }

  const pages = Array.from({ length: pagination.totalPages }, (_, index) => index + 1);
  const links = pages
    .map((pageNumber) => {
      const href = buildListingPageHref(blogSlug, pagination.pageKey, pageNumber, searchParams);
      const isActive = pageNumber === pagination.currentPage;
      const className = [relatedStyles.pageLink, isActive ? relatedStyles.pageLinkActive : '']
        .filter(Boolean)
        .join(' ');
      const ariaCurrent = isActive ? ' aria-current="page"' : '';
      return `<a class="${className}" href="${escapeAttribute(href)}" data-prefetch="true"${ariaCurrent}>${pageNumber}</a>`;
    })
    .join('');

  return `
    <nav class="${relatedStyles.pagination}" aria-label="Paginación de productos relacionados">
      <div class="${relatedStyles.paginationList}">
        ${links}
      </div>
    </nav>
  `;
}

function renderEmbeddedListingHtml(
  listing: ProductListingRenderData | null,
  placeholder: ProductListingPlaceholder,
  blogSlug: string,
  searchParams?: SearchParamsMap
): string {
  const hasCards = listing && listing.cards && listing.cards.length > 0;
  const heading = escapeHtml(listing?.heading ?? 'Productos relacionados');
  const subtitleText = listing?.subtitle ?? null;
  const subtitle = subtitleText ? `<p class="${relatedStyles.subtitle}">${escapeHtml(subtitleText)}</p>` : '';
  const viewAll = listing?.viewAllHref
    ? `<a class="${relatedStyles.viewAll}" href="${escapeAttribute(listing.viewAllHref)}" data-prefetch="true">Ver todos</a>`
    : '';

  if (!hasCards) {
    const fallbackSlug = placeholder.config.slug ?? blogSlug;
    const fallbackCategory = createVirtualProductCategoryFromSlug(fallbackSlug);
    const resolvedSubtitle = subtitleText ?? fallbackCategory.name;
    const emptyMessage =
      placeholder.config.type === 'manual'
        ? 'No se encontraron productos relacionados para esta selección.'
        : `No hay productos publicados actualmente en la categoría <strong class="${relatedStyles.emptyHighlight}">${escapeHtml(
            fallbackCategory.name
          )}</strong>.`;

    const subtitleHtml = resolvedSubtitle
      ? `<p class="${relatedStyles.subtitle}">${escapeHtml(resolvedSubtitle)}</p>`
      : '';

    return `
      <section class="${relatedStyles.relatedProducts} ${relatedStyles.emptySection}" data-product-listing="empty">
        <header class="${relatedStyles.header}">
          <div class="${relatedStyles.headerText}">
            <h2 class="${relatedStyles.title}">${heading}</h2>
            ${subtitleHtml}
          </div>
          ${viewAll}
        </header>
        <div class="${relatedStyles.emptyState}">
          <p class="${relatedStyles.emptyMessage}">${emptyMessage}</p>
        </div>
      </section>
    `;
  }

  const cardsHtml = listing.cards.map((card) => buildProductCardHtml(card)).join('');
  const pagination = buildPaginationHtml(listing, blogSlug, searchParams);

  return `
    <section class="${relatedStyles.relatedProducts}" data-product-listing="${escapeHtml(listing.key)}">
      <header class="${relatedStyles.header}">
        <div class="${relatedStyles.headerText}">
          <h2 class="${relatedStyles.title}">${heading}</h2>
          ${subtitle}
        </div>
        ${viewAll}
      </header>
      <div class="${relatedStyles.grid}">
        ${cardsHtml}
      </div>
      ${pagination}
    </section>
  `;
}

function injectListingsIntoHtml(
  html: string,
  placeholders: ProductListingPlaceholder[],
  listingResults: (ProductListingRenderData | null)[],
  blogSlug: string,
  searchParams?: SearchParamsMap
): string {
  if (!html || placeholders.length === 0) {
    return html;
  }

  let output = html;
  placeholders.forEach((placeholder, index) => {
    const listing = listingResults[index] ?? null;
    const replacement = renderEmbeddedListingHtml(listing, placeholder, blogSlug, searchParams);
    output = output.replace(placeholder.marker, replacement);
  });

  return output;
}

function cloneSearchParams(searchParams?: SearchParamsMap): URLSearchParams {
  const params = new URLSearchParams();
  if (!searchParams) {
    return params;
  }
  for (const [key, value] of Object.entries(searchParams)) {
    if (value === undefined) {
      continue;
    }
    if (Array.isArray(value)) {
      for (const item of value) {
        if (typeof item === 'string') {
          params.append(key, item);
        }
      }
    } else if (typeof value === 'string') {
      params.set(key, value);
    }
  }
  return params;
}

function buildListingPageHref(
  blogSlug: string,
  pageKey: string,
  page: number,
  searchParams?: SearchParamsMap
): string {
  const params = cloneSearchParams(searchParams);
  if (page <= 1) {
    params.delete(pageKey);
  } else {
    params.set(pageKey, String(page));
  }
  const query = params.toString();
  return query ? `/b/${blogSlug}?${query}` : `/b/${blogSlug}`;
}

<<<<<<< HEAD
=======
export async function loadCategoryListing(
  options: CategoryListingOptions
): Promise<ProductListingRenderData | null> {
  const { slug, pageParam, pageKey, requestId } = options;
  const trimmedSlug = slug.trim();
  if (!trimmedSlug) {
    return null;
  }

  const matchedCategory = await getPublishedCategoryBySlug(trimmedSlug, { requestId });
  const productCategory =
    matchedCategory && matchedCategory.type === 'product'
      ? matchedCategory
      : await resolveProductCategoryBySlugOrName(trimmedSlug, {
          requestId,
          hintName: matchedCategory?.name ?? null
        });

  const category = productCategory ?? matchedCategory ?? createVirtualProductCategoryFromSlug(trimmedSlug);
  const subtitle = matchedCategory?.name?.trim() ? matchedCategory.name : category.name;

  const offset = (pageParam - 1) * PAGE_SIZE;
  let { products, totalCount } = await getPublishedProductsForCategory(
    { id: category.id, slug: category.slug, name: category.name },
    {
      limit: PAGE_SIZE,
      offset,
      requestId
    }
  );

  if (totalCount <= 0 || products.length === 0) {
    return null;
  }

  const totalPages = Math.max(1, Math.ceil(totalCount / PAGE_SIZE));
  let currentPage = pageParam;
  if (pageParam > totalPages) {
    currentPage = totalPages;
    const lastOffset = (totalPages - 1) * PAGE_SIZE;
    ({ products } = await getPublishedProductsForCategory(
      { id: category.id, slug: category.slug, name: category.name },
      {
        limit: PAGE_SIZE,
        offset: lastOffset,
        requestId
      }
    ));
  }

  const cards = toCategoryProductCards(products);
  if (cards.length === 0) {
    return null;
  }

  return {
    key: `category-${category.slug}`,
    heading: 'Productos relacionados',
    subtitle,
    cards,
    viewAllHref: `/categories/${category.slug}`,
    pagination:
      totalPages > 1
        ? {
            pageKey,
            currentPage,
            totalPages
          }
        : undefined
  };
}

async function loadManualListing(productSlugs: string[]): Promise<ProductListingRenderData | null> {
  if (!Array.isArray(productSlugs) || productSlugs.length === 0) {
    return null;
  }

  const results = await getPublishedProductsBySlugs(productSlugs);
  if (!Array.isArray(results) || results.length === 0) {
    return null;
  }

  const cards = toManualProductCards(results);
  if (cards.length === 0) {
    return null;
  }

  return {
    key: 'manual-products',
    heading: 'Productos relacionados',
    cards
  };
}

>>>>>>> 73dfc28a
function RelatedProductsSection({
  data,
  blogSlug,
  searchParams
}: {
  data: ProductListingRenderData;
  blogSlug: string;
  searchParams?: SearchParamsMap;
}) {
  const { heading, subtitle, cards, viewAllHref, pagination } = data;
  if (!cards || cards.length === 0) {
    return null;
  }

  const pages = pagination && pagination.totalPages > 1
    ? Array.from({ length: pagination.totalPages }, (_, index) => index + 1)
    : [];

  return (
    <section className={relatedStyles.relatedProducts}>
      <header className={relatedStyles.header}>
        <div className={relatedStyles.headerText}>
          <h2 className={relatedStyles.title}>{heading}</h2>
          {subtitle ? <p className={relatedStyles.subtitle}>{subtitle}</p> : null}
        </div>
        {viewAllHref ? (
          <Link className={relatedStyles.viewAll} href={viewAllHref} prefetch>
            Ver todos
          </Link>
        ) : null}
      </header>
      <div className={relatedStyles.grid}>
        {cards.map((product) => (
          <article key={product.id} className={relatedStyles.card}>
            <div className={relatedStyles.cardImageWrapper}>
              {product.primaryImage ? (
                <Image
                  src={product.primaryImage}
                  alt={product.title}
                  fill
                  className={relatedStyles.cardImage}
                  sizes="(max-width: 768px) 100vw, 320px"
                />
              ) : null}
            </div>
            <div className={relatedStyles.cardBody}>
              <h3 className={relatedStyles.cardTitle}>{product.title}</h3>
              {product.shortSummary ? (
                <p className={relatedStyles.cardSummary}>{product.shortSummary}</p>
              ) : null}
              {product.price ? <div className={relatedStyles.cardPrice}>{product.price}</div> : null}
              <div className={relatedStyles.cardFooter}>
                <Link className={relatedStyles.cardLink} href={`/p/${product.slug}`} prefetch>
                  Ver producto
                </Link>
              </div>
            </div>
          </article>
        ))}
      </div>
      {pages.length > 0 ? (
        <nav className={relatedStyles.pagination} aria-label="Paginación de productos relacionados">
          <div className={relatedStyles.paginationList}>
            {pages.map((pageNumber) => {
              const href = buildListingPageHref(blogSlug, pagination!.pageKey, pageNumber, searchParams);
              const isActive = pageNumber === pagination!.currentPage;
              const className = isActive
                ? `${relatedStyles.pageLink} ${relatedStyles.pageLinkActive}`
                : relatedStyles.pageLink;
              return (
                <Link
                  key={pageNumber}
                  className={className}
                  href={href}
                  aria-current={isActive ? 'page' : undefined}
                  prefetch
                >
                  {pageNumber}
                </Link>
              );
            })}
          </div>
        </nav>
      ) : null}
    </section>
  );
}

export default async function BlogPostPage({ params, searchParams }: PageProps) {
  const requestId = createRequestId();
  const startedAt = Date.now();
  const postResult = await loadBlogPost(params.slug, { requestId });
  const duration = Date.now() - startedAt;

  if (!postResult) {
    console.log(`[page/b][${requestId}] slug=${params.slug} missing (${duration}ms)`);
    notFound();
  }

  console.log(`[page/b][${requestId}] slug=${params.slug} loaded (${duration}ms)`);

  const normalized = postResult.normalized;
  const host = headers().get('host') ?? undefined;
  const canonicalUrl = buildBlogPostUrl(normalized.slug, host);
  const seo = buildBlogSeo(normalized, canonicalUrl);
  const primaryImage = normalized.cover_image_url || null;
  const summary = normalized.short_summary ? truncateSummary(normalized.short_summary) : '';
  const ctas = CTA_CONFIG.map((item) => {
    const url = normalized[item.urlKey as keyof NormalizedBlogPost] as string;
    const labelValue = normalized[item.labelKey as keyof NormalizedBlogPost] as string;
    return {
      type: item.type,
      url,
      label: resolveCtaLabel(item.type as keyof typeof CTA_DEFAULT_LABELS, labelValue)
    };
  }).filter((cta) => cta.url.length > 0);
  const primaryCtaType = ctas[0]?.type;

  const manualProductSlugs = Array.isArray(normalized.product_slugs)
    ? normalized.product_slugs.filter((slug) => typeof slug === 'string' && slug.trim().length > 0)
    : [];
  const defaultCategorySlug =
    typeof normalized.category_slug === 'string' && normalized.category_slug.trim().length > 0
      ? normalized.category_slug.trim().toLowerCase()
      : normalized.slug;

  const contentExtraction = normalized.content_html
    ? extractProductListingPlaceholders(normalized.content_html)
    : { html: '', placeholders: [] };
  const { html: contentHtml, placeholders } = contentExtraction;
  const hasPlaceholders = placeholders.length > 0;

  const listingRequests: ProductListingRequest[] = [];
  if (hasPlaceholders) {
    let categoryIndex = 0;
    placeholders.forEach((placeholder, index) => {
      if (placeholder.config.type === 'manual') {
        listingRequests.push({ config: { type: 'manual', slug: null }, pageKey: `manual-${index}` });
        return;
      }
      const slug = placeholder.config.slug ?? defaultCategorySlug;
      const pageKey = categoryIndex === 0 ? 'page' : `page${categoryIndex + 1}`;
      categoryIndex += 1;
      listingRequests.push({ config: { type: 'category', slug }, pageKey });
    });
  } else if (manualProductSlugs.length > 0) {
    listingRequests.push({ config: { type: 'manual', slug: null }, pageKey: 'manual-default' });
  } else if (defaultCategorySlug) {
    listingRequests.push({ config: { type: 'category', slug: defaultCategorySlug }, pageKey: 'page' });
  }

  let manualListingCache: ProductListingRenderData | null | undefined;
  const categoryListings = new Map<string, ProductListingRenderData | null>();
  const listingResults: (ProductListingRenderData | null)[] = [];

  for (const request of listingRequests) {
    if (request.config.type === 'manual') {
      if (manualListingCache === undefined) {
        manualListingCache = await loadManualListing(manualProductSlugs);
      }
      listingResults.push(manualListingCache ?? null);
      continue;
    }

    const slug = request.config.slug ?? defaultCategorySlug;
    if (!slug) {
      listingResults.push(null);
      continue;
    }
    const cacheKey = `${slug}|${request.pageKey}`;
    if (!categoryListings.has(cacheKey)) {
      const pageValue = resolveSearchParam(searchParams?.[request.pageKey]);
      const pageParam = parsePageParam(pageValue);
      const listing = await loadCategoryListing({
        slug,
        pageParam,
        pageKey: request.pageKey,
        requestId
      });
      categoryListings.set(cacheKey, listing);
    }
    listingResults.push(categoryListings.get(cacheKey) ?? null);
  }

  const hasStandaloneListings = !hasPlaceholders && listingResults.some((listing) => listing && listing.cards.length > 0);

  const embeddedContentHtml = hasPlaceholders
    ? injectListingsIntoHtml(contentHtml, placeholders, listingResults, normalized.slug, searchParams)
    : null;

  return (
    <main className={styles.productPage}>
      <section className={styles.productHero}>
        <div className={styles.productMedia}>
          {primaryImage ? (
            <Image
              src={primaryImage}
              alt={normalized.title_h1 || normalized.slug}
              width={1200}
              height={675}
              sizes="(max-width: 900px) 100vw, 720px"
              priority
              className={styles.productMediaImage}
            />
          ) : (
            <div className={styles.productMediaPlaceholder} aria-hidden="true" />
          )}
        </div>
        <div className={styles.productDetails}>
          <h1 className={`${styles.productTitle} ${blogStyles.title} bx-break`}>
            {normalized.title_h1 || normalized.slug}
          </h1>
          {summary ? <p className={styles.productSummary}>{summary}</p> : null}
          {ctas.length > 0 ? (
            <div className={styles.productCtas}>
              {ctas.map((cta) => {
                const isPrimary = cta.type === primaryCtaType;
                const ctaClassName = [
                  styles.productCta,
                  isPrimary ? styles.productCtaPrimary : styles.productCtaSecondary
                ].join(' ');
                return (
                  <a
                    key={cta.type}
                    href={cta.url}
                    target="_blank"
                    rel="noopener noreferrer"
                    className={ctaClassName}
                  >
                    {cta.label}
                  </a>
                );
              })}
            </div>
          ) : null}
        </div>
      </section>
      {normalized.content_html ? (
        <section className={styles.productDescription}>
          {hasPlaceholders && embeddedContentHtml !== null ? (
            <article
              className={`${styles.productDescriptionContent} ${blogStyles.articleContent}`}
              dangerouslySetInnerHTML={{ __html: embeddedContentHtml }}
            />
          ) : (
            <article
              className={styles.productDescriptionContent}
              dangerouslySetInnerHTML={{ __html: normalized.content_html }}
            />
          )}
        </section>
      ) : null}
      {!hasPlaceholders && hasStandaloneListings
        ? listingResults.map((listing, index) =>
            listing && listing.cards.length > 0 ? (
              <RelatedProductsSection
                key={`${listing.key}-${index}`}
                data={listing}
                blogSlug={normalized.slug}
                searchParams={searchParams}
              />
            ) : null
          )
        : null}
      <script
        type="application/ld+json"
        dangerouslySetInnerHTML={{ __html: seo.jsonLd }}
        suppressHydrationWarning
      />
    </main>
  );
}<|MERGE_RESOLUTION|>--- conflicted
+++ resolved
@@ -110,188 +110,6 @@
   return truncateDescription(summary, maxLength);
 }
 
-<<<<<<< HEAD
-=======
-function toCategoryProductCards(products: CategoryProductSummary[]): ProductCard[] {
-  return products.map((product) => ({
-    id: product.id.toString(),
-    slug: product.slug,
-    title: product.title,
-    shortSummary: product.shortSummary,
-    price: product.price,
-    primaryImage: product.primaryImage
-  }));
-}
-
-function normalizeId(value: unknown, fallback: string): string {
-  if (typeof value === 'bigint') {
-    return value.toString(10);
-  }
-  if (typeof value === 'number' && Number.isFinite(value)) {
-    return Math.trunc(value).toString(10);
-  }
-  if (typeof value === 'string') {
-    const trimmed = value.trim();
-    if (trimmed) {
-      return trimmed;
-    }
-  }
-  return fallback;
-}
-
-function toManualProductCards(results: NormalizedProductResult[]): ProductCard[] {
-  return results
-    .map((result) => {
-      const slug = result.normalized.slug;
-      if (!slug) {
-        return null;
-      }
-      const id = normalizeId((result.raw as { id?: unknown })?.id, slug);
-      const images = Array.isArray(result.normalized.images) ? result.normalized.images : [];
-      const primaryImage = images.length > 0 ? images[0]! : null;
-      const title = result.normalized.title_h1 || slug;
-      const shortSummary = result.normalized.short_summary || null;
-      const price = result.normalized.price || null;
-      return {
-        id,
-        slug,
-        title,
-        shortSummary,
-        price,
-        primaryImage
-      } satisfies ProductCard;
-    })
-    .filter((card): card is ProductCard => card !== null);
-}
-
-function toProductListingSlug(value: string | null | undefined): string | null {
-  if (!value) {
-    return null;
-  }
-  const trimmed = value.trim();
-  if (!trimmed) {
-    return null;
-  }
-  const slug = slugifyCategoryName(trimmed);
-  return slug ? slug : null;
-}
-
-function convertIndicatorSyntax(html: string): string {
-  const toComment = (descriptor?: string) => {
-    const normalizedDescriptor = typeof descriptor === 'string' ? descriptor.trim() : '';
-    return `<!-- product-listing${normalizedDescriptor ? ` ${normalizedDescriptor}` : ''} -->`;
-  };
-
-  return html
-    .replace(/\[\[\s*product[\s_-]*listing(?:\s*(?::|=|\s+)\s*([^\]]+))?\s*\]\]/gi, (_, descriptor) => toComment(descriptor))
-    .replace(/\{\{\s*product[\s_-]*listing(?:\s*(?::|=|\s+)\s*([^}]+))?\s*\}\}/gi, (_, descriptor) => toComment(descriptor))
-    .replace(/%%\s*product[\s_-]*listing(?:\s*(?::|=|\s+)([^%]+))?%%/gi, (_, descriptor) => toComment(descriptor))
-    .replace(/\[\s*product[\s_-]*listing(?:\s*(?::|=|\s+)\s*([^\]]+))?\s*\]/gi, (_, descriptor) => toComment(descriptor));
-}
-
-export function parseProductListingConfig(details: string | null | undefined): ProductListingConfig {
-  const defaultConfig: ProductListingConfig = { type: 'category', slug: null };
-  if (!details) {
-    return defaultConfig;
-  }
-
-  const trimmed = details.replace(/-->/g, '').trim();
-  if (!trimmed) {
-    return defaultConfig;
-  }
-
-  const collapsed = trimmed.replace(/\s+/g, '').toLowerCase();
-  if (MANUAL_LISTING_KEYWORDS.has(collapsed)) {
-    return { type: 'manual', slug: null };
-  }
-
-  const manualAttrMatch = trimmed.match(/(?:type|source|mode)\s*(?::|=)\s*(?:"([^"]+)"|'([^']+)'|([^\s]+))/i);
-  if (manualAttrMatch) {
-    const candidate = (manualAttrMatch[1] ?? manualAttrMatch[2] ?? manualAttrMatch[3] ?? '')
-      .replace(/\s+/g, '')
-      .toLowerCase();
-    if (MANUAL_LISTING_KEYWORDS.has(candidate)) {
-      return { type: 'manual', slug: null };
-    }
-  }
-
-  const slugAttrMatch = trimmed.match(/(?:category|slug|categoria|cat)\s*(?::|=)\s*(?:"([^"]+)"|'([^']+)'|([^\s]+))/i);
-  if (slugAttrMatch) {
-    const slugCandidate = slugAttrMatch[1] ?? slugAttrMatch[2] ?? slugAttrMatch[3];
-    const slug = toProductListingSlug(slugCandidate);
-    if (slug) {
-      return { type: 'category', slug };
-    }
-  }
-
-  const tokens = trimmed.split(/\s+/);
-  const hasMultipleTokens = tokens.length > 1;
-  for (const token of tokens) {
-    const [rawKey, rawValue] = token.split(/[:=]/, 2);
-    if (rawValue !== undefined) {
-      const value = rawValue.trim();
-      const normalizedValue = value.replace(/\s+/g, '').toLowerCase();
-      if (['type', 'source', 'mode'].includes(rawKey.trim().toLowerCase())) {
-        if (MANUAL_LISTING_KEYWORDS.has(normalizedValue)) {
-          return { type: 'manual', slug: null };
-        }
-        continue;
-      }
-      if (['slug', 'category', 'categoria', 'cat'].includes(rawKey.trim().toLowerCase())) {
-        const slug = toProductListingSlug(value);
-        if (slug) {
-          return { type: 'category', slug };
-        }
-      }
-      continue;
-    }
-
-    const normalizedToken = token.replace(/\s+/g, '').toLowerCase();
-    if (MANUAL_LISTING_KEYWORDS.has(normalizedToken)) {
-      return { type: 'manual', slug: null };
-    }
-    if (!hasMultipleTokens) {
-      const slug = toProductListingSlug(token);
-      if (slug) {
-        return { type: 'category', slug };
-      }
-    }
-  }
-
-  const slug = toProductListingSlug(trimmed);
-  if (slug) {
-    return { type: 'category', slug };
-  }
-
-  return defaultConfig;
-}
-
-export function extractProductListingPlaceholders(content: string): {
-  html: string;
-  placeholders: ProductListingPlaceholder[];
-} {
-  if (!content) {
-    return { html: '', placeholders: [] };
-  }
-
-  const normalizedContent = convertIndicatorSyntax(content);
-  const placeholders: ProductListingPlaceholder[] = [];
-  const regex = /<!--\s*product[\s_-]*listing(?<details>[\s\S]*?)-->/gi;
-
-  const html = normalizedContent.replace(
-    regex,
-    (_match, _details, _offset, _input, groups?: { details?: string }) => {
-      const details = groups?.details ?? '';
-      const config = parseProductListingConfig(details);
-      const marker = `__PRODUCT_LISTING_${placeholders.length}__`;
-      placeholders.push({ config, marker });
-      return marker;
-    }
-  );
-
-  return { html, placeholders };
-}
->>>>>>> 73dfc28a
 
 function escapeHtml(value: string | null | undefined): string {
   if (typeof value !== 'string') {
@@ -491,103 +309,6 @@
   return query ? `/b/${blogSlug}?${query}` : `/b/${blogSlug}`;
 }
 
-<<<<<<< HEAD
-=======
-export async function loadCategoryListing(
-  options: CategoryListingOptions
-): Promise<ProductListingRenderData | null> {
-  const { slug, pageParam, pageKey, requestId } = options;
-  const trimmedSlug = slug.trim();
-  if (!trimmedSlug) {
-    return null;
-  }
-
-  const matchedCategory = await getPublishedCategoryBySlug(trimmedSlug, { requestId });
-  const productCategory =
-    matchedCategory && matchedCategory.type === 'product'
-      ? matchedCategory
-      : await resolveProductCategoryBySlugOrName(trimmedSlug, {
-          requestId,
-          hintName: matchedCategory?.name ?? null
-        });
-
-  const category = productCategory ?? matchedCategory ?? createVirtualProductCategoryFromSlug(trimmedSlug);
-  const subtitle = matchedCategory?.name?.trim() ? matchedCategory.name : category.name;
-
-  const offset = (pageParam - 1) * PAGE_SIZE;
-  let { products, totalCount } = await getPublishedProductsForCategory(
-    { id: category.id, slug: category.slug, name: category.name },
-    {
-      limit: PAGE_SIZE,
-      offset,
-      requestId
-    }
-  );
-
-  if (totalCount <= 0 || products.length === 0) {
-    return null;
-  }
-
-  const totalPages = Math.max(1, Math.ceil(totalCount / PAGE_SIZE));
-  let currentPage = pageParam;
-  if (pageParam > totalPages) {
-    currentPage = totalPages;
-    const lastOffset = (totalPages - 1) * PAGE_SIZE;
-    ({ products } = await getPublishedProductsForCategory(
-      { id: category.id, slug: category.slug, name: category.name },
-      {
-        limit: PAGE_SIZE,
-        offset: lastOffset,
-        requestId
-      }
-    ));
-  }
-
-  const cards = toCategoryProductCards(products);
-  if (cards.length === 0) {
-    return null;
-  }
-
-  return {
-    key: `category-${category.slug}`,
-    heading: 'Productos relacionados',
-    subtitle,
-    cards,
-    viewAllHref: `/categories/${category.slug}`,
-    pagination:
-      totalPages > 1
-        ? {
-            pageKey,
-            currentPage,
-            totalPages
-          }
-        : undefined
-  };
-}
-
-async function loadManualListing(productSlugs: string[]): Promise<ProductListingRenderData | null> {
-  if (!Array.isArray(productSlugs) || productSlugs.length === 0) {
-    return null;
-  }
-
-  const results = await getPublishedProductsBySlugs(productSlugs);
-  if (!Array.isArray(results) || results.length === 0) {
-    return null;
-  }
-
-  const cards = toManualProductCards(results);
-  if (cards.length === 0) {
-    return null;
-  }
-
-  return {
-    key: 'manual-products',
-    heading: 'Productos relacionados',
-    cards
-  };
-}
-
->>>>>>> 73dfc28a
 function RelatedProductsSection({
   data,
   blogSlug,
