--- conflicted
+++ resolved
@@ -70,7 +70,6 @@
   object-fit: contain;
 }
 
-<<<<<<< HEAD
 .site-header__menu-toggle {
   display: none;
   align-items: center;
@@ -124,8 +123,6 @@
   transform: translateY(-10px) rotate(-45deg);
 }
 
-=======
->>>>>>> f35895c7
 .site-header__menu {
   display: flex;
   align-items: center;
@@ -165,7 +162,6 @@
   font-variant-numeric: tabular-nums;
 }
 
-<<<<<<< HEAD
 .site-header__mobile-panel {
   display: none;
 }
@@ -225,8 +221,6 @@
   font-variant-numeric: tabular-nums;
 }
 
-=======
->>>>>>> f35895c7
 .site-header__search {
   display: flex;
   justify-content: center;
@@ -377,7 +371,6 @@
   color: #334155;
 }
 
-<<<<<<< HEAD
 @media (max-width: 1024px) {
   .site-header__top {
     flex-wrap: nowrap;
@@ -407,22 +400,6 @@
   .site-header__inner {
     padding: 12px 16px 18px;
     gap: 16px;
-=======
-@media (max-width: 768px) {
-  .site-header__inner {
-    padding: 12px 16px 18px;
-    gap: 16px;
-  }
-
-  .site-header__top {
-    flex-direction: column;
-    align-items: stretch;
-    gap: 16px;
-  }
-
-  .site-header__menu {
-    justify-content: flex-start;
->>>>>>> f35895c7
   }
 
   .site-header__search-submit {
