--- conflicted
+++ resolved
@@ -50,11 +50,7 @@
   searchParams?: Record<string, string | string[] | undefined>;
 }
 
-<<<<<<< HEAD
 type AdminTab = 'connectivity' | 'publishing' | 'assets' | 'edit-product' | 'seo' | 'categories';
-=======
-type AdminTab = 'connectivity' | 'publishing' | 'assets' | 'edit-product' | 'edit-blog' | 'seo';
->>>>>>> 49f3cf79
 
 function normalizeTab(input: string | string[] | undefined): AdminTab {
   if (Array.isArray(input)) {
@@ -122,11 +118,7 @@
     { id: 'connectivity', label: 'Connectivity', href: '/admin' },
     { id: 'publishing', label: 'Publishing', href: '/admin?tab=publishing' },
     { id: 'edit-product', label: 'Edit Product', href: '/admin?tab=edit-product' },
-<<<<<<< HEAD
     { id: 'categories', label: 'Categories', href: '/admin?tab=categories' },
-=======
-    { id: 'edit-blog', label: 'Edit Blog', href: '/admin?tab=edit-blog' },
->>>>>>> 49f3cf79
     { id: 'seo', label: 'SEO', href: '/admin?tab=seo' },
     { id: 'assets', label: 'Assets', href: '/admin?tab=assets' }
   ];
@@ -181,13 +173,8 @@
         <SeoPanel initialSlug={normalizedProductSlug} initialInput={rawProductParam ?? ''} />
       ) : activeTab === 'edit-product' ? (
         <EditProductPanel initialSlug={normalizedProductSlug} initialInput={rawProductParam ?? ''} />
-<<<<<<< HEAD
       ) : activeTab === 'categories' ? (
         <CategoriesPanel />
-=======
-      ) : activeTab === 'edit-blog' ? (
-        <EditBlogPanel initialSlug={normalizedBlogSlug} />
->>>>>>> 49f3cf79
       ) : (
         <ConnectivityPanel />
       )}
