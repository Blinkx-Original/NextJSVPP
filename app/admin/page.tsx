import type { CSSProperties } from 'react';
import { headers as nextHeaders } from 'next/headers';
import ConnectivityPanel from './connectivity-panel';
import PublishingPanel from './publishing-panel';
import AssetsPanel from './assets-panel';
import EditProductPanel from './edit-product-panel';
import EditBlogPanel from './edit-blog-panel';
import SeoPanel from './seo-panel';
import CategoriesPanel from './categories-panel';
import QuickProductNavigator from './quick-product-navigator';
import { readCloudflareImagesConfig } from '@/lib/cloudflare-images';
import { issueAdminSessionToken } from '@/lib/basic-auth';
import { normalizeProductSlugInput } from '@/lib/product-slug';

export const revalidate = 0;

const containerStyle: CSSProperties = {
  padding: '4rem 2.5rem',
  maxWidth: 1280,
  margin: '0 auto',
  display: 'flex',
  flexDirection: 'column',
  gap: '2rem'
};

const tabListStyle: CSSProperties = {
  display: 'flex',
  gap: '0.75rem',
  borderBottom: '1px solid #e2e8f0',
  paddingBottom: '0.5rem'
};

const activeTabStyle: CSSProperties = {
  padding: '0.5rem 0.75rem',
  borderRadius: 8,
  background: '#0f172a',
  color: '#fff',
  fontWeight: 600,
  fontSize: '0.95rem'
};

const inactiveTabStyle: CSSProperties = {
  ...activeTabStyle,
  background: 'transparent',
  color: '#0f172a',
  border: '1px solid #cbd5f5'
};

interface AdminPageProps {
  searchParams?: Record<string, string | string[] | undefined>;
}

type AdminTab = 'connectivity' | 'publishing' | 'assets' | 'edit-product' | 'seo' | 'categories';
type CategoryPanelType = 'product' | 'blog';

const TAB_ALIASES: Record<string, AdminTab> = {
  publishing: 'publishing',
  assets: 'assets',
  'edit-product': 'edit-product',
  edit: 'edit-product',
  product: 'edit-product',
  seo: 'seo',
  categories: 'categories',
  category: 'categories',
  'edit-blog': 'categories',
  blog: 'categories',
  post: 'categories'
};

const BLOG_CATEGORY_ALIASES = new Set<string>(['edit-blog', 'blog', 'post']);

function normalizeTab(input: string | string[] | undefined): AdminTab {
  if (Array.isArray(input)) {
    return normalizeTab(input[0]);
  }
  if (typeof input === 'string') {
    const normalized = input.toLowerCase();
    return TAB_ALIASES[normalized] ?? 'connectivity';
  }
  return 'connectivity';
}

function deriveInitialCategoryType(input: string | string[] | undefined): CategoryPanelType {
  if (Array.isArray(input)) {
    return deriveInitialCategoryType(input[0]);
  }
  if (typeof input === 'string') {
    const normalized = input.toLowerCase();
    if (BLOG_CATEGORY_ALIASES.has(normalized)) {
      return 'blog';
    }
  }
  return 'product';
}

function coerceSearchParam(value: string | string[] | undefined): string | null {
  if (Array.isArray(value)) {
    return value.length > 0 ? coerceSearchParam(value[0]) : null;
  }
  if (typeof value === 'string') {
    const trimmed = value.trim();
    return trimmed.length > 0 ? trimmed : null;
  }
  return null;
}

export default function AdminPage({ searchParams }: AdminPageProps) {
  const tabParamRaw = searchParams?.tab;
  const initialTab = normalizeTab(tabParamRaw);
  const initialCategoryType = deriveInitialCategoryType(tabParamRaw);
<<<<<<< HEAD

  const rawSlugParam = coerceSearchParam(searchParams?.slug);
  const rawProductParam =
    coerceSearchParam(searchParams?.product) ??
    (initialCategoryType === 'blog' ? null : rawSlugParam);
  const normalizedProductSlug = normalizeProductSlugInput(rawProductParam);
=======
>>>>>>> 7d3f58bb
  const hasTabParam = Array.isArray(tabParamRaw)
    ? tabParamRaw.length > 0 && typeof tabParamRaw[0] === 'string'
    : typeof tabParamRaw === 'string' && tabParamRaw.length > 0;
  const rawSlugParam = coerceSearchParam(searchParams?.slug);
  const rawProductParam =
    coerceSearchParam(searchParams?.product) ?? (initialTab === 'edit-blog' ? null : rawSlugParam);
  const normalizedProductSlug = normalizeProductSlugInput(rawProductParam);
  const normalizedBlogSlug = rawSlugParam ? rawSlugParam.trim().toLowerCase() : null;
  const activeTab: AdminTab = normalizedProductSlug && !hasTabParam ? 'edit-product' : initialTab;

  const headerList = nextHeaders();
  const authHeader = headerList.get('authorization');

  const cfImagesConfig = readCloudflareImagesConfig();
  const adminToken = issueAdminSessionToken();
  const cfImagesEnabled = Boolean(
    cfImagesConfig.enabled && cfImagesConfig.accountId && cfImagesConfig.token && cfImagesConfig.baseUrl
  );
  const cfImagesBaseUrl = cfImagesConfig.baseUrl ?? null;

  const tabs: Array<{ id: AdminTab; label: string; href: string }> = [
    { id: 'connectivity', label: 'Connectivity', href: '/admin' },
    { id: 'publishing', label: 'Publishing', href: '/admin?tab=publishing' },
    { id: 'edit-product', label: 'Edit Product', href: '/admin?tab=edit-product' },
    { id: 'categories', label: 'Categories', href: '/admin?tab=categories' },
    { id: 'seo', label: 'SEO', href: '/admin?tab=seo' },
    { id: 'assets', label: 'Assets', href: '/admin?tab=assets' }
  ];

  return (
    <section style={containerStyle}>
      <header>
        <h1 style={{ fontSize: '2.5rem', color: '#0f172a', margin: 0 }}>Panel de Administración</h1>
        <p style={{ marginTop: '1rem', color: '#475569', maxWidth: 640 }}>
          Esta sección está protegida con Basic Auth. Usa las pestañas para diagnosticar conectividad y controlar la
          publicación hacia el sitio y Algolia.
        </p>
      </header>

      <nav style={tabListStyle} aria-label="Admin tabs">
        {tabs.map((tab) => {
          const isActive = tab.id === activeTab;
          if (isActive) {
            return (
              <span key={tab.id} style={activeTabStyle} aria-current="page">
                {tab.label}
              </span>
            );
          }
          return (
            <a
              key={tab.id}
              href={tab.href}
              style={inactiveTabStyle}
              aria-label={`Cambiar a la pestaña ${tab.label}`}
            >
              {tab.label}
            </a>
          );
        })}
      </nav>

      {activeTab === 'edit-product' ? (
        <QuickProductNavigator initialValue={rawProductParam ?? ''} />
      ) : null}

      {activeTab === 'publishing' ? (
        <PublishingPanel />
      ) : activeTab === 'assets' ? (
        <AssetsPanel
          cfImagesEnabled={cfImagesEnabled}
          cfImagesBaseUrl={cfImagesBaseUrl}
          authHeader={authHeader}
          adminToken={adminToken}
        />
      ) : activeTab === 'seo' ? (
        <SeoPanel initialSlug={normalizedProductSlug} initialInput={rawProductParam ?? ''} />
      ) : activeTab === 'edit-product' ? (
        <EditProductPanel initialSlug={normalizedProductSlug} initialInput={rawProductParam ?? ''} />
      ) : activeTab === 'categories' ? (
        <CategoriesPanel initialType={initialCategoryType} />
      ) : (
        <ConnectivityPanel />
      )}
    </section>
  );
}<|MERGE_RESOLUTION|>--- conflicted
+++ resolved
@@ -108,15 +108,12 @@
   const tabParamRaw = searchParams?.tab;
   const initialTab = normalizeTab(tabParamRaw);
   const initialCategoryType = deriveInitialCategoryType(tabParamRaw);
-<<<<<<< HEAD
 
   const rawSlugParam = coerceSearchParam(searchParams?.slug);
   const rawProductParam =
     coerceSearchParam(searchParams?.product) ??
     (initialCategoryType === 'blog' ? null : rawSlugParam);
   const normalizedProductSlug = normalizeProductSlugInput(rawProductParam);
-=======
->>>>>>> 7d3f58bb
   const hasTabParam = Array.isArray(tabParamRaw)
     ? tabParamRaw.length > 0 && typeof tabParamRaw[0] === 'string'
     : typeof tabParamRaw === 'string' && tabParamRaw.length > 0;
