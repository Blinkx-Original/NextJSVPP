import type { CSSProperties } from 'react';
import { headers as nextHeaders } from 'next/headers';
import ConnectivityPanel from './connectivity-panel';
import PublishingPanel from './publishing-panel';
import AssetsPanel from './assets-panel';
import EditProductPanel from './edit-product-panel';
import EditBlogPanel from './edit-blog-panel';
import SeoPanel from './seo-panel';
import CategoriesPanel from './categories-panel';
import QuickProductNavigator from './quick-product-navigator';
import { readCloudflareImagesConfig } from '@/lib/cloudflare-images';
import { issueAdminSessionToken } from '@/lib/basic-auth';
import { normalizeProductSlugInput } from '@/lib/product-slug';

export const revalidate = 0;

const containerStyle: CSSProperties = {
  padding: '4rem 2.5rem',
  maxWidth: 1280,
  margin: '0 auto',
  display: 'flex',
  flexDirection: 'column',
  gap: '2rem'
};

const tabListStyle: CSSProperties = {
  display: 'flex',
  gap: '0.75rem',
  borderBottom: '1px solid #e2e8f0',
  paddingBottom: '0.5rem'
};

const activeTabStyle: CSSProperties = {
  padding: '0.5rem 0.75rem',
  borderRadius: 8,
  background: '#0f172a',
  color: '#fff',
  fontWeight: 600,
  fontSize: '0.95rem'
};

const inactiveTabStyle: CSSProperties = {
  ...activeTabStyle,
  background: 'transparent',
  color: '#0f172a',
  border: '1px solid #cbd5f5'
};

interface AdminPageProps {
  searchParams?: Record<string, string | string[] | undefined>;
}

type AdminTab = 'connectivity' | 'publishing' | 'assets' | 'edit-product' | 'seo' | 'categories';
type CategoryPanelType = 'product' | 'blog';
<<<<<<< HEAD

const TAB_ALIASES: Record<string, AdminTab> = {
  publishing: 'publishing',
  assets: 'assets',
  'edit-product': 'edit-product',
  edit: 'edit-product',
  product: 'edit-product',
  seo: 'seo',
  categories: 'categories',
  category: 'categories',
  'edit-blog': 'categories',
  blog: 'categories',
  post: 'categories'
};

const BLOG_CATEGORY_ALIASES = new Set<string>(['edit-blog', 'blog', 'post']);
=======
>>>>>>> ea7ed7d1

function normalizeTab(input: string | string[] | undefined): AdminTab {
  if (Array.isArray(input)) {
    return normalizeTab(input[0]);
  }
  if (typeof input === 'string') {
    const normalized = input.toLowerCase();
<<<<<<< HEAD
    return TAB_ALIASES[normalized] ?? 'connectivity';
=======
    if (normalized === 'publishing') {
      return 'publishing';
    }
    if (normalized === 'assets') {
      return 'assets';
    }
    if (normalized === 'edit-product' || normalized === 'edit' || normalized === 'product') {
      return 'edit-product';
    }
    if (normalized === 'edit-blog' || normalized === 'blog' || normalized === 'post') {
      return 'edit-blog';
    }
    if (normalized === 'seo') {
      return 'seo';
    }
    if (
      normalized === 'categories' ||
      normalized === 'category' ||
      normalized === 'edit-blog' ||
      normalized === 'blog' ||
      normalized === 'post'
    ) {
      return 'categories';
    }
>>>>>>> ea7ed7d1
  }
  return 'connectivity';
}

function deriveInitialCategoryType(input: string | string[] | undefined): CategoryPanelType {
  if (Array.isArray(input)) {
    return deriveInitialCategoryType(input[0]);
  }
  if (typeof input === 'string') {
    const normalized = input.toLowerCase();
<<<<<<< HEAD
    if (BLOG_CATEGORY_ALIASES.has(normalized)) {
=======
    if (normalized === 'edit-blog' || normalized === 'blog' || normalized === 'post') {
>>>>>>> ea7ed7d1
      return 'blog';
    }
  }
  return 'product';
}

function coerceSearchParam(value: string | string[] | undefined): string | null {
  if (Array.isArray(value)) {
    return value.length > 0 ? coerceSearchParam(value[0]) : null;
  }
  if (typeof value === 'string') {
    const trimmed = value.trim();
    return trimmed.length > 0 ? trimmed : null;
  }
  return null;
}

export default function AdminPage({ searchParams }: AdminPageProps) {
  const tabParamRaw = searchParams?.tab;
  const initialTab = normalizeTab(tabParamRaw);
  const initialCategoryType = deriveInitialCategoryType(tabParamRaw);
  const hasTabParam = Array.isArray(tabParamRaw)
    ? tabParamRaw.length > 0 && typeof tabParamRaw[0] === 'string'
    : typeof tabParamRaw === 'string' && tabParamRaw.length > 0;
  const rawSlugParam = coerceSearchParam(searchParams?.slug);
  const rawProductParam =
    coerceSearchParam(searchParams?.product) ?? (initialTab === 'edit-blog' ? null : rawSlugParam);
  const normalizedProductSlug = normalizeProductSlugInput(rawProductParam);
  const normalizedBlogSlug = rawSlugParam ? rawSlugParam.trim().toLowerCase() : null;
  const activeTab: AdminTab = normalizedProductSlug && !hasTabParam ? 'edit-product' : initialTab;

  const headerList = nextHeaders();
  const authHeader = headerList.get('authorization');

  const cfImagesConfig = readCloudflareImagesConfig();
  const adminToken = issueAdminSessionToken();
  const cfImagesEnabled = Boolean(
    cfImagesConfig.enabled && cfImagesConfig.accountId && cfImagesConfig.token && cfImagesConfig.baseUrl
  );
  const cfImagesBaseUrl = cfImagesConfig.baseUrl ?? null;

  const tabs: Array<{ id: AdminTab; label: string; href: string }> = [
    { id: 'connectivity', label: 'Connectivity', href: '/admin' },
    { id: 'publishing', label: 'Publishing', href: '/admin?tab=publishing' },
    { id: 'edit-product', label: 'Edit Product', href: '/admin?tab=edit-product' },
    { id: 'categories', label: 'Categories', href: '/admin?tab=categories' },
    { id: 'seo', label: 'SEO', href: '/admin?tab=seo' },
    { id: 'assets', label: 'Assets', href: '/admin?tab=assets' }
  ];

  return (
    <section style={containerStyle}>
      <header>
        <h1 style={{ fontSize: '2.5rem', color: '#0f172a', margin: 0 }}>Panel de Administración</h1>
        <p style={{ marginTop: '1rem', color: '#475569', maxWidth: 640 }}>
          Esta sección está protegida con Basic Auth. Usa las pestañas para diagnosticar conectividad y controlar la
          publicación hacia el sitio y Algolia.
        </p>
      </header>

      <nav style={tabListStyle} aria-label="Admin tabs">
        {tabs.map((tab) => {
          const isActive = tab.id === activeTab;
          if (isActive) {
            return (
              <span key={tab.id} style={activeTabStyle} aria-current="page">
                {tab.label}
              </span>
            );
          }
          return (
            <a
              key={tab.id}
              href={tab.href}
              style={inactiveTabStyle}
              aria-label={`Cambiar a la pestaña ${tab.label}`}
            >
              {tab.label}
            </a>
          );
        })}
      </nav>

      {activeTab === 'edit-product' ? (
        <QuickProductNavigator initialValue={rawProductParam ?? ''} />
      ) : null}

      {activeTab === 'publishing' ? (
        <PublishingPanel />
      ) : activeTab === 'assets' ? (
        <AssetsPanel
          cfImagesEnabled={cfImagesEnabled}
          cfImagesBaseUrl={cfImagesBaseUrl}
          authHeader={authHeader}
          adminToken={adminToken}
        />
      ) : activeTab === 'seo' ? (
        <SeoPanel initialSlug={normalizedProductSlug} initialInput={rawProductParam ?? ''} />
      ) : activeTab === 'edit-product' ? (
        <EditProductPanel initialSlug={normalizedProductSlug} initialInput={rawProductParam ?? ''} />
      ) : activeTab === 'categories' ? (
        <CategoriesPanel initialType={initialCategoryType} />
      ) : (
        <ConnectivityPanel />
      )}
    </section>
  );
}<|MERGE_RESOLUTION|>--- conflicted
+++ resolved
@@ -52,7 +52,6 @@
 
 type AdminTab = 'connectivity' | 'publishing' | 'assets' | 'edit-product' | 'seo' | 'categories';
 type CategoryPanelType = 'product' | 'blog';
-<<<<<<< HEAD
 
 const TAB_ALIASES: Record<string, AdminTab> = {
   publishing: 'publishing',
@@ -69,8 +68,6 @@
 };
 
 const BLOG_CATEGORY_ALIASES = new Set<string>(['edit-blog', 'blog', 'post']);
-=======
->>>>>>> ea7ed7d1
 
 function normalizeTab(input: string | string[] | undefined): AdminTab {
   if (Array.isArray(input)) {
@@ -78,34 +75,7 @@
   }
   if (typeof input === 'string') {
     const normalized = input.toLowerCase();
-<<<<<<< HEAD
     return TAB_ALIASES[normalized] ?? 'connectivity';
-=======
-    if (normalized === 'publishing') {
-      return 'publishing';
-    }
-    if (normalized === 'assets') {
-      return 'assets';
-    }
-    if (normalized === 'edit-product' || normalized === 'edit' || normalized === 'product') {
-      return 'edit-product';
-    }
-    if (normalized === 'edit-blog' || normalized === 'blog' || normalized === 'post') {
-      return 'edit-blog';
-    }
-    if (normalized === 'seo') {
-      return 'seo';
-    }
-    if (
-      normalized === 'categories' ||
-      normalized === 'category' ||
-      normalized === 'edit-blog' ||
-      normalized === 'blog' ||
-      normalized === 'post'
-    ) {
-      return 'categories';
-    }
->>>>>>> ea7ed7d1
   }
   return 'connectivity';
 }
@@ -116,11 +86,7 @@
   }
   if (typeof input === 'string') {
     const normalized = input.toLowerCase();
-<<<<<<< HEAD
     if (BLOG_CATEGORY_ALIASES.has(normalized)) {
-=======
-    if (normalized === 'edit-blog' || normalized === 'blog' || normalized === 'post') {
->>>>>>> ea7ed7d1
       return 'blog';
     }
   }
