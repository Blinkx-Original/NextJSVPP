--- conflicted
+++ resolved
@@ -51,10 +51,7 @@
 }
 
 type AdminTab = 'connectivity' | 'publishing' | 'assets' | 'edit-product' | 'seo' | 'categories';
-<<<<<<< HEAD
 type CategoryPanelType = 'product' | 'blog';
-=======
->>>>>>> a53f1316
 
 function normalizeTab(input: string | string[] | undefined): AdminTab {
   if (Array.isArray(input)) {
@@ -77,7 +74,6 @@
     if (normalized === 'seo') {
       return 'seo';
     }
-<<<<<<< HEAD
     if (
       normalized === 'categories' ||
       normalized === 'category' ||
@@ -85,9 +81,6 @@
       normalized === 'blog' ||
       normalized === 'post'
     ) {
-=======
-    if (normalized === 'categories' || normalized === 'category') {
->>>>>>> a53f1316
       return 'categories';
     }
   }
@@ -202,11 +195,7 @@
       ) : activeTab === 'edit-product' ? (
         <EditProductPanel initialSlug={normalizedProductSlug} initialInput={rawProductParam ?? ''} />
       ) : activeTab === 'categories' ? (
-<<<<<<< HEAD
         <CategoriesPanel initialType={initialCategoryType} />
-=======
-        <CategoriesPanel />
->>>>>>> a53f1316
       ) : (
         <ConnectivityPanel />
       )}
