import type { CSSProperties } from 'react';
import { headers as nextHeaders } from 'next/headers';
import ConnectivityPanel from './connectivity-panel';
import PublishingPanel from './publishing-panel';
import AssetsPanel from './assets-panel';
import EditProductPanel from './edit-product-panel';
import EditBlogPanel from './edit-blog-panel';
import SeoPanel from './seo-panel';
import CategoriesPanel from './categories-panel';
import QuickProductNavigator from './quick-product-navigator';
import { readCloudflareImagesConfig } from '@/lib/cloudflare-images';
import { issueAdminSessionToken } from '@/lib/basic-auth';
import { normalizeProductSlugInput } from '@/lib/product-slug';

export const revalidate = 0;

const containerStyle: CSSProperties = {
  padding: '4rem 2.5rem',
  maxWidth: 1280,
  margin: '0 auto',
  display: 'flex',
  flexDirection: 'column',
  gap: '2rem'
};

const tabListStyle: CSSProperties = {
  display: 'flex',
  gap: '0.75rem',
  borderBottom: '1px solid #e2e8f0',
  paddingBottom: '0.5rem'
};

const activeTabStyle: CSSProperties = {
  padding: '0.5rem 0.75rem',
  borderRadius: 8,
  background: '#0f172a',
  color: '#fff',
  fontWeight: 600,
  fontSize: '0.95rem'
};

const inactiveTabStyle: CSSProperties = {
  ...activeTabStyle,
  background: 'transparent',
  color: '#0f172a',
  border: '1px solid #cbd5f5'
};

interface AdminPageProps {
  searchParams?: Record<string, string | string[] | undefined>;
}

type AdminTab = 'connectivity' | 'publishing' | 'assets' | 'edit-product' | 'edit-blog' | 'seo';
<<<<<<< HEAD
type CategoryPanelType = 'product' | 'blog';
=======
>>>>>>> 1a95c3ed

function normalizeTab(input: string | string[] | undefined): AdminTab {
  if (Array.isArray(input)) {
    return normalizeTab(input[0]);
  }
  if (typeof input === 'string') {
    const normalized = input.toLowerCase();
    if (normalized === 'publishing') {
      return 'publishing';
    }
    if (normalized === 'assets') {
      return 'assets';
    }
    if (normalized === 'edit-product' || normalized === 'edit' || normalized === 'product') {
      return 'edit-product';
    }
    if (normalized === 'edit-blog' || normalized === 'blog' || normalized === 'post') {
      return 'edit-blog';
    }
    if (normalized === 'seo') {
      return 'seo';
    }
  }
  return 'connectivity';
}

function deriveInitialCategoryType(input: string | string[] | undefined): CategoryPanelType {
  if (Array.isArray(input)) {
    return deriveInitialCategoryType(input[0]);
  }
  if (typeof input === 'string') {
<<<<<<< HEAD
    const normalized = input.trim().toLowerCase();
    if (normalized === 'blog') {
      return 'blog';
    }
    if (normalized === 'product') {
      return 'product';
    }
=======
    const normalized = input.toLowerCase();
    if (BLOG_CATEGORY_ALIASES.has(normalized)) {
      return 'blog';
    }
>>>>>>> 1a95c3ed
  }
  return 'product';
}

function coerceSearchParam(value: string | string[] | undefined): string | null {
  if (Array.isArray(value)) {
    return value.length > 0 ? coerceSearchParam(value[0]) : null;
  }
  if (typeof value === 'string') {
    const trimmed = value.trim();
    return trimmed.length > 0 ? trimmed : null;
  }
  return null;
}

export default function AdminPage({ searchParams }: AdminPageProps) {
  const tabParamRaw = searchParams?.tab;
  const hasTabParam = Array.isArray(tabParamRaw)
    ? tabParamRaw.length > 0 && typeof tabParamRaw[0] === 'string'
    : typeof tabParamRaw === 'string' && tabParamRaw.length > 0;
  const rawSlugParam = coerceSearchParam(searchParams?.slug);
  const rawProductParam =
    coerceSearchParam(searchParams?.product) ?? (initialTab === 'edit-blog' ? null : rawSlugParam);
  const normalizedProductSlug = normalizeProductSlugInput(rawProductParam);
  const normalizedBlogSlug = rawSlugParam ? rawSlugParam.trim().toLowerCase() : null;
  const activeTab: AdminTab = normalizedProductSlug && !hasTabParam ? 'edit-product' : initialTab;

  const headerList = nextHeaders();
  const authHeader = headerList.get('authorization');

  const cfImagesConfig = readCloudflareImagesConfig();
  const adminToken = issueAdminSessionToken();
  const cfImagesEnabled = Boolean(
    cfImagesConfig.enabled && cfImagesConfig.accountId && cfImagesConfig.token && cfImagesConfig.baseUrl
  );
  const cfImagesBaseUrl = cfImagesConfig.baseUrl ?? null;

  const tabs: Array<{ id: AdminTab; label: string; href: string }> = [
    { id: 'connectivity', label: 'Connectivity', href: '/admin' },
    { id: 'publishing', label: 'Publishing', href: '/admin?tab=publishing' },
    { id: 'edit-product', label: 'Edit Product', href: '/admin?tab=edit-product' },
    { id: 'edit-blog', label: 'Edit Blog', href: '/admin?tab=edit-blog' },
    { id: 'seo', label: 'SEO', href: '/admin?tab=seo' },
    { id: 'assets', label: 'Assets', href: '/admin?tab=assets' }
  ];

  return (
    <section style={containerStyle}>
      <header>
        <h1 style={{ fontSize: '2.5rem', color: '#0f172a', margin: 0 }}>Panel de Administración</h1>
        <p style={{ marginTop: '1rem', color: '#475569', maxWidth: 640 }}>
          Esta sección está protegida con Basic Auth. Usa las pestañas para diagnosticar conectividad y controlar la
          publicación hacia el sitio y Algolia.
        </p>
      </header>

      <nav style={tabListStyle} aria-label="Admin tabs">
        {tabs.map((tab) => {
          const isActive = tab.id === activeTab;
          if (isActive) {
            return (
              <span key={tab.id} style={activeTabStyle} aria-current="page">
                {tab.label}
              </span>
            );
          }
          return (
            <a
              key={tab.id}
              href={tab.href}
              style={inactiveTabStyle}
              aria-label={`Cambiar a la pestaña ${tab.label}`}
            >
              {tab.label}
            </a>
          );
        })}
      </nav>

      {activeTab === 'edit-product' ? (
        <QuickProductNavigator initialValue={rawProductParam ?? ''} />
      ) : null}

      {activeTab === 'publishing' ? (
        <PublishingPanel />
      ) : activeTab === 'assets' ? (
        <AssetsPanel
          cfImagesEnabled={cfImagesEnabled}
          cfImagesBaseUrl={cfImagesBaseUrl}
          authHeader={authHeader}
          adminToken={adminToken}
        />
      ) : activeTab === 'seo' ? (
        <SeoPanel initialSlug={normalizedProductSlug} initialInput={derivedProductParam ?? ''} />
      ) : activeTab === 'edit-product' ? (
        <EditProductPanel initialSlug={normalizedProductSlug} initialInput={rawProductParam ?? ''} />
      ) : activeTab === 'edit-blog' ? (
        <EditBlogPanel
          initialSlug={normalizedBlogSlug}
          cfImagesEnabled={cfImagesEnabled}
          cfImagesBaseUrl={cfImagesBaseUrl}
          authHeader={authHeader}
          adminToken={adminToken}
        />
      ) : (
        <ConnectivityPanel />
      )}
    </section>
  );
}<|MERGE_RESOLUTION|>--- conflicted
+++ resolved
@@ -51,10 +51,7 @@
 }
 
 type AdminTab = 'connectivity' | 'publishing' | 'assets' | 'edit-product' | 'edit-blog' | 'seo';
-<<<<<<< HEAD
 type CategoryPanelType = 'product' | 'blog';
-=======
->>>>>>> 1a95c3ed
 
 function normalizeTab(input: string | string[] | undefined): AdminTab {
   if (Array.isArray(input)) {
@@ -86,7 +83,6 @@
     return deriveInitialCategoryType(input[0]);
   }
   if (typeof input === 'string') {
-<<<<<<< HEAD
     const normalized = input.trim().toLowerCase();
     if (normalized === 'blog') {
       return 'blog';
@@ -94,12 +90,6 @@
     if (normalized === 'product') {
       return 'product';
     }
-=======
-    const normalized = input.toLowerCase();
-    if (BLOG_CATEGORY_ALIASES.has(normalized)) {
-      return 'blog';
-    }
->>>>>>> 1a95c3ed
   }
   return 'product';
 }
