import type { CSSProperties } from 'react';
import { headers as nextHeaders } from 'next/headers';
import ConnectivityPanel from './connectivity-panel';
import PublishingPanel from './publishing-panel';
import AssetsPanel from './assets-panel';
import EditProductPanel from './edit-product-panel';
import EditBlogPanel from './edit-blog-panel';
import SeoPanel from './seo-panel';
import CategoriesPanel from './categories-panel';
import QuickProductNavigator from './quick-product-navigator';
import { readCloudflareImagesConfig } from '@/lib/cloudflare-images';
import { issueAdminSessionToken } from '@/lib/basic-auth';
import { normalizeProductSlugInput } from '@/lib/product-slug';

export const revalidate = 0;

const containerStyle: CSSProperties = {
  padding: '4rem 2.5rem',
  maxWidth: 1280,
  margin: '0 auto',
  display: 'flex',
  flexDirection: 'column',
  gap: '2rem'
};

const tabListStyle: CSSProperties = {
  display: 'flex',
  gap: '0.75rem',
  borderBottom: '1px solid #e2e8f0',
  paddingBottom: '0.5rem'
};

const activeTabStyle: CSSProperties = {
  padding: '0.5rem 0.75rem',
  borderRadius: 8,
  background: '#0f172a',
  color: '#fff',
  fontWeight: 600,
  fontSize: '0.95rem'
};

const inactiveTabStyle: CSSProperties = {
  ...activeTabStyle,
  background: 'transparent',
  color: '#0f172a',
  border: '1px solid #cbd5f5'
};

interface AdminPageProps {
  searchParams?: Record<string, string | string[] | undefined>;
}

type AdminTab = 'connectivity' | 'publishing' | 'assets' | 'edit-product' | 'seo' | 'categories';
type CategoryPanelType = 'product' | 'blog';

const TAB_ALIASES: Record<string, AdminTab> = {
  publishing: 'publishing',
  assets: 'assets',
  'edit-product': 'edit-product',
  edit: 'edit-product',
  product: 'edit-product',
  seo: 'seo',
  categories: 'categories',
  category: 'categories',
  'edit-blog': 'categories',
  blog: 'categories',
  post: 'categories'
};

const BLOG_CATEGORY_ALIASES = new Set<string>(['edit-blog', 'blog', 'post']);

function normalizeTab(input: string | string[] | undefined): AdminTab {
  if (Array.isArray(input)) {
    return normalizeTab(input[0]);
  }
  if (typeof input === 'string') {
    const normalized = input.toLowerCase();
    return TAB_ALIASES[normalized] ?? 'connectivity';
  }
  return 'connectivity';
}

function deriveInitialCategoryType(input: string | string[] | undefined): CategoryPanelType {
  if (Array.isArray(input)) {
    return deriveInitialCategoryType(input[0]);
  }
  if (typeof input === 'string') {
    const normalized = input.toLowerCase();
    if (BLOG_CATEGORY_ALIASES.has(normalized)) {
      return 'blog';
    }
  }
  return 'product';
}

function coerceSearchParam(value: string | string[] | undefined): string | null {
  if (Array.isArray(value)) {
    return value.length > 0 ? coerceSearchParam(value[0]) : null;
  }
  if (typeof value === 'string') {
    const trimmed = value.trim();
    return trimmed.length > 0 ? trimmed : null;
  }
  return null;
}

export default function AdminPage({ searchParams }: AdminPageProps) {
  const tabParamRaw = searchParams?.tab;
<<<<<<< HEAD
  const hasTabParam = Array.isArray(tabParamRaw)
    ? tabParamRaw.length > 0 && typeof tabParamRaw[0] === 'string'
    : typeof tabParamRaw === 'string' && tabParamRaw.length > 0;
  const initialTab = normalizeTab(tabParamRaw);
  const initialCategoryType = deriveInitialCategoryType(tabParamRaw);

  const rawSlugParam = coerceSearchParam(searchParams?.slug);
  const explicitProductParam = coerceSearchParam(searchParams?.product);
  const derivedProductParam =
    explicitProductParam ?? (initialCategoryType === 'blog' ? null : rawSlugParam);
  const normalizedProductSlug = normalizeProductSlugInput(derivedProductParam);
=======
  const initialTab = normalizeTab(tabParamRaw);
  const initialCategoryType = deriveInitialCategoryType(tabParamRaw);

  const rawSlugParam = coerceSearchParam(searchParams?.slug);
  const rawProductParam =
    coerceSearchParam(searchParams?.product) ??
    (initialCategoryType === 'blog' ? null : rawSlugParam);
  const normalizedProductSlug = normalizeProductSlugInput(rawProductParam);
  const hasTabParam = Array.isArray(tabParamRaw)
    ? tabParamRaw.length > 0 && typeof tabParamRaw[0] === 'string'
    : typeof tabParamRaw === 'string' && tabParamRaw.length > 0;
  const rawSlugParam = coerceSearchParam(searchParams?.slug);
  const rawProductParam =
    coerceSearchParam(searchParams?.product) ?? (initialTab === 'edit-blog' ? null : rawSlugParam);
  const normalizedProductSlug = normalizeProductSlugInput(rawProductParam);
  const normalizedBlogSlug = rawSlugParam ? rawSlugParam.trim().toLowerCase() : null;
>>>>>>> 96191417
  const activeTab: AdminTab = normalizedProductSlug && !hasTabParam ? 'edit-product' : initialTab;

  const headerList = nextHeaders();
  const authHeader = headerList.get('authorization');

  const cfImagesConfig = readCloudflareImagesConfig();
  const adminToken = issueAdminSessionToken();
  const cfImagesEnabled = Boolean(
    cfImagesConfig.enabled && cfImagesConfig.accountId && cfImagesConfig.token && cfImagesConfig.baseUrl
  );
  const cfImagesBaseUrl = cfImagesConfig.baseUrl ?? null;

  const tabs: Array<{ id: AdminTab; label: string; href: string }> = [
    { id: 'connectivity', label: 'Connectivity', href: '/admin' },
    { id: 'publishing', label: 'Publishing', href: '/admin?tab=publishing' },
    { id: 'edit-product', label: 'Edit Product', href: '/admin?tab=edit-product' },
    { id: 'categories', label: 'Categories', href: '/admin?tab=categories' },
    { id: 'seo', label: 'SEO', href: '/admin?tab=seo' },
    { id: 'assets', label: 'Assets', href: '/admin?tab=assets' }
  ];

  return (
    <section style={containerStyle}>
      <header>
        <h1 style={{ fontSize: '2.5rem', color: '#0f172a', margin: 0 }}>Panel de Administración</h1>
        <p style={{ marginTop: '1rem', color: '#475569', maxWidth: 640 }}>
          Esta sección está protegida con Basic Auth. Usa las pestañas para diagnosticar conectividad y controlar la
          publicación hacia el sitio y Algolia.
        </p>
      </header>

      <nav style={tabListStyle} aria-label="Admin tabs">
        {tabs.map((tab) => {
          const isActive = tab.id === activeTab;
          if (isActive) {
            return (
              <span key={tab.id} style={activeTabStyle} aria-current="page">
                {tab.label}
              </span>
            );
          }
          return (
            <a
              key={tab.id}
              href={tab.href}
              style={inactiveTabStyle}
              aria-label={`Cambiar a la pestaña ${tab.label}`}
            >
              {tab.label}
            </a>
          );
        })}
      </nav>

<<<<<<< HEAD
      <QuickProductNavigator initialValue={derivedProductParam ?? ''} />
=======
      {activeTab === 'edit-product' ? (
        <QuickProductNavigator initialValue={rawProductParam ?? ''} />
      ) : null}
>>>>>>> 96191417

      {activeTab === 'publishing' ? (
        <PublishingPanel />
      ) : activeTab === 'assets' ? (
        <AssetsPanel
          cfImagesEnabled={cfImagesEnabled}
          cfImagesBaseUrl={cfImagesBaseUrl}
          authHeader={authHeader}
          adminToken={adminToken}
        />
      ) : activeTab === 'seo' ? (
        <SeoPanel initialSlug={normalizedProductSlug} initialInput={derivedProductParam ?? ''} />
      ) : activeTab === 'edit-product' ? (
<<<<<<< HEAD
        <EditProductPanel initialSlug={normalizedProductSlug} initialInput={derivedProductParam ?? ''} />
=======
        <EditProductPanel initialSlug={normalizedProductSlug} initialInput={rawProductParam ?? ''} />
>>>>>>> 96191417
      ) : activeTab === 'categories' ? (
        <CategoriesPanel initialType={initialCategoryType} />
      ) : (
        <ConnectivityPanel />
      )}
    </section>
  );
}<|MERGE_RESOLUTION|>--- conflicted
+++ resolved
@@ -106,7 +106,6 @@
 
 export default function AdminPage({ searchParams }: AdminPageProps) {
   const tabParamRaw = searchParams?.tab;
-<<<<<<< HEAD
   const hasTabParam = Array.isArray(tabParamRaw)
     ? tabParamRaw.length > 0 && typeof tabParamRaw[0] === 'string'
     : typeof tabParamRaw === 'string' && tabParamRaw.length > 0;
@@ -118,24 +117,6 @@
   const derivedProductParam =
     explicitProductParam ?? (initialCategoryType === 'blog' ? null : rawSlugParam);
   const normalizedProductSlug = normalizeProductSlugInput(derivedProductParam);
-=======
-  const initialTab = normalizeTab(tabParamRaw);
-  const initialCategoryType = deriveInitialCategoryType(tabParamRaw);
-
-  const rawSlugParam = coerceSearchParam(searchParams?.slug);
-  const rawProductParam =
-    coerceSearchParam(searchParams?.product) ??
-    (initialCategoryType === 'blog' ? null : rawSlugParam);
-  const normalizedProductSlug = normalizeProductSlugInput(rawProductParam);
-  const hasTabParam = Array.isArray(tabParamRaw)
-    ? tabParamRaw.length > 0 && typeof tabParamRaw[0] === 'string'
-    : typeof tabParamRaw === 'string' && tabParamRaw.length > 0;
-  const rawSlugParam = coerceSearchParam(searchParams?.slug);
-  const rawProductParam =
-    coerceSearchParam(searchParams?.product) ?? (initialTab === 'edit-blog' ? null : rawSlugParam);
-  const normalizedProductSlug = normalizeProductSlugInput(rawProductParam);
-  const normalizedBlogSlug = rawSlugParam ? rawSlugParam.trim().toLowerCase() : null;
->>>>>>> 96191417
   const activeTab: AdminTab = normalizedProductSlug && !hasTabParam ? 'edit-product' : initialTab;
 
   const headerList = nextHeaders();
@@ -190,13 +171,7 @@
         })}
       </nav>
 
-<<<<<<< HEAD
       <QuickProductNavigator initialValue={derivedProductParam ?? ''} />
-=======
-      {activeTab === 'edit-product' ? (
-        <QuickProductNavigator initialValue={rawProductParam ?? ''} />
-      ) : null}
->>>>>>> 96191417
 
       {activeTab === 'publishing' ? (
         <PublishingPanel />
@@ -210,11 +185,7 @@
       ) : activeTab === 'seo' ? (
         <SeoPanel initialSlug={normalizedProductSlug} initialInput={derivedProductParam ?? ''} />
       ) : activeTab === 'edit-product' ? (
-<<<<<<< HEAD
         <EditProductPanel initialSlug={normalizedProductSlug} initialInput={derivedProductParam ?? ''} />
-=======
-        <EditProductPanel initialSlug={normalizedProductSlug} initialInput={rawProductParam ?? ''} />
->>>>>>> 96191417
       ) : activeTab === 'categories' ? (
         <CategoriesPanel initialType={initialCategoryType} />
       ) : (
