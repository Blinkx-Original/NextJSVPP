'use client';

import { useCallback, useEffect, useMemo, useRef, useState, type FormEvent, type ChangeEvent } from 'react';
import { useRouter, useSearchParams } from 'next/navigation';
import { buttonStyle, cardStyle, disabledButtonStyle, inputStyle, textareaStyle } from './panel-styles';
import TinyMceEditor, { TinyMceEditorHandle } from './tinymce-editor';
import { DESCRIPTION_MAX_LENGTH, measureHtmlContent } from '@/lib/sanitize-html';
import { CTA_DEFAULT_LABELS, resolveCtaLabel } from '@/lib/product-cta';
import { normalizeProductSlugInput } from '@/lib/product-slug';

interface EditProductPanelProps {
  initialSlug?: string | null;
  initialInput?: string;
}

type AsyncStatus = 'idle' | 'loading' | 'success' | 'error';

// Deprecated: retained to satisfy historical references during build time.
type NewCategoryFormState = {
  name: string;
  slug: string;
  shortDescription: string;
  longDescription: string;
  isPublished: boolean;
};

interface AdminProduct {
  slug: string;
  title_h1: string | null;
  short_summary: string | null;
  desc_html: string | null;
  category: string | null;
  price: string | null;
  cta_lead_url: string | null;
  cta_affiliate_url: string | null;
  cta_stripe_url: string | null;
  cta_paypal_url: string | null;
  cta_lead_label: string | null;
  cta_affiliate_label: string | null;
  cta_stripe_label: string | null;
  cta_paypal_label: string | null;
  primary_image_url: string | null;
  last_tidb_update_at: string | null;
}

interface AdminProductResponse {
  ok: boolean;
  product?: AdminProduct;
  error_code?: string;
  message?: string;
}

interface CategoryOption {
  slug: string;
  name: string;
}

interface ProductFormState {
  slug: string;
  title: string;
  summary: string;
  description: string;
  price: string;
  categorySlug: string;
  ctaLead: string;
  ctaAffiliate: string;
  ctaStripe: string;
  ctaPaypal: string;
  ctaLeadLabel: string;
  ctaAffiliateLabel: string;
  ctaStripeLabel: string;
  ctaPaypalLabel: string;
  imageUrl: string;
  lastUpdatedAt: string | null;
}

const TITLE_MAX_LENGTH = 120;
const SUMMARY_MAX_LENGTH = 200;

const emptyFormState: ProductFormState = {
  slug: '',
  title: '',
  summary: '',
  description: '',
  price: '',
  categorySlug: '',
  ctaLead: '',
  ctaAffiliate: '',
  ctaStripe: '',
  ctaPaypal: '',
  ctaLeadLabel: '',
  ctaAffiliateLabel: '',
  ctaStripeLabel: '',
  ctaPaypalLabel: '',
  imageUrl: '',
  lastUpdatedAt: null
};

const emptyCategoryForm: NewCategoryFormState = {
  name: '',
  slug: '',
  shortDescription: '',
  longDescription: '',
  isPublished: true
};

const CTA_FIELDS = [
  {
    key: 'lead' as const,
    urlField: 'ctaLead' as const,
    labelField: 'ctaLeadLabel' as const,
    title: CTA_DEFAULT_LABELS.lead
  },
  {
    key: 'affiliate' as const,
    urlField: 'ctaAffiliate' as const,
    labelField: 'ctaAffiliateLabel' as const,
    title: CTA_DEFAULT_LABELS.affiliate
  },
  {
    key: 'stripe' as const,
    urlField: 'ctaStripe' as const,
    labelField: 'ctaStripeLabel' as const,
    title: CTA_DEFAULT_LABELS.stripe
  },
  {
    key: 'paypal' as const,
    urlField: 'ctaPaypal' as const,
    labelField: 'ctaPaypalLabel' as const,
    title: CTA_DEFAULT_LABELS.paypal
  }
];

const sectionStyle = {
  display: 'flex',
  flexDirection: 'column' as const,
  gap: '1.5rem'
};

const gridStyle = {
  display: 'grid',
  gap: '1.5rem',
  gridTemplateColumns: 'repeat(auto-fit, minmax(320px, 1fr))',
  alignItems: 'start'
};

const fieldGroupStyle = {
  display: 'flex',
  flexDirection: 'column' as const,
  gap: '0.75rem'
};

const labelStyle = {
  display: 'flex',
  justifyContent: 'space-between',
  alignItems: 'baseline',
  fontWeight: 600,
  color: '#0f172a',
  fontSize: '0.95rem'
};

const helperStyle = {
  fontSize: '0.85rem',
  color: '#475569',
  margin: 0
};

const errorStyle = {
  ...helperStyle,
  color: '#ef4444'
};

const successStyle = {
  ...helperStyle,
  color: '#16a34a'
};

const warningStyle = {
  ...helperStyle,
  color: '#b45309'
};

const categoryFieldContainerStyle = {
  position: 'relative' as const,
  display: 'flex',
  flexDirection: 'column' as const,
  gap: '0.5rem'
};

const categorySuggestionListStyle = {
  position: 'absolute' as const,
  top: '100%',
  left: 0,
  right: 0,
  background: '#fff',
  border: '1px solid #cbd5f5',
  borderRadius: 12,
  marginTop: '0.25rem',
  boxShadow: '0 20px 40px rgba(15, 23, 42, 0.15)',
  maxHeight: 240,
  overflowY: 'auto' as const,
  zIndex: 20
};

const categorySuggestionItemStyle = {
  padding: '0.65rem 0.85rem',
  display: 'flex',
  flexDirection: 'column' as const,
  gap: '0.25rem',
  cursor: 'pointer' as const
};

const categorySuggestionActiveStyle = {
  ...categorySuggestionItemStyle,
  background: '#eef2ff'
};

const categoryBadgeStyle = {
  display: 'inline-flex',
  alignItems: 'center',
  gap: '0.35rem',
  fontSize: '0.8rem',
  fontWeight: 500,
  color: '#334155',
  background: '#e2e8f0',
  borderRadius: 999,
  padding: '0.25rem 0.6rem'
};

const modalOverlayStyle = {
  position: 'fixed' as const,
  inset: 0,
  background: 'rgba(15, 23, 42, 0.55)',
  display: 'flex',
  alignItems: 'center',
  justifyContent: 'center',
  padding: '1.5rem',
  zIndex: 1000
};

const modalCardStyle = {
  background: '#fff',
  borderRadius: 20,
  padding: '2rem',
  width: 'min(520px, 100%)',
  display: 'flex',
  flexDirection: 'column' as const,
  gap: '1rem',
  boxShadow: '0 24px 60px rgba(15, 23, 42, 0.25)'
};

const modalHeaderStyle = {
  display: 'flex',
  flexDirection: 'column' as const,
  gap: '0.35rem'
};

const modalTitleStyle = {
  margin: 0,
  fontSize: '1.5rem',
  color: '#0f172a'
};

const modalActionsStyle = {
  display: 'flex',
  justifyContent: 'flex-end',
  gap: '0.75rem',
  flexWrap: 'wrap' as const
};

const previewLayoutStyle = {
  display: 'grid',
  gridTemplateColumns: 'repeat(auto-fit, minmax(280px, 1fr))',
  gap: '2rem',
  alignItems: 'start'
};

const previewMediaStyle = {
  position: 'relative' as const,
  width: '100%',
  paddingBottom: '56.25%',
  borderRadius: 16,
  overflow: 'hidden',
  background: '#0f172a',
  color: '#cbd5f5',
  display: 'flex',
  alignItems: 'center',
  justifyContent: 'center',
  fontSize: '1rem'
};

const previewImageStyle = {
  position: 'absolute' as const,
  inset: 0,
  width: '100%',
  height: '100%',
  objectFit: 'cover' as const
};

const previewTitleStyle = {
  fontSize: '2.25rem',
  margin: '0 0 1rem 0',
  color: '#0f172a'
};

const previewSummaryStyle = {
  fontSize: '1.05rem',
  lineHeight: 1.5,
  color: '#475569',
  margin: '0 0 1.5rem 0'
};

const previewButtonRowStyle = {
  display: 'flex',
  flexWrap: 'wrap' as const,
  gap: '0.75rem',
  marginBottom: '1.25rem'
};

const primaryButtonStyle = {
  display: 'inline-flex',
  alignItems: 'center',
  justifyContent: 'center',
  padding: '0.75rem 1.5rem',
  borderRadius: 999,
  background: '#0f172a',
  color: '#fff',
  fontWeight: 600,
  textDecoration: 'none' as const,
  fontSize: '0.95rem'
};

const secondaryButtonStyle = {
  ...primaryButtonStyle,
  background: '#e2e8f0',
  color: '#0f172a'
};

const priceStyle = {
  fontSize: '1.5rem',
  fontWeight: 600,
  color: '#0f172a'
};

function formatTimestamp(value: string | null): string {
  if (!value) {
    return 'No disponible';
  }
  try {
    const date = new Date(value);
    if (Number.isNaN(date.getTime())) {
      return value;
    }
    return date.toLocaleString();
  } catch {
    return value;
  }
}

export default function EditProductPanel({ initialSlug, initialInput = '' }: EditProductPanelProps) {
  const router = useRouter();
  const searchParams = useSearchParams();
  const [form, setForm] = useState<ProductFormState>(emptyFormState);
  const [slugInput, setSlugInput] = useState(initialInput);
  const [selectedSlug, setSelectedSlug] = useState<string | null>(initialSlug ?? null);
  const [loadStatus, setLoadStatus] = useState<AsyncStatus>('idle');
  const [saveStatus, setSaveStatus] = useState<AsyncStatus>('idle');
  const [loadError, setLoadError] = useState<string | null>(null);
  const [saveError, setSaveError] = useState<string | null>(null);
  const [saveSuccess, setSaveSuccess] = useState<string | null>(null);
  const [descriptionSaveStatus, setDescriptionSaveStatus] = useState<AsyncStatus>('idle');
  const [descriptionSaveError, setDescriptionSaveError] = useState<string | null>(null);
  const [descriptionSaveSuccess, setDescriptionSaveSuccess] = useState<string | null>(null);
  const [categoryOptions, setCategoryOptions] = useState<CategoryOption[]>([]);
  const [categoryFetchStatus, setCategoryFetchStatus] = useState<AsyncStatus>('idle');
  const [categoryFetchError, setCategoryFetchError] = useState<string | null>(null);
  const descriptionEditorRef = useRef<TinyMceEditorHandle | null>(null);
  const lastLoadedSlugRef = useRef<string | null>(null);
  const categoryFetchAbortRef = useRef<AbortController | null>(null);
  const categoryDropdownTimeoutRef = useRef<ReturnType<typeof setTimeout> | null>(null);
  const categoryFetchTimeoutRef = useRef<ReturnType<typeof setTimeout> | null>(null);
  const categoryInputRef = useRef<HTMLInputElement | null>(null);

  const syncDescriptionFromEditor = useCallback(() => {
    const editorContent = descriptionEditorRef.current?.getContent?.();
    if (typeof editorContent === 'string') {
      if (editorContent !== form.description) {
        setForm((prev) => ({ ...prev, description: editorContent }));
      }
      return editorContent;
    }
    return form.description;
  }, [form.description]);

  useEffect(() => {
    setSlugInput(initialInput);
  }, [initialInput]);

  useEffect(() => {
    let cancelled = false;
    const loadCategories = async () => {
      setCategoryFetchStatus('loading');
      setCategoryFetchError(null);
      try {
        const params = new URLSearchParams({ type: 'product', limit: '60' });
        const response = await fetch(`/api/admin/categories?${params.toString()}`, {
          cache: 'no-store'
        });
        const body = (await response.json()) as Array<{
          slug?: string;
          name?: string;
        }>;
        if (!response.ok) {
          const message = Array.isArray(body)
            ? 'No se pudieron cargar las categorías.'
            : (body as { message?: string })?.message ?? 'No se pudieron cargar las categorías.';
          throw new Error(message);
        }

        const normalized: CategoryOption[] = Array.isArray(body)
          ? body
              .map((item) => ({
                slug: typeof item.slug === 'string' ? item.slug : '',
                name: typeof item.name === 'string' ? item.name : ''
              }))
              .filter((item) => item.slug && item.name)
              .sort((a, b) => a.name.localeCompare(b.name))
          : [];

        if (!cancelled) {
          setCategoryOptions(normalized);
          setCategoryFetchStatus('success');
        }
      } catch (error) {
        if (!cancelled) {
          setCategoryFetchStatus('error');
          setCategoryFetchError((error as Error)?.message ?? 'No se pudieron cargar las categorías.');
        }
      }
    };

    loadCategories();

    return () => {
      cancelled = true;
    };
  }, []);

  const updateUrl = useCallback(
    (slug: string) => {
      const currentProduct = searchParams.get('product');
      const currentTab = searchParams.get('tab');
      if (currentProduct === slug && currentTab === 'edit-product') {
        return;
      }
      const params = new URLSearchParams(searchParams.toString());
      params.set('tab', 'edit-product');
      params.set('product', slug);
      router.replace(`/admin?${params.toString()}`);
    },
    [router, searchParams]
  );

  const applyProduct = useCallback((product: AdminProduct) => {
    const normalizedCategory = product.category?.trim() ?? '';

    setForm({
      slug: product.slug,
      title: product.title_h1 ?? '',
      summary: product.short_summary ?? '',
      description: product.desc_html ?? '',
      price: product.price ?? '',
      categorySlug: normalizedCategory,
      ctaLead: product.cta_lead_url ?? '',
      ctaAffiliate: product.cta_affiliate_url ?? '',
      ctaStripe: product.cta_stripe_url ?? '',
      ctaPaypal: product.cta_paypal_url ?? '',
      ctaLeadLabel: product.cta_lead_label ?? '',
      ctaAffiliateLabel: product.cta_affiliate_label ?? '',
      ctaStripeLabel: product.cta_stripe_label ?? '',
      ctaPaypalLabel: product.cta_paypal_label ?? '',
      imageUrl: product.primary_image_url ?? '',
      lastUpdatedAt: product.last_tidb_update_at ?? null
    });
    setSelectedSlug(product.slug);
    setSlugInput(product.slug);
    lastLoadedSlugRef.current = product.slug;

    if (normalizedCategory) {
      setCategoryOptions((prev) => {
        if (prev.some((option) => option.slug === normalizedCategory)) {
          return prev;
        }
        const next = [...prev, { slug: normalizedCategory, name: normalizedCategory }];
        return next.sort((a, b) => a.name.localeCompare(b.name));
      });
    }
  }, []);

  const fetchProduct = useCallback(
    async (slug: string) => {
      setLoadStatus('loading');
      setLoadError(null);
      setSaveSuccess(null);
      setDescriptionSaveStatus('idle');
      setDescriptionSaveError(null);
      setDescriptionSaveSuccess(null);
      try {
        const response = await fetch(`/api/admin/products?slug=${encodeURIComponent(slug)}`, {
          cache: 'no-store'
        });
        const body = (await response.json()) as AdminProductResponse;
        if (!response.ok || !body.ok || !body.product) {
          const message = body.message ?? 'No se pudo cargar el producto.';
          setLoadStatus('error');
          setLoadError(message);
          return;
        }
        applyProduct(body.product);
        setLoadStatus('success');
        updateUrl(body.product.slug);
      } catch (error) {
        setLoadStatus('error');
        setLoadError((error as Error)?.message ?? 'Error desconocido al cargar el producto.');
      }
    },
    [applyProduct, updateUrl]
  );

  useEffect(() => {
    if (initialSlug && initialSlug !== lastLoadedSlugRef.current) {
      fetchProduct(initialSlug);
    }
  }, [initialSlug, fetchProduct]);

  const handleProductSubmit = useCallback(
    (event: FormEvent<HTMLFormElement>) => {
      event.preventDefault();
      const normalized = normalizeProductSlugInput(slugInput);
      if (!normalized) {
        setLoadError('Ingresa un slug o URL válido.');
        setLoadStatus('error');
        return;
      }
      fetchProduct(normalized);
    },
    [fetchProduct, slugInput]
  );

  const handleFieldChange = useCallback(
    (field: keyof ProductFormState) =>
      (event: ChangeEvent<HTMLInputElement | HTMLTextAreaElement>) => {
        const value = event.target.value;
        setForm((prev) => ({ ...prev, [field]: value }));
      },
    []
  );

  const handleCategoryChange = useCallback((event: ChangeEvent<HTMLSelectElement>) => {
    const value = event.target.value;
    setForm((prev) => ({ ...prev, categorySlug: value }));
  }, []);

  const handleSave = useCallback(async (viewAfter = false) => {
    if (!selectedSlug) {
      setSaveError('Carga primero un producto para editarlo.');
      setSaveStatus('error');
      return;
    }

    const currentDescription = syncDescriptionFromEditor();
    const descriptionMetrics = measureHtmlContent(currentDescription);
    if (descriptionMetrics.characters > DESCRIPTION_MAX_LENGTH) {
      setSaveStatus('error');
      setSaveError(
        `La descripción supera el máximo de ${DESCRIPTION_MAX_LENGTH.toLocaleString()} caracteres permitidos. Reduce el contenido e inténtalo nuevamente.`
      );
      return;
    }

    setSaveStatus('loading');
    setSaveError(null);
    setSaveSuccess(null);
    setDescriptionSaveStatus('idle');
    setDescriptionSaveError(null);
    setDescriptionSaveSuccess(null);

    const shouldOpenPreview = viewAfter && typeof window !== 'undefined';
    let previewWindow: Window | null = null;
    if (shouldOpenPreview) {
      previewWindow = window.open('', '_blank');
    }

    const categoryValue = form.categorySlug ? form.categorySlug : null;

    const payload = {
      slug: selectedSlug,
      title_h1: form.title,
      short_summary: form.summary,
      desc_html: currentDescription,
      price: form.price,
      category: categoryValue,
      cta_lead_url: form.ctaLead,
      cta_affiliate_url: form.ctaAffiliate,
      cta_stripe_url: form.ctaStripe,
      cta_paypal_url: form.ctaPaypal,
      cta_lead_label: form.ctaLeadLabel,
      cta_affiliate_label: form.ctaAffiliateLabel,
      cta_stripe_label: form.ctaStripeLabel,
      cta_paypal_label: form.ctaPaypalLabel,
      image_url: form.imageUrl
    };

    try {
      const response = await fetch('/api/admin/products', {
        method: 'POST',
        headers: {
          'Content-Type': 'application/json'
        },
        body: JSON.stringify(payload)
      });
      const body = (await response.json()) as AdminProductResponse;
      if (!response.ok || !body.ok || !body.product) {
        const message = body.message ?? 'No se pudo guardar el producto.';
        setSaveError(message);
        setSaveStatus('error');
        if (previewWindow) {
          previewWindow.close();
        }
        return;
      }
      const savedProduct = body.product;
      applyProduct(savedProduct);
      descriptionEditorRef.current?.clearDraft();
      setSaveStatus('success');
      setSaveSuccess(viewAfter ? 'Producto guardado. Abriendo vista previa…' : 'Producto guardado correctamente.');
      setDescriptionSaveStatus('idle');
      setDescriptionSaveError(null);
      setDescriptionSaveSuccess(null);
      if (shouldOpenPreview) {
        const slugToView = savedProduct?.slug ?? selectedSlug;
        if (slugToView) {
          const url = `/p/${encodeURIComponent(slugToView)}?v=${Date.now()}`;
          if (previewWindow) {
            previewWindow.location.href = url;
            previewWindow.focus();
          } else {
            window.open(url, '_blank');
          }
        } else if (previewWindow) {
          previewWindow.close();
        }
      }
    } catch (error) {
      setSaveStatus('error');
      setSaveError((error as Error)?.message ?? 'Error desconocido al guardar.');
      if (previewWindow) {
        previewWindow.close();
      }
    }
  }, [
    applyProduct,
    form,
    selectedSlug,
    syncDescriptionFromEditor
  ]);

  const descriptionMetrics = useMemo(() => measureHtmlContent(form.description), [form.description]);
  const isDescriptionTooLong = descriptionMetrics.characters > DESCRIPTION_MAX_LENGTH;
  const hasUnmanagedCategory = useMemo(
    () => trimmedCategoryInput.length > 0 && !categorySelectionSlug,
    [trimmedCategoryInput, categorySelectionSlug]
  );
  const managedCategoryLabel = useMemo(() => {
    if (categorySelection) {
      return `${categorySelection.name} · ${categorySelection.slug}`;
    }
    if (categorySelectionSlug && trimmedCategoryInput === categorySelectionSlug) {
      return categorySelectionSlug;
    }
    return null;
  }, [categorySelection, categorySelectionSlug, trimmedCategoryInput]);

  const handleSaveDescription = useCallback(async (viewAfter = false) => {
    if (!selectedSlug) {
      setDescriptionSaveError('Carga primero un producto para editarlo.');
      setDescriptionSaveStatus('error');
      return;
    }

    const currentDescription = syncDescriptionFromEditor();
    const descriptionMetricsLocal = measureHtmlContent(currentDescription);
    if (descriptionMetricsLocal.characters > DESCRIPTION_MAX_LENGTH) {
      setDescriptionSaveStatus('error');
      setDescriptionSaveError(
        `La descripción supera el máximo de ${DESCRIPTION_MAX_LENGTH.toLocaleString()} caracteres permitidos. Reduce el contenido e inténtalo nuevamente.`
      );
      return;
    }

    setDescriptionSaveStatus('loading');
    setDescriptionSaveError(null);
    setDescriptionSaveSuccess(null);

    const shouldOpenPreview = viewAfter && typeof window !== 'undefined';
    let previewWindow: Window | null = null;
    if (shouldOpenPreview) {
      previewWindow = window.open('', '_blank');
    }

    const payload = {
      slug: selectedSlug,
      desc_html: currentDescription
    };

    try {
      const response = await fetch('/api/admin/products', {
        method: 'POST',
        headers: {
          'Content-Type': 'application/json'
        },
        body: JSON.stringify(payload)
      });
      const body = (await response.json()) as AdminProductResponse;
      if (!response.ok || !body.ok || !body.product) {
        const message = body.message ?? 'No se pudo guardar la descripción.';
        setDescriptionSaveStatus('error');
        setDescriptionSaveError(message);
        if (previewWindow) {
          previewWindow.close();
        }
        return;
      }
      const savedProduct = body.product;
      applyProduct(savedProduct);
      descriptionEditorRef.current?.clearDraft();
      setDescriptionSaveStatus('success');
      setDescriptionSaveSuccess(
        viewAfter ? 'Descripción guardada. Abriendo vista previa…' : 'Descripción guardada correctamente.'
      );
      setSaveStatus('idle');
      setSaveError(null);
      setSaveSuccess(null);
      if (shouldOpenPreview) {
        const slugToView = savedProduct?.slug ?? selectedSlug;
        if (slugToView) {
          const url = `/p/${encodeURIComponent(slugToView)}?v=${Date.now()}`;
          if (previewWindow) {
            previewWindow.location.href = url;
            previewWindow.focus();
          } else {
            window.open(url, '_blank');
          }
        } else if (previewWindow) {
          previewWindow.close();
        }
      }
    } catch (error) {
      setDescriptionSaveStatus('error');
      setDescriptionSaveError((error as Error)?.message ?? 'Error desconocido al guardar la descripción.');
      if (previewWindow) {
        previewWindow.close();
      }
    }
  }, [applyProduct, selectedSlug, syncDescriptionFromEditor]);

  const categorySelectionSlug = form.categorySlug.trim();
<<<<<<< HEAD
=======
  const trimmedCategoryInput = categorySelectionSlug;
>>>>>>> 7d21ccca

  const categorySelection = useMemo(() => {
    if (categorySelectionSlug.length === 0) {
      return null;
    }
    return categoryOptions.find((option) => option.slug === categorySelectionSlug) ?? null;
  }, [categoryOptions, categorySelectionSlug]);

  const hasUnmanagedCategorySelection =
<<<<<<< HEAD
    categorySelectionSlug.length > 0 && categorySelection == null;
=======
    trimmedCategoryInput.length > 0 && categorySelection == null;
>>>>>>> 7d21ccca

  const activeCtas = useMemo(() => {
    return CTA_FIELDS.map((item) => {
      const url = form[item.urlField].trim();
      const labelValue = form[item.labelField].trim();
      return {
        key: item.key,
        url,
        label: resolveCtaLabel(item.key, labelValue)
      };
    }).filter((item) => item.url.length > 0);
  }, [form]);

  const titleCount = form.title.length;
  const summaryCount = form.summary.length;

  return (
    <section style={sectionStyle} aria-label="Product editor">
      {isCategoryModalOpen ? (
        <div
          style={modalOverlayStyle}
          role="dialog"
          aria-modal="true"
          onClick={(event) => {
            if (event.target === event.currentTarget && categoryModalStatus !== 'loading') {
              handleCloseCategoryModal();
            }
          }}
        >
          <form style={modalCardStyle} onSubmit={handleCreateCategory}>
            <div style={modalHeaderStyle}>
              <h2 style={modalTitleStyle}>Nueva categoría de producto</h2>
              <p style={helperStyle}>Crea y publica una categoría sin salir del editor.</p>
            </div>
            <div style={{ display: 'flex', flexDirection: 'column', gap: '1rem' }}>
              <div style={fieldGroupStyle}>
                <label style={labelStyle} htmlFor="new-category-name">
                  <span>Nombre</span>
                </label>
                <input
                  id="new-category-name"
                  style={inputStyle}
                  type="text"
                  value={categoryForm.name}
                  onChange={handleCategoryNameChange}
                  placeholder="Storage Bins"
                  minLength={2}
                  maxLength={120}
                  autoFocus
                  required
                />
              </div>
              <div style={fieldGroupStyle}>
                <label style={labelStyle} htmlFor="new-category-slug">
                  <span>Slug</span>
                </label>
                <input
                  id="new-category-slug"
                  style={inputStyle}
                  type="text"
                  value={categoryForm.slug}
                  onChange={handleCategorySlugChange}
                  placeholder="storage-bins"
                  maxLength={80}
                  required
                />
                <p style={helperStyle}>Usa minúsculas, números y guiones.</p>
              </div>
              <div style={fieldGroupStyle}>
                <label style={labelStyle} htmlFor="new-category-short">
                  <span>Descripción corta</span>
                  <span style={helperStyle}>{categoryForm.shortDescription.length}/255</span>
                </label>
                <input
                  id="new-category-short"
                  style={inputStyle}
                  type="text"
                  value={categoryForm.shortDescription}
                  onChange={handleCategoryShortChange}
                  placeholder="Resumen opcional"
                  maxLength={255}
                />
              </div>
              <div style={fieldGroupStyle}>
                <label style={labelStyle} htmlFor="new-category-long">
                  <span>Descripción larga</span>
                  <span style={helperStyle}>{categoryForm.longDescription.length}/4000</span>
                </label>
                <textarea
                  id="new-category-long"
                  style={{ ...textareaStyle, minHeight: 140 }}
                  value={categoryForm.longDescription}
                  onChange={handleCategoryLongChange}
                  placeholder="Describe la categoría con más detalle (opcional)"
                  maxLength={4000}
                />
              </div>
              <label
                style={{
                  ...labelStyle,
                  justifyContent: 'flex-start',
                  gap: '0.5rem',
                  alignItems: 'center'
                }}
                htmlFor="new-category-published"
              >
                <input
                  id="new-category-published"
                  type="checkbox"
                  checked={categoryForm.isPublished}
                  onChange={handleCategoryPublishedChange}
                />
                <span>Publicar inmediatamente</span>
              </label>
              {categoryModalError ? <p style={errorStyle}>{categoryModalError}</p> : null}
            </div>
            <div style={modalActionsStyle}>
              <button
                type="button"
                style={buttonStyle}
                onClick={handleCloseCategoryModal}
                disabled={categoryModalStatus === 'loading'}
              >
                Cancelar
              </button>
              <button
                type="submit"
                style={categoryModalStatus === 'loading' ? disabledButtonStyle : buttonStyle}
                disabled={categoryModalStatus === 'loading'}
              >
                {categoryModalStatus === 'loading' ? 'Creando…' : 'Crear categoría'}
              </button>
            </div>
          </form>
        </div>
      ) : null}
      <article style={{ ...cardStyle, gap: '1rem' }}>
        <header>
          <h2 style={{ margin: '0 0 0.5rem 0', fontSize: '1.5rem', color: '#0f172a' }}>Buscar producto</h2>
          <p style={helperStyle}>
            Pega un slug, una ruta como <code>/p/slug</code> o una URL completa para cargar los datos.
          </p>
        </header>
        <form onSubmit={handleProductSubmit} style={{ display: 'flex', flexWrap: 'wrap', gap: '0.75rem' }}>
          <input
            style={{ ...inputStyle, flex: '1 1 280px', minWidth: 220 }}
            type="text"
            placeholder="Slug o URL"
            value={slugInput}
            onChange={(event) => {
              setSlugInput(event.target.value);
              if (loadError) {
                setLoadError(null);
                setLoadStatus('idle');
              }
            }}
          />
          <button type="submit" style={buttonStyle} disabled={loadStatus === 'loading'}>
            {loadStatus === 'loading' ? 'Cargando…' : 'Cargar producto'}
          </button>
        </form>
        {loadError ? <p style={errorStyle}>{loadError}</p> : null}
        {selectedSlug ? (
          <p style={helperStyle}>Última actualización conocida: {formatTimestamp(form.lastUpdatedAt)}</p>
        ) : null}
      </article>

      {selectedSlug ? (
        <div style={{ display: 'flex', flexDirection: 'column', gap: '1.5rem' }}>
          <div style={gridStyle}>
            <section style={{ ...cardStyle, gap: '1.5rem' }}>
              <header>
                <h2 style={{ margin: 0, fontSize: '1.5rem', color: '#0f172a' }}>Contenido principal</h2>
              </header>
              <div style={fieldGroupStyle}>
                <label style={labelStyle} htmlFor="title">
                  <span>Título (H1)</span>
                  <span style={{ fontSize: '0.85rem', color: titleCount > TITLE_MAX_LENGTH ? '#ef4444' : '#475569' }}>
                    {titleCount}/{TITLE_MAX_LENGTH}
                  </span>
                </label>
                <input
                  id="title"
                  style={inputStyle}
                  type="text"
                  maxLength={TITLE_MAX_LENGTH}
                  value={form.title}
                  onChange={handleFieldChange('title')}
                />
            </div>

            <div style={fieldGroupStyle}>
              <label style={labelStyle} htmlFor="summary">
                <span>Short summary</span>
                <span style={{ fontSize: '0.85rem', color: summaryCount > SUMMARY_MAX_LENGTH ? '#ef4444' : '#475569' }}>
                  {summaryCount}/{SUMMARY_MAX_LENGTH}
                </span>
              </label>
              <textarea
                id="summary"
                style={{ ...textareaStyle, minHeight: '4rem' }}
                maxLength={SUMMARY_MAX_LENGTH}
                value={form.summary}
                onChange={handleFieldChange('summary')}
              />
            </div>

            <div style={{ display: 'grid', gap: '1rem', gridTemplateColumns: 'repeat(auto-fit, minmax(220px, 1fr))' }}>
              <div style={fieldGroupStyle}>
                <label style={labelStyle} htmlFor="price">
                  <span>Precio (texto)</span>
                </label>
                <input
                  id="price"
                  style={inputStyle}
                  type="text"
                  value={form.price}
                  onChange={handleFieldChange('price')}
                />
                <p style={helperStyle}>Se muestra sólo si contiene texto.</p>
              </div>
              <div style={fieldGroupStyle}>
                <label style={labelStyle} htmlFor="image">
                  <span>Imagen principal (URL)</span>
                </label>
                <input
                  id="image"
                  style={inputStyle}
                  type="url"
                  value={form.imageUrl}
                  onChange={handleFieldChange('imageUrl')}
                  placeholder="https://imagedelivery.net/..."
                />
                <p style={helperStyle}>Usa la URL completa de Cloudflare Images u otra imagen.</p>
              </div>
            </div>

            <section style={{ display: 'flex', flexDirection: 'column', gap: '1rem' }}>
              <h3 style={{ margin: 0, fontSize: '1.25rem', color: '#0f172a' }}>Botones (CTA)</h3>
              {CTA_FIELDS.map((cta) => (
                <div key={cta.key} style={{ display: 'grid', gap: '0.75rem' }}>
                  <div style={fieldGroupStyle}>
                    <label style={labelStyle} htmlFor={`${cta.key}-label`}>
                      <span>Label (opcional)</span>
                    </label>
                    <input
                      id={`${cta.key}-label`}
                      style={inputStyle}
                      type="text"
                      value={form[cta.labelField]}
                      onChange={handleFieldChange(cta.labelField)}
                      placeholder={cta.title}
                      maxLength={80}
                    />
                    <p style={helperStyle}>
                      Si lo dejas vacío se mostrará “{cta.title}”.
                    </p>
                  </div>
                  <div style={fieldGroupStyle}>
                    <label style={labelStyle} htmlFor={`${cta.key}-url`}>
                      <span>URL</span>
                    </label>
                    <input
                      id={`${cta.key}-url`}
                      style={inputStyle}
                      type="url"
                      value={form[cta.urlField]}
                      onChange={handleFieldChange(cta.urlField)}
                      placeholder="https://"
                    />
                    <p style={helperStyle}>El botón aparece sólo si la URL tiene contenido.</p>
                  </div>
                </div>
              ))}
            </section>

            <div style={{ display: 'flex', gap: '0.75rem', flexWrap: 'wrap', alignItems: 'center' }}>
              <button
                type="button"
                style={saveStatus === 'loading' ? disabledButtonStyle : buttonStyle}
                onClick={() => handleSave()}
                disabled={saveStatus === 'loading'}
              >
                {saveStatus === 'loading' ? 'Guardando…' : 'Guardar cambios'}
              </button>
              <button
                type="button"
                style={saveStatus === 'loading' ? disabledButtonStyle : buttonStyle}
                onClick={() => handleSave(true)}
                disabled={saveStatus === 'loading'}
              >
                {saveStatus === 'loading' ? 'Guardando…' : 'Guardar y Ver'}
              </button>
              {saveError ? <p style={errorStyle}>{saveError}</p> : null}
              {saveStatus === 'success' && saveSuccess ? <p style={successStyle}>{saveSuccess}</p> : null}
            </div>
          </section>

          <section style={{ ...cardStyle, gap: '1.5rem' }}>
            <header>
              <h2 style={{ margin: 0, fontSize: '1.5rem', color: '#0f172a' }}>Vista previa</h2>
              <p style={helperStyle}>Así se verá la cabecera del producto en la página pública.</p>
            </header>
            <div style={previewLayoutStyle}>
              <div style={previewMediaStyle}>
                {form.imageUrl ? (
                  // eslint-disable-next-line @next/next/no-img-element
                  <img src={form.imageUrl} alt={form.title || form.slug} style={previewImageStyle} />
                ) : (
                  <span>Imagen no configurada</span>
                )}
              </div>
              <div style={{ display: 'flex', flexDirection: 'column', gap: '1rem' }}>
                <h3 style={previewTitleStyle}>{form.title || form.slug || 'Título pendiente'}</h3>
                {form.summary ? <p style={previewSummaryStyle}>{form.summary}</p> : null}
                {activeCtas.length > 0 ? (
                  <div style={previewButtonRowStyle}>
                    {activeCtas.map((cta, index) => (
                      <a
                        key={cta.key}
                        href={cta.url}
                        target="_blank"
                        rel="noopener noreferrer"
                        style={index === 0 ? primaryButtonStyle : secondaryButtonStyle}
                      >
                        {cta.label}
                      </a>
                    ))}
                  </div>
                ) : null}
                {form.price ? <div style={priceStyle}>{form.price}</div> : null}
              </div>
            </div>
          </section>
          </div>

          <section style={{ ...cardStyle, gap: '1.25rem', width: '100%' }}>
            <header
              style={{
                display: 'flex',
                justifyContent: 'space-between',
                alignItems: 'flex-start',
                flexWrap: 'wrap',
                gap: '0.75rem'
              }}
            >
              <div style={{ flex: '1 1 260px', minWidth: 260 }}>
                <h2 style={{ margin: 0, fontSize: '1.5rem', color: '#0f172a' }}>Long description (HTML)</h2>
                <p style={helperStyle}>
                  Usa el modo Visual para editar con formato o cambia a Código HTML para pegar contenido avanzado.
                </p>
              </div>
              <span
                style={{
                  fontSize: '0.85rem',
                  fontWeight: 600,
                  color: isDescriptionTooLong ? '#ef4444' : '#475569'
                }}
              >
                {descriptionMetrics.characters.toLocaleString()} / {DESCRIPTION_MAX_LENGTH.toLocaleString()} caracteres ·{' '}
                {descriptionMetrics.words.toLocaleString()} palabras
              </span>
            </header>
            <TinyMceEditor
              ref={descriptionEditorRef}
              value={form.description}
              onChange={(html) => {
                setForm((prev) => ({ ...prev, description: html }));
              }}
              slug={selectedSlug}
              placeholder="Escribe la descripción detallada, inserta tablas, imágenes o enlaces…"
              id="description"
            />
            <div style={{ display: 'flex', flexDirection: 'column', gap: '0.75rem' }}>
              <label style={labelStyle} htmlFor="product-category">
                <span>Categoría</span>
              </label>
              <select
                id="product-category"
                style={inputStyle}
                value={form.categorySlug}
                onChange={handleCategoryChange}
              >
                <option value="">Sin categoría</option>
                {categoryOptions.map((option) => (
                  <option key={option.slug} value={option.slug}>
                    {option.name}
                  </option>
                ))}
              </select>
              {categoryFetchStatus === 'loading' ? <p style={helperStyle}>Cargando categorías…</p> : null}
              {categoryFetchStatus === 'error' && categoryFetchError ? (
                <p style={errorStyle}>{categoryFetchError}</p>
              ) : null}
              {categoryFetchStatus === 'success' && categoryOptions.length === 0 ? (
                <p style={helperStyle}>No hay categorías publicadas todavía.</p>
              ) : null}
              {hasUnmanagedCategorySelection ? (
                <p style={helperStyle}>
                  Esta categoría no está gestionada; no aparecerá en el catálogo hasta crearla y publicarla en Categories.
                  {categorySelectionSlug ? ` (Slug: ${categorySelectionSlug})` : null}
                </p>
              ) : null}
            </div>
            <div style={{ display: 'flex', gap: '0.75rem', flexWrap: 'wrap', alignItems: 'center' }}>
              <button
                type="button"
                style={descriptionSaveStatus === 'loading' ? disabledButtonStyle : buttonStyle}
                onClick={() => handleSaveDescription()}
                disabled={descriptionSaveStatus === 'loading'}
              >
                {descriptionSaveStatus === 'loading' ? 'Guardando descripción…' : 'Guardar descripción'}
              </button>
              <button
                type="button"
                style={descriptionSaveStatus === 'loading' ? disabledButtonStyle : buttonStyle}
                onClick={() => handleSaveDescription(true)}
                disabled={descriptionSaveStatus === 'loading'}
              >
                {descriptionSaveStatus === 'loading' ? 'Guardando descripción…' : 'Guardar y Ver'}
              </button>
              {descriptionSaveError ? <p style={errorStyle}>{descriptionSaveError}</p> : null}
              {descriptionSaveStatus === 'success' && descriptionSaveSuccess ? (
                <p style={successStyle}>{descriptionSaveSuccess}</p>
              ) : null}
            </div>
            <p style={helperStyle}>
              El contenido se guarda en TiDB como HTML limpio. El editor incluye tablas, listas, enlaces, imágenes y carga automática.
            </p>
            {isDescriptionTooLong ? (
              <p style={errorStyle}>
                La descripción supera el máximo recomendado. Reduce el contenido antes de guardar.
              </p>
            ) : null}
          </section>
        </div>
      ) : (
        <article style={{ ...cardStyle, gap: '0.5rem' }}>
          <h2 style={{ margin: 0, fontSize: '1.25rem', color: '#0f172a' }}>Selecciona un producto</h2>
          <p style={helperStyle}>
            Ingresa un slug o URL y presiona “Cargar producto” para empezar a editar.
          </p>
        </article>
      )}
    </section>
  );
}
<|MERGE_RESOLUTION|>--- conflicted
+++ resolved
@@ -765,10 +765,6 @@
   }, [applyProduct, selectedSlug, syncDescriptionFromEditor]);
 
   const categorySelectionSlug = form.categorySlug.trim();
-<<<<<<< HEAD
-=======
-  const trimmedCategoryInput = categorySelectionSlug;
->>>>>>> 7d21ccca
 
   const categorySelection = useMemo(() => {
     if (categorySelectionSlug.length === 0) {
@@ -778,11 +774,7 @@
   }, [categoryOptions, categorySelectionSlug]);
 
   const hasUnmanagedCategorySelection =
-<<<<<<< HEAD
     categorySelectionSlug.length > 0 && categorySelection == null;
-=======
-    trimmedCategoryInput.length > 0 && categorySelection == null;
->>>>>>> 7d21ccca
 
   const activeCtas = useMemo(() => {
     return CTA_FIELDS.map((item) => {
