'use client';

import { useCallback, useEffect, useMemo, useRef, useState, type FormEvent, type ChangeEvent } from 'react';
import { useRouter, useSearchParams } from 'next/navigation';
import { buttonStyle, cardStyle, disabledButtonStyle, inputStyle, textareaStyle } from './panel-styles';
import TinyMceEditor, { TinyMceEditorHandle } from './tinymce-editor';
import { DESCRIPTION_MAX_LENGTH, measureHtmlContent } from '@/lib/sanitize-html';
import { CTA_DEFAULT_LABELS, resolveCtaLabel } from '@/lib/product-cta';
import { normalizeProductSlugInput } from '@/lib/product-slug';

interface EditProductPanelProps {
  initialSlug?: string | null;
  initialInput?: string;
}

type AsyncStatus = 'idle' | 'loading' | 'success' | 'error';

// Deprecated: retained to satisfy historical references during build time.
type NewCategoryFormState = {
  name: string;
  slug: string;
  shortDescription: string;
  longDescription: string;
  isPublished: boolean;
};

interface AdminProduct {
  slug: string;
  title_h1: string | null;
  short_summary: string | null;
  desc_html: string | null;
  category: string | null;
  price: string | null;
  cta_lead_url: string | null;
  cta_affiliate_url: string | null;
  cta_stripe_url: string | null;
  cta_paypal_url: string | null;
  cta_lead_label: string | null;
  cta_affiliate_label: string | null;
  cta_stripe_label: string | null;
  cta_paypal_label: string | null;
  primary_image_url: string | null;
  last_tidb_update_at: string | null;
}

interface AdminProductResponse {
  ok: boolean;
  product?: AdminProduct;
  error_code?: string;
  message?: string;
}

interface CategoryOption {
  slug: string;
  name: string;
}

interface ProductFormState {
  slug: string;
  title: string;
  summary: string;
  description: string;
  price: string;
  categorySlug: string;
  ctaLead: string;
  ctaAffiliate: string;
  ctaStripe: string;
  ctaPaypal: string;
  ctaLeadLabel: string;
  ctaAffiliateLabel: string;
  ctaStripeLabel: string;
  ctaPaypalLabel: string;
  imageUrl: string;
  lastUpdatedAt: string | null;
}

const TITLE_MAX_LENGTH = 120;
const SUMMARY_MAX_LENGTH = 200;

const emptyFormState: ProductFormState = {
  slug: '',
  title: '',
  summary: '',
  description: '',
  price: '',
  categorySlug: '',
  ctaLead: '',
  ctaAffiliate: '',
  ctaStripe: '',
  ctaPaypal: '',
  ctaLeadLabel: '',
  ctaAffiliateLabel: '',
  ctaStripeLabel: '',
  ctaPaypalLabel: '',
  imageUrl: '',
  lastUpdatedAt: null
};

const emptyCategoryForm: NewCategoryFormState = {
  name: '',
  slug: '',
  shortDescription: '',
  longDescription: '',
  isPublished: true
};

const CTA_FIELDS = [
  {
    key: 'lead' as const,
    urlField: 'ctaLead' as const,
    labelField: 'ctaLeadLabel' as const,
    title: CTA_DEFAULT_LABELS.lead
  },
  {
    key: 'affiliate' as const,
    urlField: 'ctaAffiliate' as const,
    labelField: 'ctaAffiliateLabel' as const,
    title: CTA_DEFAULT_LABELS.affiliate
  },
  {
    key: 'stripe' as const,
    urlField: 'ctaStripe' as const,
    labelField: 'ctaStripeLabel' as const,
    title: CTA_DEFAULT_LABELS.stripe
  },
  {
    key: 'paypal' as const,
    urlField: 'ctaPaypal' as const,
    labelField: 'ctaPaypalLabel' as const,
    title: CTA_DEFAULT_LABELS.paypal
  }
];

const sectionStyle = {
  display: 'flex',
  flexDirection: 'column' as const,
  gap: '1.5rem'
};

const gridStyle = {
  display: 'grid',
  gap: '1.5rem',
  gridTemplateColumns: 'repeat(auto-fit, minmax(320px, 1fr))',
  alignItems: 'start'
};

const fieldGroupStyle = {
  display: 'flex',
  flexDirection: 'column' as const,
  gap: '0.75rem'
};

const labelStyle = {
  display: 'flex',
  justifyContent: 'space-between',
  alignItems: 'baseline',
  fontWeight: 600,
  color: '#0f172a',
  fontSize: '0.95rem'
};

const helperStyle = {
  fontSize: '0.85rem',
  color: '#475569',
  margin: 0
};

const errorStyle = {
  ...helperStyle,
  color: '#ef4444'
};

const successStyle = {
  ...helperStyle,
  color: '#16a34a'
};

const warningStyle = {
  ...helperStyle,
  color: '#b45309'
};

const categoryFieldContainerStyle = {
  position: 'relative' as const,
  display: 'flex',
  flexDirection: 'column' as const,
  gap: '0.5rem'
};

const categorySuggestionListStyle = {
  position: 'absolute' as const,
  top: '100%',
  left: 0,
  right: 0,
  background: '#fff',
  border: '1px solid #cbd5f5',
  borderRadius: 12,
  marginTop: '0.25rem',
  boxShadow: '0 20px 40px rgba(15, 23, 42, 0.15)',
  maxHeight: 240,
  overflowY: 'auto' as const,
  zIndex: 20
};

const categorySuggestionItemStyle = {
  padding: '0.65rem 0.85rem',
  display: 'flex',
  flexDirection: 'column' as const,
  gap: '0.25rem',
  cursor: 'pointer' as const
};

const categorySuggestionActiveStyle = {
  ...categorySuggestionItemStyle,
  background: '#eef2ff'
};

const categoryBadgeStyle = {
  display: 'inline-flex',
  alignItems: 'center',
  gap: '0.35rem',
  fontSize: '0.8rem',
  fontWeight: 500,
  color: '#334155',
  background: '#e2e8f0',
  borderRadius: 999,
  padding: '0.25rem 0.6rem'
};

const modalOverlayStyle = {
  position: 'fixed' as const,
  inset: 0,
  background: 'rgba(15, 23, 42, 0.55)',
  display: 'flex',
  alignItems: 'center',
  justifyContent: 'center',
  padding: '1.5rem',
  zIndex: 1000
};

const modalCardStyle = {
  background: '#fff',
  borderRadius: 20,
  padding: '2rem',
  width: 'min(520px, 100%)',
  display: 'flex',
  flexDirection: 'column' as const,
  gap: '1rem',
  boxShadow: '0 24px 60px rgba(15, 23, 42, 0.25)'
};

const modalHeaderStyle = {
  display: 'flex',
  flexDirection: 'column' as const,
  gap: '0.35rem'
};

const modalTitleStyle = {
  margin: 0,
  fontSize: '1.5rem',
  color: '#0f172a'
};

const modalActionsStyle = {
  display: 'flex',
  justifyContent: 'flex-end',
  gap: '0.75rem',
  flexWrap: 'wrap' as const
};

const previewLayoutStyle = {
  display: 'grid',
  gridTemplateColumns: 'repeat(auto-fit, minmax(280px, 1fr))',
  gap: '2rem',
  alignItems: 'start'
};

const previewMediaStyle = {
  position: 'relative' as const,
  width: '100%',
  paddingBottom: '56.25%',
  borderRadius: 16,
  overflow: 'hidden',
  background: '#0f172a',
  color: '#cbd5f5',
  display: 'flex',
  alignItems: 'center',
  justifyContent: 'center',
  fontSize: '1rem'
};

const previewImageStyle = {
  position: 'absolute' as const,
  inset: 0,
  width: '100%',
  height: '100%',
  objectFit: 'cover' as const
};

const previewTitleStyle = {
  fontSize: '2.25rem',
  margin: '0 0 1rem 0',
  color: '#0f172a'
};

const previewSummaryStyle = {
  fontSize: '1.05rem',
  lineHeight: 1.5,
  color: '#475569',
  margin: '0 0 1.5rem 0'
};

const previewButtonRowStyle = {
  display: 'flex',
  flexWrap: 'wrap' as const,
  gap: '0.75rem',
  marginBottom: '1.25rem'
};

const primaryButtonStyle = {
  display: 'inline-flex',
  alignItems: 'center',
  justifyContent: 'center',
  padding: '0.75rem 1.5rem',
  borderRadius: 999,
  background: '#0f172a',
  color: '#fff',
  fontWeight: 600,
  textDecoration: 'none' as const,
  fontSize: '0.95rem'
};

const secondaryButtonStyle = {
  ...primaryButtonStyle,
  background: '#e2e8f0',
  color: '#0f172a'
};

const priceStyle = {
  fontSize: '1.5rem',
  fontWeight: 600,
  color: '#0f172a'
};

function formatTimestamp(value: string | null): string {
  if (!value) {
    return 'No disponible';
  }
  try {
    const date = new Date(value);
    if (Number.isNaN(date.getTime())) {
      return value;
    }
    return date.toLocaleString();
  } catch {
    return value;
  }
}

export default function EditProductPanel({ initialSlug, initialInput = '' }: EditProductPanelProps) {
  const router = useRouter();
  const searchParams = useSearchParams();
  const [form, setForm] = useState<ProductFormState>(emptyFormState);
  const [slugInput, setSlugInput] = useState(initialInput);
  const [selectedSlug, setSelectedSlug] = useState<string | null>(initialSlug ?? null);
  const [loadStatus, setLoadStatus] = useState<AsyncStatus>('idle');
  const [saveStatus, setSaveStatus] = useState<AsyncStatus>('idle');
  const [loadError, setLoadError] = useState<string | null>(null);
  const [saveError, setSaveError] = useState<string | null>(null);
  const [saveSuccess, setSaveSuccess] = useState<string | null>(null);
  const [descriptionSaveStatus, setDescriptionSaveStatus] = useState<AsyncStatus>('idle');
  const [descriptionSaveError, setDescriptionSaveError] = useState<string | null>(null);
  const [descriptionSaveSuccess, setDescriptionSaveSuccess] = useState<string | null>(null);
  const [categoryOptions, setCategoryOptions] = useState<CategoryOption[]>([]);
  const [categoryFetchStatus, setCategoryFetchStatus] = useState<AsyncStatus>('idle');
  const [categoryFetchError, setCategoryFetchError] = useState<string | null>(null);
  const descriptionEditorRef = useRef<TinyMceEditorHandle | null>(null);
  const lastLoadedSlugRef = useRef<string | null>(null);
  const categoryFetchAbortRef = useRef<AbortController | null>(null);
  const categoryDropdownTimeoutRef = useRef<ReturnType<typeof setTimeout> | null>(null);
  const categoryFetchTimeoutRef = useRef<ReturnType<typeof setTimeout> | null>(null);
  const categoryInputRef = useRef<HTMLInputElement | null>(null);

  const syncDescriptionFromEditor = useCallback(() => {
    const editorContent = descriptionEditorRef.current?.getContent?.();
    if (typeof editorContent === 'string') {
      if (editorContent !== form.description) {
        setForm((prev) => ({ ...prev, description: editorContent }));
      }
      return editorContent;
    }
    return form.description;
  }, [form.description]);

  useEffect(() => {
    setSlugInput(initialInput);
  }, [initialInput]);

  useEffect(() => {
    let cancelled = false;
    const loadCategories = async () => {
      setCategoryFetchStatus('loading');
      setCategoryFetchError(null);
      try {
        const params = new URLSearchParams({ type: 'product', limit: '60' });
        const response = await fetch(`/api/admin/categories?${params.toString()}`, {
          cache: 'no-store'
        });
        const body = (await response.json()) as Array<{
          slug?: string;
          name?: string;
        }>;
        if (!response.ok) {
          const message = Array.isArray(body)
            ? 'No se pudieron cargar las categorías.'
            : (body as { message?: string })?.message ?? 'No se pudieron cargar las categorías.';
          throw new Error(message);
        }

        const normalized: CategoryOption[] = Array.isArray(body)
          ? body
              .map((item) => ({
                slug: typeof item.slug === 'string' ? item.slug : '',
                name: typeof item.name === 'string' ? item.name : ''
              }))
              .filter((item) => item.slug && item.name)
              .sort((a, b) => a.name.localeCompare(b.name))
          : [];

        if (!cancelled) {
          setCategoryOptions(normalized);
          setCategoryFetchStatus('success');
        }
      } catch (error) {
        if (!cancelled) {
          setCategoryFetchStatus('error');
          setCategoryFetchError((error as Error)?.message ?? 'No se pudieron cargar las categorías.');
        }
      }
    };

    loadCategories();

    return () => {
      cancelled = true;
    };
  }, []);

  const updateUrl = useCallback(
    (slug: string) => {
      const currentProduct = searchParams.get('product');
      const currentTab = searchParams.get('tab');
      if (currentProduct === slug && currentTab === 'edit-product') {
        return;
      }
      const params = new URLSearchParams(searchParams.toString());
      params.set('tab', 'edit-product');
      params.set('product', slug);
      router.replace(`/admin?${params.toString()}`);
    },
    [router, searchParams]
  );

  const applyProduct = useCallback((product: AdminProduct) => {
    const normalizedCategory = product.category?.trim() ?? '';

    setForm({
      slug: product.slug,
      title: product.title_h1 ?? '',
      summary: product.short_summary ?? '',
      description: product.desc_html ?? '',
      price: product.price ?? '',
      categorySlug: normalizedCategory,
      ctaLead: product.cta_lead_url ?? '',
      ctaAffiliate: product.cta_affiliate_url ?? '',
      ctaStripe: product.cta_stripe_url ?? '',
      ctaPaypal: product.cta_paypal_url ?? '',
      ctaLeadLabel: product.cta_lead_label ?? '',
      ctaAffiliateLabel: product.cta_affiliate_label ?? '',
      ctaStripeLabel: product.cta_stripe_label ?? '',
      ctaPaypalLabel: product.cta_paypal_label ?? '',
      imageUrl: product.primary_image_url ?? '',
      lastUpdatedAt: product.last_tidb_update_at ?? null
    });
    setSelectedSlug(product.slug);
    setSlugInput(product.slug);
    lastLoadedSlugRef.current = product.slug;

    if (normalizedCategory) {
      setCategoryOptions((prev) => {
        if (prev.some((option) => option.slug === normalizedCategory)) {
          return prev;
        }
        const next = [...prev, { slug: normalizedCategory, name: normalizedCategory }];
        return next.sort((a, b) => a.name.localeCompare(b.name));
      });
    }
  }, []);

  const fetchProduct = useCallback(
    async (slug: string) => {
      setLoadStatus('loading');
      setLoadError(null);
      setSaveSuccess(null);
      setDescriptionSaveStatus('idle');
      setDescriptionSaveError(null);
      setDescriptionSaveSuccess(null);
      try {
        const response = await fetch(`/api/admin/products?slug=${encodeURIComponent(slug)}`, {
          cache: 'no-store'
        });
        const body = (await response.json()) as AdminProductResponse;
        if (!response.ok || !body.ok || !body.product) {
          const message = body.message ?? 'No se pudo cargar el producto.';
          setLoadStatus('error');
          setLoadError(message);
          return;
        }
        applyProduct(body.product);
        setLoadStatus('success');
        updateUrl(body.product.slug);
      } catch (error) {
        setLoadStatus('error');
        setLoadError((error as Error)?.message ?? 'Error desconocido al cargar el producto.');
      }
    },
    [applyProduct, updateUrl]
  );

  useEffect(() => {
    if (initialSlug && initialSlug !== lastLoadedSlugRef.current) {
      fetchProduct(initialSlug);
    }
  }, [initialSlug, fetchProduct]);

  const handleProductSubmit = useCallback(
    (event: FormEvent<HTMLFormElement>) => {
      event.preventDefault();
      const normalized = normalizeProductSlugInput(slugInput);
      if (!normalized) {
        setLoadError('Ingresa un slug o URL válido.');
        setLoadStatus('error');
        return;
      }
      fetchProduct(normalized);
    },
    [fetchProduct, slugInput]
  );

  const handleFieldChange = useCallback(
    (field: keyof ProductFormState) =>
      (event: ChangeEvent<HTMLInputElement | HTMLTextAreaElement>) => {
        const value = event.target.value;
        setForm((prev) => ({ ...prev, [field]: value }));
      },
    []
  );

  const handleCategoryChange = useCallback((event: ChangeEvent<HTMLSelectElement>) => {
    const value = event.target.value;
    setForm((prev) => ({ ...prev, categorySlug: value }));
  }, []);

  const handleSave = useCallback(async (viewAfter = false) => {
    if (!selectedSlug) {
      setSaveError('Carga primero un producto para editarlo.');
      setSaveStatus('error');
      return;
    }

    const currentDescription = syncDescriptionFromEditor();
    const descriptionMetrics = measureHtmlContent(currentDescription);
    if (descriptionMetrics.characters > DESCRIPTION_MAX_LENGTH) {
      setSaveStatus('error');
      setSaveError(
        `La descripción supera el máximo de ${DESCRIPTION_MAX_LENGTH.toLocaleString()} caracteres permitidos. Reduce el contenido e inténtalo nuevamente.`
      );
      return;
    }

    setSaveStatus('loading');
    setSaveError(null);
    setSaveSuccess(null);
    setDescriptionSaveStatus('idle');
    setDescriptionSaveError(null);
    setDescriptionSaveSuccess(null);

    const shouldOpenPreview = viewAfter && typeof window !== 'undefined';
    let previewWindow: Window | null = null;
    if (shouldOpenPreview) {
      previewWindow = window.open('', '_blank');
    }

    const categoryValue = form.categorySlug ? form.categorySlug : null;

    const payload = {
      slug: selectedSlug,
      title_h1: form.title,
      short_summary: form.summary,
      desc_html: currentDescription,
      price: form.price,
      category: categoryValue,
      cta_lead_url: form.ctaLead,
      cta_affiliate_url: form.ctaAffiliate,
      cta_stripe_url: form.ctaStripe,
      cta_paypal_url: form.ctaPaypal,
      cta_lead_label: form.ctaLeadLabel,
      cta_affiliate_label: form.ctaAffiliateLabel,
      cta_stripe_label: form.ctaStripeLabel,
      cta_paypal_label: form.ctaPaypalLabel,
      image_url: form.imageUrl
    };

    try {
      const response = await fetch('/api/admin/products', {
        method: 'POST',
        headers: {
          'Content-Type': 'application/json'
        },
        body: JSON.stringify(payload)
      });
      const body = (await response.json()) as AdminProductResponse;
      if (!response.ok || !body.ok || !body.product) {
        const message = body.message ?? 'No se pudo guardar el producto.';
        setSaveError(message);
        setSaveStatus('error');
        if (previewWindow) {
          previewWindow.close();
        }
        return;
      }
      const savedProduct = body.product;
      applyProduct(savedProduct);
      descriptionEditorRef.current?.clearDraft();
      setSaveStatus('success');
      setSaveSuccess(viewAfter ? 'Producto guardado. Abriendo vista previa…' : 'Producto guardado correctamente.');
      setDescriptionSaveStatus('idle');
      setDescriptionSaveError(null);
      setDescriptionSaveSuccess(null);
      if (shouldOpenPreview) {
        const slugToView = savedProduct?.slug ?? selectedSlug;
        if (slugToView) {
          const url = `/p/${encodeURIComponent(slugToView)}?v=${Date.now()}`;
          if (previewWindow) {
            previewWindow.location.href = url;
            previewWindow.focus();
          } else {
            window.open(url, '_blank');
          }
        } else if (previewWindow) {
          previewWindow.close();
        }
      }
    } catch (error) {
      setSaveStatus('error');
      setSaveError((error as Error)?.message ?? 'Error desconocido al guardar.');
      if (previewWindow) {
        previewWindow.close();
      }
    }
  }, [
    applyProduct,
    form,
    selectedSlug,
    syncDescriptionFromEditor
  ]);

  const descriptionMetrics = useMemo(() => measureHtmlContent(form.description), [form.description]);
  const isDescriptionTooLong = descriptionMetrics.characters > DESCRIPTION_MAX_LENGTH;
  const hasUnmanagedCategory = useMemo(
    () => trimmedCategoryInput.length > 0 && !categorySelectionSlug,
    [trimmedCategoryInput, categorySelectionSlug]
  );
  const managedCategoryLabel = useMemo(() => {
    if (categorySelection) {
      return `${categorySelection.name} · ${categorySelection.slug}`;
    }
    if (categorySelectionSlug && trimmedCategoryInput === categorySelectionSlug) {
      return categorySelectionSlug;
    }
    return null;
  }, [categorySelection, categorySelectionSlug, trimmedCategoryInput]);

  const handleSaveDescription = useCallback(async (viewAfter = false) => {
    if (!selectedSlug) {
      setDescriptionSaveError('Carga primero un producto para editarlo.');
      setDescriptionSaveStatus('error');
      return;
    }

    const currentDescription = syncDescriptionFromEditor();
    const descriptionMetricsLocal = measureHtmlContent(currentDescription);
    if (descriptionMetricsLocal.characters > DESCRIPTION_MAX_LENGTH) {
      setDescriptionSaveStatus('error');
      setDescriptionSaveError(
        `La descripción supera el máximo de ${DESCRIPTION_MAX_LENGTH.toLocaleString()} caracteres permitidos. Reduce el contenido e inténtalo nuevamente.`
      );
      return;
    }

    setDescriptionSaveStatus('loading');
    setDescriptionSaveError(null);
    setDescriptionSaveSuccess(null);

    const shouldOpenPreview = viewAfter && typeof window !== 'undefined';
    let previewWindow: Window | null = null;
    if (shouldOpenPreview) {
      previewWindow = window.open('', '_blank');
    }

    const payload = {
      slug: selectedSlug,
      desc_html: currentDescription
    };

    try {
      const response = await fetch('/api/admin/products', {
        method: 'POST',
        headers: {
          'Content-Type': 'application/json'
        },
        body: JSON.stringify(payload)
      });
      const body = (await response.json()) as AdminProductResponse;
      if (!response.ok || !body.ok || !body.product) {
        const message = body.message ?? 'No se pudo guardar la descripción.';
        setDescriptionSaveStatus('error');
        setDescriptionSaveError(message);
        if (previewWindow) {
          previewWindow.close();
        }
        return;
      }
      const savedProduct = body.product;
      applyProduct(savedProduct);
      descriptionEditorRef.current?.clearDraft();
      setDescriptionSaveStatus('success');
      setDescriptionSaveSuccess(
        viewAfter ? 'Descripción guardada. Abriendo vista previa…' : 'Descripción guardada correctamente.'
      );
      setSaveStatus('idle');
      setSaveError(null);
      setSaveSuccess(null);
      if (shouldOpenPreview) {
        const slugToView = savedProduct?.slug ?? selectedSlug;
        if (slugToView) {
          const url = `/p/${encodeURIComponent(slugToView)}?v=${Date.now()}`;
          if (previewWindow) {
            previewWindow.location.href = url;
            previewWindow.focus();
          } else {
            window.open(url, '_blank');
          }
        } else if (previewWindow) {
          previewWindow.close();
        }
      }
    } catch (error) {
      setDescriptionSaveStatus('error');
      setDescriptionSaveError((error as Error)?.message ?? 'Error desconocido al guardar la descripción.');
      if (previewWindow) {
        previewWindow.close();
      }
    }
  }, [applyProduct, selectedSlug, syncDescriptionFromEditor]);

  const categorySelectionSlug = form.categorySlug.trim();
<<<<<<< HEAD
  const trimmedCategoryInput = categorySelectionSlug;

  const categorySelection = useMemo(() => {
    if (trimmedCategoryInput.length === 0) {
      return null;
    }
    return categoryOptions.find((option) => option.slug === trimmedCategoryInput) ?? null;
  }, [categoryOptions, trimmedCategoryInput]);

  const hasUnmanagedCategory = useMemo(() => {
    if (trimmedCategoryInput.length === 0) {
      return false;
    }
    return categorySelection == null;
  }, [categorySelection, trimmedCategoryInput]);
=======

  const categorySelection = useMemo(() => {
    if (categorySelectionSlug.length === 0) {
      return null;
    }
    return categoryOptions.find((option) => option.slug === categorySelectionSlug) ?? null;
  }, [categoryOptions, categorySelectionSlug]);

  const hasUnmanagedCategorySelection =
    categorySelectionSlug.length > 0 && categorySelection == null;
>>>>>>> 3cd91563

  const activeCtas = useMemo(() => {
    return CTA_FIELDS.map((item) => {
      const url = form[item.urlField].trim();
      const labelValue = form[item.labelField].trim();
      return {
        key: item.key,
        url,
        label: resolveCtaLabel(item.key, labelValue)
      };
    }).filter((item) => item.url.length > 0);
  }, [form]);

  const titleCount = form.title.length;
  const summaryCount = form.summary.length;

  return (
    <section style={sectionStyle} aria-label="Product editor">
      {isCategoryModalOpen ? (
        <div
          style={modalOverlayStyle}
          role="dialog"
          aria-modal="true"
          onClick={(event) => {
            if (event.target === event.currentTarget && categoryModalStatus !== 'loading') {
              handleCloseCategoryModal();
            }
          }}
        >
          <form style={modalCardStyle} onSubmit={handleCreateCategory}>
            <div style={modalHeaderStyle}>
              <h2 style={modalTitleStyle}>Nueva categoría de producto</h2>
              <p style={helperStyle}>Crea y publica una categoría sin salir del editor.</p>
            </div>
            <div style={{ display: 'flex', flexDirection: 'column', gap: '1rem' }}>
              <div style={fieldGroupStyle}>
                <label style={labelStyle} htmlFor="new-category-name">
                  <span>Nombre</span>
                </label>
                <input
                  id="new-category-name"
                  style={inputStyle}
                  type="text"
                  value={categoryForm.name}
                  onChange={handleCategoryNameChange}
                  placeholder="Storage Bins"
                  minLength={2}
                  maxLength={120}
                  autoFocus
                  required
                />
              </div>
              <div style={fieldGroupStyle}>
                <label style={labelStyle} htmlFor="new-category-slug">
                  <span>Slug</span>
                </label>
                <input
                  id="new-category-slug"
                  style={inputStyle}
                  type="text"
                  value={categoryForm.slug}
                  onChange={handleCategorySlugChange}
                  placeholder="storage-bins"
                  maxLength={80}
                  required
                />
                <p style={helperStyle}>Usa minúsculas, números y guiones.</p>
              </div>
              <div style={fieldGroupStyle}>
                <label style={labelStyle} htmlFor="new-category-short">
                  <span>Descripción corta</span>
                  <span style={helperStyle}>{categoryForm.shortDescription.length}/255</span>
                </label>
                <input
                  id="new-category-short"
                  style={inputStyle}
                  type="text"
                  value={categoryForm.shortDescription}
                  onChange={handleCategoryShortChange}
                  placeholder="Resumen opcional"
                  maxLength={255}
                />
              </div>
              <div style={fieldGroupStyle}>
                <label style={labelStyle} htmlFor="new-category-long">
                  <span>Descripción larga</span>
                  <span style={helperStyle}>{categoryForm.longDescription.length}/4000</span>
                </label>
                <textarea
                  id="new-category-long"
                  style={{ ...textareaStyle, minHeight: 140 }}
                  value={categoryForm.longDescription}
                  onChange={handleCategoryLongChange}
                  placeholder="Describe la categoría con más detalle (opcional)"
                  maxLength={4000}
                />
              </div>
              <label
                style={{
                  ...labelStyle,
                  justifyContent: 'flex-start',
                  gap: '0.5rem',
                  alignItems: 'center'
                }}
                htmlFor="new-category-published"
              >
                <input
                  id="new-category-published"
                  type="checkbox"
                  checked={categoryForm.isPublished}
                  onChange={handleCategoryPublishedChange}
                />
                <span>Publicar inmediatamente</span>
              </label>
              {categoryModalError ? <p style={errorStyle}>{categoryModalError}</p> : null}
            </div>
            <div style={modalActionsStyle}>
              <button
                type="button"
                style={buttonStyle}
                onClick={handleCloseCategoryModal}
                disabled={categoryModalStatus === 'loading'}
              >
                Cancelar
              </button>
              <button
                type="submit"
                style={categoryModalStatus === 'loading' ? disabledButtonStyle : buttonStyle}
                disabled={categoryModalStatus === 'loading'}
              >
                {categoryModalStatus === 'loading' ? 'Creando…' : 'Crear categoría'}
              </button>
            </div>
          </form>
        </div>
      ) : null}
      <article style={{ ...cardStyle, gap: '1rem' }}>
        <header>
          <h2 style={{ margin: '0 0 0.5rem 0', fontSize: '1.5rem', color: '#0f172a' }}>Buscar producto</h2>
          <p style={helperStyle}>
            Pega un slug, una ruta como <code>/p/slug</code> o una URL completa para cargar los datos.
          </p>
        </header>
        <form onSubmit={handleProductSubmit} style={{ display: 'flex', flexWrap: 'wrap', gap: '0.75rem' }}>
          <input
            style={{ ...inputStyle, flex: '1 1 280px', minWidth: 220 }}
            type="text"
            placeholder="Slug o URL"
            value={slugInput}
            onChange={(event) => {
              setSlugInput(event.target.value);
              if (loadError) {
                setLoadError(null);
                setLoadStatus('idle');
              }
            }}
          />
          <button type="submit" style={buttonStyle} disabled={loadStatus === 'loading'}>
            {loadStatus === 'loading' ? 'Cargando…' : 'Cargar producto'}
          </button>
        </form>
        {loadError ? <p style={errorStyle}>{loadError}</p> : null}
        {selectedSlug ? (
          <p style={helperStyle}>Última actualización conocida: {formatTimestamp(form.lastUpdatedAt)}</p>
        ) : null}
      </article>

      {selectedSlug ? (
        <div style={{ display: 'flex', flexDirection: 'column', gap: '1.5rem' }}>
          <div style={gridStyle}>
            <section style={{ ...cardStyle, gap: '1.5rem' }}>
              <header>
                <h2 style={{ margin: 0, fontSize: '1.5rem', color: '#0f172a' }}>Contenido principal</h2>
              </header>
              <div style={fieldGroupStyle}>
                <label style={labelStyle} htmlFor="title">
                  <span>Título (H1)</span>
                  <span style={{ fontSize: '0.85rem', color: titleCount > TITLE_MAX_LENGTH ? '#ef4444' : '#475569' }}>
                    {titleCount}/{TITLE_MAX_LENGTH}
                  </span>
                </label>
                <input
                  id="title"
                  style={inputStyle}
                  type="text"
                  maxLength={TITLE_MAX_LENGTH}
                  value={form.title}
                  onChange={handleFieldChange('title')}
                />
            </div>

            <div style={fieldGroupStyle}>
              <label style={labelStyle} htmlFor="summary">
                <span>Short summary</span>
                <span style={{ fontSize: '0.85rem', color: summaryCount > SUMMARY_MAX_LENGTH ? '#ef4444' : '#475569' }}>
                  {summaryCount}/{SUMMARY_MAX_LENGTH}
                </span>
              </label>
              <textarea
                id="summary"
                style={{ ...textareaStyle, minHeight: '4rem' }}
                maxLength={SUMMARY_MAX_LENGTH}
                value={form.summary}
                onChange={handleFieldChange('summary')}
              />
            </div>

            <div style={{ display: 'grid', gap: '1rem', gridTemplateColumns: 'repeat(auto-fit, minmax(220px, 1fr))' }}>
              <div style={fieldGroupStyle}>
                <label style={labelStyle} htmlFor="price">
                  <span>Precio (texto)</span>
                </label>
                <input
                  id="price"
                  style={inputStyle}
                  type="text"
                  value={form.price}
                  onChange={handleFieldChange('price')}
                />
                <p style={helperStyle}>Se muestra sólo si contiene texto.</p>
              </div>
              <div style={fieldGroupStyle}>
                <label style={labelStyle} htmlFor="image">
                  <span>Imagen principal (URL)</span>
                </label>
                <input
                  id="image"
                  style={inputStyle}
                  type="url"
                  value={form.imageUrl}
                  onChange={handleFieldChange('imageUrl')}
                  placeholder="https://imagedelivery.net/..."
                />
                <p style={helperStyle}>Usa la URL completa de Cloudflare Images u otra imagen.</p>
              </div>
            </div>

            <section style={{ display: 'flex', flexDirection: 'column', gap: '1rem' }}>
              <h3 style={{ margin: 0, fontSize: '1.25rem', color: '#0f172a' }}>Botones (CTA)</h3>
              {CTA_FIELDS.map((cta) => (
                <div key={cta.key} style={{ display: 'grid', gap: '0.75rem' }}>
                  <div style={fieldGroupStyle}>
                    <label style={labelStyle} htmlFor={`${cta.key}-label`}>
                      <span>Label (opcional)</span>
                    </label>
                    <input
                      id={`${cta.key}-label`}
                      style={inputStyle}
                      type="text"
                      value={form[cta.labelField]}
                      onChange={handleFieldChange(cta.labelField)}
                      placeholder={cta.title}
                      maxLength={80}
                    />
                    <p style={helperStyle}>
                      Si lo dejas vacío se mostrará “{cta.title}”.
                    </p>
                  </div>
                  <div style={fieldGroupStyle}>
                    <label style={labelStyle} htmlFor={`${cta.key}-url`}>
                      <span>URL</span>
                    </label>
                    <input
                      id={`${cta.key}-url`}
                      style={inputStyle}
                      type="url"
                      value={form[cta.urlField]}
                      onChange={handleFieldChange(cta.urlField)}
                      placeholder="https://"
                    />
                    <p style={helperStyle}>El botón aparece sólo si la URL tiene contenido.</p>
                  </div>
                </div>
              ))}
            </section>

            <div style={{ display: 'flex', gap: '0.75rem', flexWrap: 'wrap', alignItems: 'center' }}>
              <button
                type="button"
                style={saveStatus === 'loading' ? disabledButtonStyle : buttonStyle}
                onClick={() => handleSave()}
                disabled={saveStatus === 'loading'}
              >
                {saveStatus === 'loading' ? 'Guardando…' : 'Guardar cambios'}
              </button>
              <button
                type="button"
                style={saveStatus === 'loading' ? disabledButtonStyle : buttonStyle}
                onClick={() => handleSave(true)}
                disabled={saveStatus === 'loading'}
              >
                {saveStatus === 'loading' ? 'Guardando…' : 'Guardar y Ver'}
              </button>
              {saveError ? <p style={errorStyle}>{saveError}</p> : null}
              {saveStatus === 'success' && saveSuccess ? <p style={successStyle}>{saveSuccess}</p> : null}
            </div>
          </section>

          <section style={{ ...cardStyle, gap: '1.5rem' }}>
            <header>
              <h2 style={{ margin: 0, fontSize: '1.5rem', color: '#0f172a' }}>Vista previa</h2>
              <p style={helperStyle}>Así se verá la cabecera del producto en la página pública.</p>
            </header>
            <div style={previewLayoutStyle}>
              <div style={previewMediaStyle}>
                {form.imageUrl ? (
                  // eslint-disable-next-line @next/next/no-img-element
                  <img src={form.imageUrl} alt={form.title || form.slug} style={previewImageStyle} />
                ) : (
                  <span>Imagen no configurada</span>
                )}
              </div>
              <div style={{ display: 'flex', flexDirection: 'column', gap: '1rem' }}>
                <h3 style={previewTitleStyle}>{form.title || form.slug || 'Título pendiente'}</h3>
                {form.summary ? <p style={previewSummaryStyle}>{form.summary}</p> : null}
                {activeCtas.length > 0 ? (
                  <div style={previewButtonRowStyle}>
                    {activeCtas.map((cta, index) => (
                      <a
                        key={cta.key}
                        href={cta.url}
                        target="_blank"
                        rel="noopener noreferrer"
                        style={index === 0 ? primaryButtonStyle : secondaryButtonStyle}
                      >
                        {cta.label}
                      </a>
                    ))}
                  </div>
                ) : null}
                {form.price ? <div style={priceStyle}>{form.price}</div> : null}
              </div>
            </div>
          </section>
          </div>

          <section style={{ ...cardStyle, gap: '1.25rem', width: '100%' }}>
            <header
              style={{
                display: 'flex',
                justifyContent: 'space-between',
                alignItems: 'flex-start',
                flexWrap: 'wrap',
                gap: '0.75rem'
              }}
            >
              <div style={{ flex: '1 1 260px', minWidth: 260 }}>
                <h2 style={{ margin: 0, fontSize: '1.5rem', color: '#0f172a' }}>Long description (HTML)</h2>
                <p style={helperStyle}>
                  Usa el modo Visual para editar con formato o cambia a Código HTML para pegar contenido avanzado.
                </p>
              </div>
              <span
                style={{
                  fontSize: '0.85rem',
                  fontWeight: 600,
                  color: isDescriptionTooLong ? '#ef4444' : '#475569'
                }}
              >
                {descriptionMetrics.characters.toLocaleString()} / {DESCRIPTION_MAX_LENGTH.toLocaleString()} caracteres ·{' '}
                {descriptionMetrics.words.toLocaleString()} palabras
              </span>
            </header>
            <TinyMceEditor
              ref={descriptionEditorRef}
              value={form.description}
              onChange={(html) => {
                setForm((prev) => ({ ...prev, description: html }));
              }}
              slug={selectedSlug}
              placeholder="Escribe la descripción detallada, inserta tablas, imágenes o enlaces…"
              id="description"
            />
            <div style={{ display: 'flex', flexDirection: 'column', gap: '0.75rem' }}>
              <label style={labelStyle} htmlFor="product-category">
                <span>Categoría</span>
              </label>
              <select
                id="product-category"
                style={inputStyle}
                value={form.categorySlug}
                onChange={handleCategoryChange}
              >
                <option value="">Sin categoría</option>
                {categoryOptions.map((option) => (
                  <option key={option.slug} value={option.slug}>
                    {option.name}
                  </option>
                ))}
              </select>
              {categoryFetchStatus === 'loading' ? <p style={helperStyle}>Cargando categorías…</p> : null}
              {categoryFetchStatus === 'error' && categoryFetchError ? (
                <p style={errorStyle}>{categoryFetchError}</p>
              ) : null}
              {categoryFetchStatus === 'success' && categoryOptions.length === 0 ? (
                <p style={helperStyle}>No hay categorías publicadas todavía.</p>
              ) : null}
<<<<<<< HEAD
              {hasUnmanagedCategory ? (
=======
              {hasUnmanagedCategorySelection ? (
>>>>>>> 3cd91563
                <p style={helperStyle}>
                  Esta categoría no está gestionada; no aparecerá en el catálogo hasta crearla y publicarla en Categories.
                  {categorySelectionSlug ? ` (Slug: ${categorySelectionSlug})` : null}
                </p>
              ) : null}
            </div>
            <div style={{ display: 'flex', gap: '0.75rem', flexWrap: 'wrap', alignItems: 'center' }}>
              <button
                type="button"
                style={descriptionSaveStatus === 'loading' ? disabledButtonStyle : buttonStyle}
                onClick={() => handleSaveDescription()}
                disabled={descriptionSaveStatus === 'loading'}
              >
                {descriptionSaveStatus === 'loading' ? 'Guardando descripción…' : 'Guardar descripción'}
              </button>
              <button
                type="button"
                style={descriptionSaveStatus === 'loading' ? disabledButtonStyle : buttonStyle}
                onClick={() => handleSaveDescription(true)}
                disabled={descriptionSaveStatus === 'loading'}
              >
                {descriptionSaveStatus === 'loading' ? 'Guardando descripción…' : 'Guardar y Ver'}
              </button>
              {descriptionSaveError ? <p style={errorStyle}>{descriptionSaveError}</p> : null}
              {descriptionSaveStatus === 'success' && descriptionSaveSuccess ? (
                <p style={successStyle}>{descriptionSaveSuccess}</p>
              ) : null}
            </div>
            <p style={helperStyle}>
              El contenido se guarda en TiDB como HTML limpio. El editor incluye tablas, listas, enlaces, imágenes y carga automática.
            </p>
            {isDescriptionTooLong ? (
              <p style={errorStyle}>
                La descripción supera el máximo recomendado. Reduce el contenido antes de guardar.
              </p>
            ) : null}
          </section>
        </div>
      ) : (
        <article style={{ ...cardStyle, gap: '0.5rem' }}>
          <h2 style={{ margin: 0, fontSize: '1.25rem', color: '#0f172a' }}>Selecciona un producto</h2>
          <p style={helperStyle}>
            Ingresa un slug o URL y presiona “Cargar producto” para empezar a editar.
          </p>
        </article>
      )}
    </section>
  );
}
<|MERGE_RESOLUTION|>--- conflicted
+++ resolved
@@ -765,7 +765,6 @@
   }, [applyProduct, selectedSlug, syncDescriptionFromEditor]);
 
   const categorySelectionSlug = form.categorySlug.trim();
-<<<<<<< HEAD
   const trimmedCategoryInput = categorySelectionSlug;
 
   const categorySelection = useMemo(() => {
@@ -781,18 +780,6 @@
     }
     return categorySelection == null;
   }, [categorySelection, trimmedCategoryInput]);
-=======
-
-  const categorySelection = useMemo(() => {
-    if (categorySelectionSlug.length === 0) {
-      return null;
-    }
-    return categoryOptions.find((option) => option.slug === categorySelectionSlug) ?? null;
-  }, [categoryOptions, categorySelectionSlug]);
-
-  const hasUnmanagedCategorySelection =
-    categorySelectionSlug.length > 0 && categorySelection == null;
->>>>>>> 3cd91563
 
   const activeCtas = useMemo(() => {
     return CTA_FIELDS.map((item) => {
@@ -1190,11 +1177,7 @@
               {categoryFetchStatus === 'success' && categoryOptions.length === 0 ? (
                 <p style={helperStyle}>No hay categorías publicadas todavía.</p>
               ) : null}
-<<<<<<< HEAD
               {hasUnmanagedCategory ? (
-=======
-              {hasUnmanagedCategorySelection ? (
->>>>>>> 3cd91563
                 <p style={helperStyle}>
                   Esta categoría no está gestionada; no aparecerá en el catálogo hasta crearla y publicarla en Categories.
                   {categorySelectionSlug ? ` (Slug: ${categorySelectionSlug})` : null}
