'use client';

import { useCallback, useEffect, useMemo, useRef, useState, type FormEvent, type ChangeEvent } from 'react';
import { useRouter, useSearchParams } from 'next/navigation';
import { buttonStyle, cardStyle, disabledButtonStyle, inputStyle, textareaStyle } from './panel-styles';
import TinyMceEditor, { TinyMceEditorHandle } from './tinymce-editor';
import { DESCRIPTION_MAX_LENGTH, measureHtmlContent } from '@/lib/sanitize-html';
import { CTA_DEFAULT_LABELS, resolveCtaLabel } from '@/lib/product-cta';
import { normalizeProductSlugInput } from '@/lib/product-slug';

interface EditProductPanelProps {
  initialSlug?: string | null;
  initialInput?: string;
}

type AsyncStatus = 'idle' | 'loading' | 'success' | 'error';

// Deprecated: retained to satisfy historical references during build time.
type NewCategoryFormState = {
  name: string;
  slug: string;
  shortDescription: string;
  longDescription: string;
  isPublished: boolean;
};

interface AdminProduct {
  slug: string;
  title_h1: string | null;
  short_summary: string | null;
  desc_html: string | null;
  category: string | null;
  price: string | null;
  cta_lead_url: string | null;
  cta_affiliate_url: string | null;
  cta_stripe_url: string | null;
  cta_paypal_url: string | null;
  cta_lead_label: string | null;
  cta_affiliate_label: string | null;
  cta_stripe_label: string | null;
  cta_paypal_label: string | null;
  primary_image_url: string | null;
  last_tidb_update_at: string | null;
}

interface AdminProductResponse {
  ok: boolean;
  product?: AdminProduct;
  error_code?: string;
  message?: string;
}

interface CategoryOption {
  slug: string;
  name: string;
}

interface ProductFormState {
  slug: string;
  title: string;
  summary: string;
  description: string;
  price: string;
  categorySlug: string;
  ctaLead: string;
  ctaAffiliate: string;
  ctaStripe: string;
  ctaPaypal: string;
  ctaLeadLabel: string;
  ctaAffiliateLabel: string;
  ctaStripeLabel: string;
  ctaPaypalLabel: string;
  imageUrl: string;
  lastUpdatedAt: string | null;
}

const TITLE_MAX_LENGTH = 120;
const SUMMARY_MAX_LENGTH = 200;

const emptyFormState: ProductFormState = {
  slug: '',
  title: '',
  summary: '',
  description: '',
  price: '',
  categorySlug: '',
  ctaLead: '',
  ctaAffiliate: '',
  ctaStripe: '',
  ctaPaypal: '',
  ctaLeadLabel: '',
  ctaAffiliateLabel: '',
  ctaStripeLabel: '',
  ctaPaypalLabel: '',
  imageUrl: '',
  lastUpdatedAt: null
};

const emptyCategoryForm: NewCategoryFormState = {
  name: '',
  slug: '',
  shortDescription: '',
  longDescription: '',
  isPublished: true
};

const CTA_FIELDS = [
  {
    key: 'lead' as const,
    urlField: 'ctaLead' as const,
    labelField: 'ctaLeadLabel' as const,
    title: CTA_DEFAULT_LABELS.lead
  },
  {
    key: 'affiliate' as const,
    urlField: 'ctaAffiliate' as const,
    labelField: 'ctaAffiliateLabel' as const,
    title: CTA_DEFAULT_LABELS.affiliate
  },
  {
    key: 'stripe' as const,
    urlField: 'ctaStripe' as const,
    labelField: 'ctaStripeLabel' as const,
    title: CTA_DEFAULT_LABELS.stripe
  },
  {
    key: 'paypal' as const,
    urlField: 'ctaPaypal' as const,
    labelField: 'ctaPaypalLabel' as const,
    title: CTA_DEFAULT_LABELS.paypal
  }
];

const sectionStyle = {
  display: 'flex',
  flexDirection: 'column' as const,
  gap: '1.5rem'
};

const gridStyle = {
  display: 'grid',
  gap: '1.5rem',
  gridTemplateColumns: 'repeat(auto-fit, minmax(320px, 1fr))',
  alignItems: 'start'
};

const fieldGroupStyle = {
  display: 'flex',
  flexDirection: 'column' as const,
  gap: '0.75rem'
};

const labelStyle = {
  display: 'flex',
  justifyContent: 'space-between',
  alignItems: 'baseline',
  fontWeight: 600,
  color: '#0f172a',
  fontSize: '0.95rem'
};

const helperStyle = {
  fontSize: '0.85rem',
  color: '#475569',
  margin: 0
};

const errorStyle = {
  ...helperStyle,
  color: '#ef4444'
};

const successStyle = {
  ...helperStyle,
  color: '#16a34a'
};

const warningStyle = {
  ...helperStyle,
  color: '#b45309'
};

const categoryFieldContainerStyle = {
  position: 'relative' as const,
  display: 'flex',
  flexDirection: 'column' as const,
  gap: '0.5rem'
};

const categorySuggestionListStyle = {
  position: 'absolute' as const,
  top: '100%',
  left: 0,
  right: 0,
  background: '#fff',
  border: '1px solid #cbd5f5',
  borderRadius: 12,
  marginTop: '0.25rem',
  boxShadow: '0 20px 40px rgba(15, 23, 42, 0.15)',
  maxHeight: 240,
  overflowY: 'auto' as const,
  zIndex: 20
};

const categorySuggestionItemStyle = {
  padding: '0.65rem 0.85rem',
  display: 'flex',
  flexDirection: 'column' as const,
  gap: '0.25rem',
  cursor: 'pointer' as const
};

const categorySuggestionActiveStyle = {
  ...categorySuggestionItemStyle,
  background: '#eef2ff'
};

const categoryBadgeStyle = {
  display: 'inline-flex',
  alignItems: 'center',
  gap: '0.35rem',
  fontSize: '0.8rem',
  fontWeight: 500,
  color: '#334155',
  background: '#e2e8f0',
  borderRadius: 999,
  padding: '0.25rem 0.6rem'
};

const modalOverlayStyle = {
  position: 'fixed' as const,
  inset: 0,
  background: 'rgba(15, 23, 42, 0.55)',
  display: 'flex',
  alignItems: 'center',
  justifyContent: 'center',
  padding: '1.5rem',
  zIndex: 1000
};

const modalCardStyle = {
  background: '#fff',
  borderRadius: 20,
  padding: '2rem',
  width: 'min(520px, 100%)',
  display: 'flex',
  flexDirection: 'column' as const,
  gap: '1rem',
  boxShadow: '0 24px 60px rgba(15, 23, 42, 0.25)'
};

const modalHeaderStyle = {
  display: 'flex',
  flexDirection: 'column' as const,
  gap: '0.35rem'
};

const modalTitleStyle = {
  margin: 0,
  fontSize: '1.5rem',
  color: '#0f172a'
};

const modalActionsStyle = {
  display: 'flex',
  justifyContent: 'flex-end',
  gap: '0.75rem',
  flexWrap: 'wrap' as const
};

const previewLayoutStyle = {
  display: 'grid',
  gridTemplateColumns: 'repeat(auto-fit, minmax(280px, 1fr))',
  gap: '2rem',
  alignItems: 'start'
};

const previewMediaStyle = {
  position: 'relative' as const,
  width: '100%',
  paddingBottom: '56.25%',
  borderRadius: 16,
  overflow: 'hidden',
  background: '#0f172a',
  color: '#cbd5f5',
  display: 'flex',
  alignItems: 'center',
  justifyContent: 'center',
  fontSize: '1rem'
};

const previewImageStyle = {
  position: 'absolute' as const,
  inset: 0,
  width: '100%',
  height: '100%',
  objectFit: 'cover' as const
};

const previewTitleStyle = {
  fontSize: '2.25rem',
  margin: '0 0 1rem 0',
  color: '#0f172a'
};

const previewSummaryStyle = {
  fontSize: '1.05rem',
  lineHeight: 1.5,
  color: '#475569',
  margin: '0 0 1.5rem 0'
};

const previewButtonRowStyle = {
  display: 'flex',
  flexWrap: 'wrap' as const,
  gap: '0.75rem',
  marginBottom: '1.25rem'
};

const primaryButtonStyle = {
  display: 'inline-flex',
  alignItems: 'center',
  justifyContent: 'center',
  padding: '0.75rem 1.5rem',
  borderRadius: 999,
  background: '#0f172a',
  color: '#fff',
  fontWeight: 600,
  textDecoration: 'none' as const,
  fontSize: '0.95rem'
};

const secondaryButtonStyle = {
  ...primaryButtonStyle,
  background: '#e2e8f0',
  color: '#0f172a'
};

const priceStyle = {
  fontSize: '1.5rem',
  fontWeight: 600,
  color: '#0f172a'
};

function formatTimestamp(value: string | null): string {
  if (!value) {
    return 'No disponible';
  }
  try {
    const date = new Date(value);
    if (Number.isNaN(date.getTime())) {
      return value;
    }
    return date.toLocaleString();
  } catch {
    return value;
  }
}

export default function EditProductPanel({ initialSlug, initialInput = '' }: EditProductPanelProps) {
  const router = useRouter();
  const searchParams = useSearchParams();
  const [form, setForm] = useState<ProductFormState>(emptyFormState);
  const [slugInput, setSlugInput] = useState(initialInput);
  const [selectedSlug, setSelectedSlug] = useState<string | null>(initialSlug ?? null);
  const [loadStatus, setLoadStatus] = useState<AsyncStatus>('idle');
  const [saveStatus, setSaveStatus] = useState<AsyncStatus>('idle');
  const [loadError, setLoadError] = useState<string | null>(null);
  const [saveError, setSaveError] = useState<string | null>(null);
  const [saveSuccess, setSaveSuccess] = useState<string | null>(null);
  const [descriptionSaveStatus, setDescriptionSaveStatus] = useState<AsyncStatus>('idle');
  const [descriptionSaveError, setDescriptionSaveError] = useState<string | null>(null);
  const [descriptionSaveSuccess, setDescriptionSaveSuccess] = useState<string | null>(null);
  const [categoryOptions, setCategoryOptions] = useState<CategoryOption[]>([]);
  const [categoryFetchStatus, setCategoryFetchStatus] = useState<AsyncStatus>('idle');
  const [categoryFetchError, setCategoryFetchError] = useState<string | null>(null);
  const descriptionEditorRef = useRef<TinyMceEditorHandle | null>(null);
  const lastLoadedSlugRef = useRef<string | null>(null);
  const categoryFetchAbortRef = useRef<AbortController | null>(null);
  const categoryDropdownTimeoutRef = useRef<ReturnType<typeof setTimeout> | null>(null);
  const categoryFetchTimeoutRef = useRef<ReturnType<typeof setTimeout> | null>(null);
  const categoryInputRef = useRef<HTMLInputElement | null>(null);

  const syncDescriptionFromEditor = useCallback(() => {
    const editorContent = descriptionEditorRef.current?.getContent?.();
    if (typeof editorContent === 'string') {
      if (editorContent !== form.description) {
        setForm((prev) => ({ ...prev, description: editorContent }));
      }
      return editorContent;
    }
    return form.description;
  }, [form.description]);

  useEffect(() => {
    setSlugInput(initialInput);
  }, [initialInput]);

  useEffect(() => {
    let cancelled = false;
    const loadCategories = async () => {
      setCategoryFetchStatus('loading');
      setCategoryFetchError(null);
      try {
        const params = new URLSearchParams({ type: 'product', limit: '60' });
        const response = await fetch(`/api/admin/categories?${params.toString()}`, {
          cache: 'no-store'
        });
        const body = (await response.json()) as Array<{
          slug?: string;
          name?: string;
        }>;
        if (!response.ok) {
          const message = Array.isArray(body)
            ? 'No se pudieron cargar las categorías.'
            : (body as { message?: string })?.message ?? 'No se pudieron cargar las categorías.';
          throw new Error(message);
        }

        const normalized: CategoryOption[] = Array.isArray(body)
          ? body
              .map((item) => ({
                slug: typeof item.slug === 'string' ? item.slug : '',
                name: typeof item.name === 'string' ? item.name : ''
              }))
              .filter((item) => item.slug && item.name)
              .sort((a, b) => a.name.localeCompare(b.name))
          : [];

        if (!cancelled) {
          setCategoryOptions(normalized);
          setCategoryFetchStatus('success');
        }
      } catch (error) {
        if (!cancelled) {
          setCategoryFetchStatus('error');
          setCategoryFetchError((error as Error)?.message ?? 'No se pudieron cargar las categorías.');
        }
      }
    };

    loadCategories();

    return () => {
      cancelled = true;
    };
  }, []);

<<<<<<< HEAD
=======
  useEffect(() => {
    if (!form.categorySlug) {
      return;
    }
    setCategoryOptions((prev) => {
      if (prev.some((option) => option.slug === form.categorySlug)) {
        return prev;
      }
      const next = [...prev, { slug: form.categorySlug, name: form.categorySlug }];
      return next.sort((a, b) => a.name.localeCompare(b.name));
    });
  }, [form.categorySlug]);

>>>>>>> 9e464aaa
  const updateUrl = useCallback(
    (slug: string) => {
      const currentProduct = searchParams.get('product');
      const currentTab = searchParams.get('tab');
      if (currentProduct === slug && currentTab === 'edit-product') {
        return;
      }
      const params = new URLSearchParams(searchParams.toString());
      params.set('tab', 'edit-product');
      params.set('product', slug);
      router.replace(`/admin?${params.toString()}`);
    },
    [router, searchParams]
  );

  const applyProduct = useCallback((product: AdminProduct) => {
    const normalizedCategory = product.category?.trim() ?? '';

    setForm({
      slug: product.slug,
      title: product.title_h1 ?? '',
      summary: product.short_summary ?? '',
      description: product.desc_html ?? '',
      price: product.price ?? '',
<<<<<<< HEAD
      categorySlug: normalizedCategory,
=======
      categorySlug: product.category ?? '',
>>>>>>> 9e464aaa
      ctaLead: product.cta_lead_url ?? '',
      ctaAffiliate: product.cta_affiliate_url ?? '',
      ctaStripe: product.cta_stripe_url ?? '',
      ctaPaypal: product.cta_paypal_url ?? '',
      ctaLeadLabel: product.cta_lead_label ?? '',
      ctaAffiliateLabel: product.cta_affiliate_label ?? '',
      ctaStripeLabel: product.cta_stripe_label ?? '',
      ctaPaypalLabel: product.cta_paypal_label ?? '',
      imageUrl: product.primary_image_url ?? '',
      lastUpdatedAt: product.last_tidb_update_at ?? null
    });
    setSelectedSlug(product.slug);
    setSlugInput(product.slug);
    lastLoadedSlugRef.current = product.slug;
<<<<<<< HEAD

    if (normalizedCategory) {
      setCategoryOptions((prev) => {
        if (prev.some((option) => option.slug === normalizedCategory)) {
          return prev;
        }
        const next = [...prev, { slug: normalizedCategory, name: normalizedCategory }];
        return next.sort((a, b) => a.name.localeCompare(b.name));
      });
    }
=======
    const normalizedCategory = product.category?.trim() ?? '';
    if (normalizedCategory) {
      setCategorySelectionSlug(normalizedCategory);
    } else {
      setCategorySelectionSlug(null);
    }
    setCategorySelection(null);
>>>>>>> 9e464aaa
  }, []);

  const fetchProduct = useCallback(
    async (slug: string) => {
      setLoadStatus('loading');
      setLoadError(null);
      setSaveSuccess(null);
      setDescriptionSaveStatus('idle');
      setDescriptionSaveError(null);
      setDescriptionSaveSuccess(null);
      try {
        const response = await fetch(`/api/admin/products?slug=${encodeURIComponent(slug)}`, {
          cache: 'no-store'
        });
        const body = (await response.json()) as AdminProductResponse;
        if (!response.ok || !body.ok || !body.product) {
          const message = body.message ?? 'No se pudo cargar el producto.';
          setLoadStatus('error');
          setLoadError(message);
          return;
        }
        applyProduct(body.product);
        setLoadStatus('success');
        updateUrl(body.product.slug);
      } catch (error) {
        setLoadStatus('error');
        setLoadError((error as Error)?.message ?? 'Error desconocido al cargar el producto.');
      }
    },
    [applyProduct, updateUrl]
  );

  useEffect(() => {
    if (initialSlug && initialSlug !== lastLoadedSlugRef.current) {
      fetchProduct(initialSlug);
    }
  }, [initialSlug, fetchProduct]);

  const handleProductSubmit = useCallback(
    (event: FormEvent<HTMLFormElement>) => {
      event.preventDefault();
      const normalized = normalizeProductSlugInput(slugInput);
      if (!normalized) {
        setLoadError('Ingresa un slug o URL válido.');
        setLoadStatus('error');
        return;
      }
      fetchProduct(normalized);
    },
    [fetchProduct, slugInput]
  );

  const handleFieldChange = useCallback(
    (field: keyof ProductFormState) =>
      (event: ChangeEvent<HTMLInputElement | HTMLTextAreaElement>) => {
        const value = event.target.value;
        setForm((prev) => ({ ...prev, [field]: value }));
      },
    []
  );

  const handleCategoryChange = useCallback((event: ChangeEvent<HTMLSelectElement>) => {
    const value = event.target.value;
    setForm((prev) => ({ ...prev, categorySlug: value }));
  }, []);

  const handleSave = useCallback(async (viewAfter = false) => {
    if (!selectedSlug) {
      setSaveError('Carga primero un producto para editarlo.');
      setSaveStatus('error');
      return;
    }

    const currentDescription = syncDescriptionFromEditor();
    const descriptionMetrics = measureHtmlContent(currentDescription);
    if (descriptionMetrics.characters > DESCRIPTION_MAX_LENGTH) {
      setSaveStatus('error');
      setSaveError(
        `La descripción supera el máximo de ${DESCRIPTION_MAX_LENGTH.toLocaleString()} caracteres permitidos. Reduce el contenido e inténtalo nuevamente.`
      );
      return;
    }

    setSaveStatus('loading');
    setSaveError(null);
    setSaveSuccess(null);
    setDescriptionSaveStatus('idle');
    setDescriptionSaveError(null);
    setDescriptionSaveSuccess(null);

    const shouldOpenPreview = viewAfter && typeof window !== 'undefined';
    let previewWindow: Window | null = null;
    if (shouldOpenPreview) {
      previewWindow = window.open('', '_blank');
    }

    const categoryValue = form.categorySlug ? form.categorySlug : null;

    const payload = {
      slug: selectedSlug,
      title_h1: form.title,
      short_summary: form.summary,
      desc_html: currentDescription,
      price: form.price,
      category: categoryValue,
      cta_lead_url: form.ctaLead,
      cta_affiliate_url: form.ctaAffiliate,
      cta_stripe_url: form.ctaStripe,
      cta_paypal_url: form.ctaPaypal,
      cta_lead_label: form.ctaLeadLabel,
      cta_affiliate_label: form.ctaAffiliateLabel,
      cta_stripe_label: form.ctaStripeLabel,
      cta_paypal_label: form.ctaPaypalLabel,
      image_url: form.imageUrl
    };

    try {
      const response = await fetch('/api/admin/products', {
        method: 'POST',
        headers: {
          'Content-Type': 'application/json'
        },
        body: JSON.stringify(payload)
      });
      const body = (await response.json()) as AdminProductResponse;
      if (!response.ok || !body.ok || !body.product) {
        const message = body.message ?? 'No se pudo guardar el producto.';
        setSaveError(message);
        setSaveStatus('error');
        if (previewWindow) {
          previewWindow.close();
        }
        return;
      }
      const savedProduct = body.product;
      applyProduct(savedProduct);
      descriptionEditorRef.current?.clearDraft();
      setSaveStatus('success');
      setSaveSuccess(viewAfter ? 'Producto guardado. Abriendo vista previa…' : 'Producto guardado correctamente.');
      setDescriptionSaveStatus('idle');
      setDescriptionSaveError(null);
      setDescriptionSaveSuccess(null);
      if (shouldOpenPreview) {
        const slugToView = savedProduct?.slug ?? selectedSlug;
        if (slugToView) {
          const url = `/p/${encodeURIComponent(slugToView)}?v=${Date.now()}`;
          if (previewWindow) {
            previewWindow.location.href = url;
            previewWindow.focus();
          } else {
            window.open(url, '_blank');
          }
        } else if (previewWindow) {
          previewWindow.close();
        }
      }
    } catch (error) {
      setSaveStatus('error');
      setSaveError((error as Error)?.message ?? 'Error desconocido al guardar.');
      if (previewWindow) {
        previewWindow.close();
      }
    }
  }, [
    applyProduct,
    form,
    selectedSlug,
    syncDescriptionFromEditor
  ]);

  const descriptionMetrics = useMemo(() => measureHtmlContent(form.description), [form.description]);
  const isDescriptionTooLong = descriptionMetrics.characters > DESCRIPTION_MAX_LENGTH;
  const hasUnmanagedCategory = useMemo(
    () => trimmedCategoryInput.length > 0 && !categorySelectionSlug,
    [trimmedCategoryInput, categorySelectionSlug]
  );
  const managedCategoryLabel = useMemo(() => {
    if (categorySelection) {
      return `${categorySelection.name} · ${categorySelection.slug}`;
    }
    if (categorySelectionSlug && trimmedCategoryInput === categorySelectionSlug) {
      return categorySelectionSlug;
    }
    return null;
  }, [categorySelection, categorySelectionSlug, trimmedCategoryInput]);

  const handleSaveDescription = useCallback(async (viewAfter = false) => {
    if (!selectedSlug) {
      setDescriptionSaveError('Carga primero un producto para editarlo.');
      setDescriptionSaveStatus('error');
      return;
    }

    const currentDescription = syncDescriptionFromEditor();
    const descriptionMetricsLocal = measureHtmlContent(currentDescription);
    if (descriptionMetricsLocal.characters > DESCRIPTION_MAX_LENGTH) {
      setDescriptionSaveStatus('error');
      setDescriptionSaveError(
        `La descripción supera el máximo de ${DESCRIPTION_MAX_LENGTH.toLocaleString()} caracteres permitidos. Reduce el contenido e inténtalo nuevamente.`
      );
      return;
    }

    setDescriptionSaveStatus('loading');
    setDescriptionSaveError(null);
    setDescriptionSaveSuccess(null);

    const shouldOpenPreview = viewAfter && typeof window !== 'undefined';
    let previewWindow: Window | null = null;
    if (shouldOpenPreview) {
      previewWindow = window.open('', '_blank');
    }

    const payload = {
      slug: selectedSlug,
      desc_html: currentDescription
    };

    try {
      const response = await fetch('/api/admin/products', {
        method: 'POST',
        headers: {
          'Content-Type': 'application/json'
        },
        body: JSON.stringify(payload)
      });
      const body = (await response.json()) as AdminProductResponse;
      if (!response.ok || !body.ok || !body.product) {
        const message = body.message ?? 'No se pudo guardar la descripción.';
        setDescriptionSaveStatus('error');
        setDescriptionSaveError(message);
        if (previewWindow) {
          previewWindow.close();
        }
        return;
      }
      const savedProduct = body.product;
      applyProduct(savedProduct);
      descriptionEditorRef.current?.clearDraft();
      setDescriptionSaveStatus('success');
      setDescriptionSaveSuccess(
        viewAfter ? 'Descripción guardada. Abriendo vista previa…' : 'Descripción guardada correctamente.'
      );
      setSaveStatus('idle');
      setSaveError(null);
      setSaveSuccess(null);
      if (shouldOpenPreview) {
        const slugToView = savedProduct?.slug ?? selectedSlug;
        if (slugToView) {
          const url = `/p/${encodeURIComponent(slugToView)}?v=${Date.now()}`;
          if (previewWindow) {
            previewWindow.location.href = url;
            previewWindow.focus();
          } else {
            window.open(url, '_blank');
          }
        } else if (previewWindow) {
          previewWindow.close();
        }
      }
    } catch (error) {
      setDescriptionSaveStatus('error');
      setDescriptionSaveError((error as Error)?.message ?? 'Error desconocido al guardar la descripción.');
      if (previewWindow) {
        previewWindow.close();
      }
    }
  }, [applyProduct, selectedSlug, syncDescriptionFromEditor]);

  const activeCtas = useMemo(() => {
    return CTA_FIELDS.map((item) => {
      const url = form[item.urlField].trim();
      const labelValue = form[item.labelField].trim();
      return {
        key: item.key,
        url,
        label: resolveCtaLabel(item.key, labelValue)
      };
    }).filter((item) => item.url.length > 0);
  }, [form]);

  const titleCount = form.title.length;
  const summaryCount = form.summary.length;

  return (
    <section style={sectionStyle} aria-label="Product editor">
      {isCategoryModalOpen ? (
        <div
          style={modalOverlayStyle}
          role="dialog"
          aria-modal="true"
          onClick={(event) => {
            if (event.target === event.currentTarget && categoryModalStatus !== 'loading') {
              handleCloseCategoryModal();
            }
          }}
        >
          <form style={modalCardStyle} onSubmit={handleCreateCategory}>
            <div style={modalHeaderStyle}>
              <h2 style={modalTitleStyle}>Nueva categoría de producto</h2>
              <p style={helperStyle}>Crea y publica una categoría sin salir del editor.</p>
            </div>
            <div style={{ display: 'flex', flexDirection: 'column', gap: '1rem' }}>
              <div style={fieldGroupStyle}>
                <label style={labelStyle} htmlFor="new-category-name">
                  <span>Nombre</span>
                </label>
                <input
                  id="new-category-name"
                  style={inputStyle}
                  type="text"
                  value={categoryForm.name}
                  onChange={handleCategoryNameChange}
                  placeholder="Storage Bins"
                  minLength={2}
                  maxLength={120}
                  autoFocus
                  required
                />
              </div>
              <div style={fieldGroupStyle}>
                <label style={labelStyle} htmlFor="new-category-slug">
                  <span>Slug</span>
                </label>
                <input
                  id="new-category-slug"
                  style={inputStyle}
                  type="text"
                  value={categoryForm.slug}
                  onChange={handleCategorySlugChange}
                  placeholder="storage-bins"
                  maxLength={80}
                  required
                />
                <p style={helperStyle}>Usa minúsculas, números y guiones.</p>
              </div>
              <div style={fieldGroupStyle}>
                <label style={labelStyle} htmlFor="new-category-short">
                  <span>Descripción corta</span>
                  <span style={helperStyle}>{categoryForm.shortDescription.length}/255</span>
                </label>
                <input
                  id="new-category-short"
                  style={inputStyle}
                  type="text"
                  value={categoryForm.shortDescription}
                  onChange={handleCategoryShortChange}
                  placeholder="Resumen opcional"
                  maxLength={255}
                />
              </div>
              <div style={fieldGroupStyle}>
                <label style={labelStyle} htmlFor="new-category-long">
                  <span>Descripción larga</span>
                  <span style={helperStyle}>{categoryForm.longDescription.length}/4000</span>
                </label>
                <textarea
                  id="new-category-long"
                  style={{ ...textareaStyle, minHeight: 140 }}
                  value={categoryForm.longDescription}
                  onChange={handleCategoryLongChange}
                  placeholder="Describe la categoría con más detalle (opcional)"
                  maxLength={4000}
                />
              </div>
              <label
                style={{
                  ...labelStyle,
                  justifyContent: 'flex-start',
                  gap: '0.5rem',
                  alignItems: 'center'
                }}
                htmlFor="new-category-published"
              >
                <input
                  id="new-category-published"
                  type="checkbox"
                  checked={categoryForm.isPublished}
                  onChange={handleCategoryPublishedChange}
                />
                <span>Publicar inmediatamente</span>
              </label>
              {categoryModalError ? <p style={errorStyle}>{categoryModalError}</p> : null}
            </div>
            <div style={modalActionsStyle}>
              <button
                type="button"
                style={buttonStyle}
                onClick={handleCloseCategoryModal}
                disabled={categoryModalStatus === 'loading'}
              >
                Cancelar
              </button>
              <button
                type="submit"
                style={categoryModalStatus === 'loading' ? disabledButtonStyle : buttonStyle}
                disabled={categoryModalStatus === 'loading'}
              >
                {categoryModalStatus === 'loading' ? 'Creando…' : 'Crear categoría'}
              </button>
            </div>
          </form>
        </div>
      ) : null}
      <article style={{ ...cardStyle, gap: '1rem' }}>
        <header>
          <h2 style={{ margin: '0 0 0.5rem 0', fontSize: '1.5rem', color: '#0f172a' }}>Buscar producto</h2>
          <p style={helperStyle}>
            Pega un slug, una ruta como <code>/p/slug</code> o una URL completa para cargar los datos.
          </p>
        </header>
        <form onSubmit={handleProductSubmit} style={{ display: 'flex', flexWrap: 'wrap', gap: '0.75rem' }}>
          <input
            style={{ ...inputStyle, flex: '1 1 280px', minWidth: 220 }}
            type="text"
            placeholder="Slug o URL"
            value={slugInput}
            onChange={(event) => {
              setSlugInput(event.target.value);
              if (loadError) {
                setLoadError(null);
                setLoadStatus('idle');
              }
            }}
          />
          <button type="submit" style={buttonStyle} disabled={loadStatus === 'loading'}>
            {loadStatus === 'loading' ? 'Cargando…' : 'Cargar producto'}
          </button>
        </form>
        {loadError ? <p style={errorStyle}>{loadError}</p> : null}
        {selectedSlug ? (
          <p style={helperStyle}>Última actualización conocida: {formatTimestamp(form.lastUpdatedAt)}</p>
        ) : null}
      </article>

      {selectedSlug ? (
        <div style={{ display: 'flex', flexDirection: 'column', gap: '1.5rem' }}>
          <div style={gridStyle}>
            <section style={{ ...cardStyle, gap: '1.5rem' }}>
              <header>
                <h2 style={{ margin: 0, fontSize: '1.5rem', color: '#0f172a' }}>Contenido principal</h2>
              </header>
              <div style={fieldGroupStyle}>
                <label style={labelStyle} htmlFor="title">
                  <span>Título (H1)</span>
                  <span style={{ fontSize: '0.85rem', color: titleCount > TITLE_MAX_LENGTH ? '#ef4444' : '#475569' }}>
                    {titleCount}/{TITLE_MAX_LENGTH}
                  </span>
                </label>
                <input
                  id="title"
                  style={inputStyle}
                  type="text"
                  maxLength={TITLE_MAX_LENGTH}
                  value={form.title}
                  onChange={handleFieldChange('title')}
                />
            </div>

            <div style={fieldGroupStyle}>
              <label style={labelStyle} htmlFor="summary">
                <span>Short summary</span>
                <span style={{ fontSize: '0.85rem', color: summaryCount > SUMMARY_MAX_LENGTH ? '#ef4444' : '#475569' }}>
                  {summaryCount}/{SUMMARY_MAX_LENGTH}
                </span>
              </label>
              <textarea
                id="summary"
                style={{ ...textareaStyle, minHeight: '4rem' }}
                maxLength={SUMMARY_MAX_LENGTH}
                value={form.summary}
                onChange={handleFieldChange('summary')}
              />
            </div>

            <div style={{ display: 'grid', gap: '1rem', gridTemplateColumns: 'repeat(auto-fit, minmax(220px, 1fr))' }}>
              <div style={fieldGroupStyle}>
                <label style={labelStyle} htmlFor="price">
                  <span>Precio (texto)</span>
                </label>
                <input
                  id="price"
                  style={inputStyle}
                  type="text"
                  value={form.price}
                  onChange={handleFieldChange('price')}
                />
                <p style={helperStyle}>Se muestra sólo si contiene texto.</p>
              </div>
              <div style={fieldGroupStyle}>
                <label style={labelStyle} htmlFor="image">
                  <span>Imagen principal (URL)</span>
                </label>
                <input
                  id="image"
                  style={inputStyle}
                  type="url"
                  value={form.imageUrl}
                  onChange={handleFieldChange('imageUrl')}
                  placeholder="https://imagedelivery.net/..."
                />
                <p style={helperStyle}>Usa la URL completa de Cloudflare Images u otra imagen.</p>
              </div>
            </div>

            <section style={{ display: 'flex', flexDirection: 'column', gap: '1rem' }}>
              <h3 style={{ margin: 0, fontSize: '1.25rem', color: '#0f172a' }}>Botones (CTA)</h3>
              {CTA_FIELDS.map((cta) => (
                <div key={cta.key} style={{ display: 'grid', gap: '0.75rem' }}>
                  <div style={fieldGroupStyle}>
                    <label style={labelStyle} htmlFor={`${cta.key}-label`}>
                      <span>Label (opcional)</span>
                    </label>
                    <input
                      id={`${cta.key}-label`}
                      style={inputStyle}
                      type="text"
                      value={form[cta.labelField]}
                      onChange={handleFieldChange(cta.labelField)}
                      placeholder={cta.title}
                      maxLength={80}
                    />
                    <p style={helperStyle}>
                      Si lo dejas vacío se mostrará “{cta.title}”.
                    </p>
                  </div>
                  <div style={fieldGroupStyle}>
                    <label style={labelStyle} htmlFor={`${cta.key}-url`}>
                      <span>URL</span>
                    </label>
                    <input
                      id={`${cta.key}-url`}
                      style={inputStyle}
                      type="url"
                      value={form[cta.urlField]}
                      onChange={handleFieldChange(cta.urlField)}
                      placeholder="https://"
                    />
                    <p style={helperStyle}>El botón aparece sólo si la URL tiene contenido.</p>
                  </div>
                </div>
              ))}
            </section>

            <div style={{ display: 'flex', gap: '0.75rem', flexWrap: 'wrap', alignItems: 'center' }}>
              <button
                type="button"
                style={saveStatus === 'loading' ? disabledButtonStyle : buttonStyle}
                onClick={() => handleSave()}
                disabled={saveStatus === 'loading'}
              >
                {saveStatus === 'loading' ? 'Guardando…' : 'Guardar cambios'}
              </button>
              <button
                type="button"
                style={saveStatus === 'loading' ? disabledButtonStyle : buttonStyle}
                onClick={() => handleSave(true)}
                disabled={saveStatus === 'loading'}
              >
                {saveStatus === 'loading' ? 'Guardando…' : 'Guardar y Ver'}
              </button>
              {saveError ? <p style={errorStyle}>{saveError}</p> : null}
              {saveStatus === 'success' && saveSuccess ? <p style={successStyle}>{saveSuccess}</p> : null}
            </div>
          </section>

          <section style={{ ...cardStyle, gap: '1.5rem' }}>
            <header>
              <h2 style={{ margin: 0, fontSize: '1.5rem', color: '#0f172a' }}>Vista previa</h2>
              <p style={helperStyle}>Así se verá la cabecera del producto en la página pública.</p>
            </header>
            <div style={previewLayoutStyle}>
              <div style={previewMediaStyle}>
                {form.imageUrl ? (
                  // eslint-disable-next-line @next/next/no-img-element
                  <img src={form.imageUrl} alt={form.title || form.slug} style={previewImageStyle} />
                ) : (
                  <span>Imagen no configurada</span>
                )}
              </div>
              <div style={{ display: 'flex', flexDirection: 'column', gap: '1rem' }}>
                <h3 style={previewTitleStyle}>{form.title || form.slug || 'Título pendiente'}</h3>
                {form.summary ? <p style={previewSummaryStyle}>{form.summary}</p> : null}
                {activeCtas.length > 0 ? (
                  <div style={previewButtonRowStyle}>
                    {activeCtas.map((cta, index) => (
                      <a
                        key={cta.key}
                        href={cta.url}
                        target="_blank"
                        rel="noopener noreferrer"
                        style={index === 0 ? primaryButtonStyle : secondaryButtonStyle}
                      >
                        {cta.label}
                      </a>
                    ))}
                  </div>
                ) : null}
                {form.price ? <div style={priceStyle}>{form.price}</div> : null}
              </div>
            </div>
          </section>
          </div>

          <section style={{ ...cardStyle, gap: '1.25rem', width: '100%' }}>
            <header
              style={{
                display: 'flex',
                justifyContent: 'space-between',
                alignItems: 'flex-start',
                flexWrap: 'wrap',
                gap: '0.75rem'
              }}
            >
              <div style={{ flex: '1 1 260px', minWidth: 260 }}>
                <h2 style={{ margin: 0, fontSize: '1.5rem', color: '#0f172a' }}>Long description (HTML)</h2>
                <p style={helperStyle}>
                  Usa el modo Visual para editar con formato o cambia a Código HTML para pegar contenido avanzado.
                </p>
              </div>
              <span
                style={{
                  fontSize: '0.85rem',
                  fontWeight: 600,
                  color: isDescriptionTooLong ? '#ef4444' : '#475569'
                }}
              >
                {descriptionMetrics.characters.toLocaleString()} / {DESCRIPTION_MAX_LENGTH.toLocaleString()} caracteres ·{' '}
                {descriptionMetrics.words.toLocaleString()} palabras
              </span>
            </header>
            <TinyMceEditor
              ref={descriptionEditorRef}
              value={form.description}
              onChange={(html) => {
                setForm((prev) => ({ ...prev, description: html }));
              }}
              slug={selectedSlug}
              placeholder="Escribe la descripción detallada, inserta tablas, imágenes o enlaces…"
              id="description"
            />
            <div style={{ display: 'flex', flexDirection: 'column', gap: '0.75rem' }}>
              <label style={labelStyle} htmlFor="product-category">
                <span>Categoría</span>
              </label>
              <select
                id="product-category"
                style={inputStyle}
                value={form.categorySlug}
                onChange={handleCategoryChange}
              >
                <option value="">Sin categoría</option>
                {categoryOptions.map((option) => (
                  <option key={option.slug} value={option.slug}>
                    {option.name}
                  </option>
                ))}
              </select>
              {categoryFetchStatus === 'loading' ? <p style={helperStyle}>Cargando categorías…</p> : null}
              {categoryFetchStatus === 'error' && categoryFetchError ? (
                <p style={errorStyle}>{categoryFetchError}</p>
              ) : null}
              {categoryFetchStatus === 'success' && categoryOptions.length === 0 ? (
                <p style={helperStyle}>No hay categorías publicadas todavía.</p>
              ) : null}
            </div>
            <div style={{ display: 'flex', gap: '0.75rem', flexWrap: 'wrap', alignItems: 'center' }}>
              <button
                type="button"
                style={descriptionSaveStatus === 'loading' ? disabledButtonStyle : buttonStyle}
                onClick={() => handleSaveDescription()}
                disabled={descriptionSaveStatus === 'loading'}
              >
                {descriptionSaveStatus === 'loading' ? 'Guardando descripción…' : 'Guardar descripción'}
              </button>
              <button
                type="button"
                style={descriptionSaveStatus === 'loading' ? disabledButtonStyle : buttonStyle}
                onClick={() => handleSaveDescription(true)}
                disabled={descriptionSaveStatus === 'loading'}
              >
                {descriptionSaveStatus === 'loading' ? 'Guardando descripción…' : 'Guardar y Ver'}
              </button>
              {descriptionSaveError ? <p style={errorStyle}>{descriptionSaveError}</p> : null}
              {descriptionSaveStatus === 'success' && descriptionSaveSuccess ? (
                <p style={successStyle}>{descriptionSaveSuccess}</p>
              ) : null}
            </div>
            <p style={helperStyle}>
              El contenido se guarda en TiDB como HTML limpio. El editor incluye tablas, listas, enlaces, imágenes y carga automática.
            </p>
            {isDescriptionTooLong ? (
              <p style={errorStyle}>
                La descripción supera el máximo recomendado. Reduce el contenido antes de guardar.
              </p>
            ) : null}
          </section>
        </div>
      ) : (
        <article style={{ ...cardStyle, gap: '0.5rem' }}>
          <h2 style={{ margin: 0, fontSize: '1.25rem', color: '#0f172a' }}>Selecciona un producto</h2>
          <p style={helperStyle}>
            Ingresa un slug o URL y presiona “Cargar producto” para empezar a editar.
          </p>
        </article>
      )}
    </section>
  );
}
<|MERGE_RESOLUTION|>--- conflicted
+++ resolved
@@ -446,22 +446,6 @@
     };
   }, []);
 
-<<<<<<< HEAD
-=======
-  useEffect(() => {
-    if (!form.categorySlug) {
-      return;
-    }
-    setCategoryOptions((prev) => {
-      if (prev.some((option) => option.slug === form.categorySlug)) {
-        return prev;
-      }
-      const next = [...prev, { slug: form.categorySlug, name: form.categorySlug }];
-      return next.sort((a, b) => a.name.localeCompare(b.name));
-    });
-  }, [form.categorySlug]);
-
->>>>>>> 9e464aaa
   const updateUrl = useCallback(
     (slug: string) => {
       const currentProduct = searchParams.get('product');
@@ -486,11 +470,7 @@
       summary: product.short_summary ?? '',
       description: product.desc_html ?? '',
       price: product.price ?? '',
-<<<<<<< HEAD
       categorySlug: normalizedCategory,
-=======
-      categorySlug: product.category ?? '',
->>>>>>> 9e464aaa
       ctaLead: product.cta_lead_url ?? '',
       ctaAffiliate: product.cta_affiliate_url ?? '',
       ctaStripe: product.cta_stripe_url ?? '',
@@ -505,7 +485,6 @@
     setSelectedSlug(product.slug);
     setSlugInput(product.slug);
     lastLoadedSlugRef.current = product.slug;
-<<<<<<< HEAD
 
     if (normalizedCategory) {
       setCategoryOptions((prev) => {
@@ -516,15 +495,6 @@
         return next.sort((a, b) => a.name.localeCompare(b.name));
       });
     }
-=======
-    const normalizedCategory = product.category?.trim() ?? '';
-    if (normalizedCategory) {
-      setCategorySelectionSlug(normalizedCategory);
-    } else {
-      setCategorySelectionSlug(null);
-    }
-    setCategorySelection(null);
->>>>>>> 9e464aaa
   }, []);
 
   const fetchProduct = useCallback(
