'use client';

import { useCallback, useEffect, useMemo, useRef, useState, type FormEvent, type ChangeEvent } from 'react';
import { useRouter, useSearchParams } from 'next/navigation';
import { buttonStyle, cardStyle, disabledButtonStyle, inputStyle, textareaStyle } from './panel-styles';
import TinyMceEditor, { TinyMceEditorHandle } from './tinymce-editor';
import { DESCRIPTION_MAX_LENGTH, measureHtmlContent } from '@/lib/sanitize-html';
import { CTA_DEFAULT_LABELS, resolveCtaLabel } from '@/lib/product-cta';
import { normalizeProductSlugInput } from '@/lib/product-slug';

interface EditProductPanelProps {
  initialSlug?: string | null;
  initialInput?: string;
}

type AsyncStatus = 'idle' | 'loading' | 'success' | 'error';

// Deprecated: retained to satisfy historical references during build time.
type NewCategoryFormState = {
  name: string;
  slug: string;
  shortDescription: string;
  longDescription: string;
  isPublished: boolean;
};

interface AdminProduct {
  slug: string;
  title_h1: string | null;
  short_summary: string | null;
  desc_html: string | null;
  category: string | null;
  price: string | null;
  cta_lead_url: string | null;
  cta_affiliate_url: string | null;
  cta_stripe_url: string | null;
  cta_paypal_url: string | null;
  cta_lead_label: string | null;
  cta_affiliate_label: string | null;
  cta_stripe_label: string | null;
  cta_paypal_label: string | null;
  primary_image_url: string | null;
  last_tidb_update_at: string | null;
}

interface AdminProductResponse {
  ok: boolean;
  product?: AdminProduct;
  error_code?: string;
  message?: string;
}

interface CategoryOption {
  slug: string;
  name: string;
}

interface ProductFormState {
  slug: string;
  title: string;
  summary: string;
  description: string;
  price: string;
  categorySlug: string;
  ctaLead: string;
  ctaAffiliate: string;
  ctaStripe: string;
  ctaPaypal: string;
  ctaLeadLabel: string;
  ctaAffiliateLabel: string;
  ctaStripeLabel: string;
  ctaPaypalLabel: string;
  imageUrl: string;
  lastUpdatedAt: string | null;
}

const TITLE_MAX_LENGTH = 120;
const SUMMARY_MAX_LENGTH = 200;

const emptyFormState: ProductFormState = {
  slug: '',
  title: '',
  summary: '',
  description: '',
  price: '',
  categorySlug: '',
  ctaLead: '',
  ctaAffiliate: '',
  ctaStripe: '',
  ctaPaypal: '',
  ctaLeadLabel: '',
  ctaAffiliateLabel: '',
  ctaStripeLabel: '',
  ctaPaypalLabel: '',
  imageUrl: '',
  lastUpdatedAt: null
};

const emptyCategoryForm: NewCategoryFormState = {
  name: '',
  slug: '',
  shortDescription: '',
  longDescription: '',
  isPublished: true
};

const CTA_FIELDS = [
  {
    key: 'lead' as const,
    urlField: 'ctaLead' as const,
    labelField: 'ctaLeadLabel' as const,
    title: CTA_DEFAULT_LABELS.lead
  },
  {
    key: 'affiliate' as const,
    urlField: 'ctaAffiliate' as const,
    labelField: 'ctaAffiliateLabel' as const,
    title: CTA_DEFAULT_LABELS.affiliate
  },
  {
    key: 'stripe' as const,
    urlField: 'ctaStripe' as const,
    labelField: 'ctaStripeLabel' as const,
    title: CTA_DEFAULT_LABELS.stripe
  },
  {
    key: 'paypal' as const,
    urlField: 'ctaPaypal' as const,
    labelField: 'ctaPaypalLabel' as const,
    title: CTA_DEFAULT_LABELS.paypal
  }
];

const sectionStyle = {
  display: 'flex',
  flexDirection: 'column' as const,
  gap: '1.5rem'
};

const gridStyle = {
  display: 'grid',
  gap: '1.5rem',
  gridTemplateColumns: 'repeat(auto-fit, minmax(320px, 1fr))',
  alignItems: 'start'
};

const fieldGroupStyle = {
  display: 'flex',
  flexDirection: 'column' as const,
  gap: '0.75rem'
};

const labelStyle = {
  display: 'flex',
  justifyContent: 'space-between',
  alignItems: 'baseline',
  fontWeight: 600,
  color: '#0f172a',
  fontSize: '0.95rem'
};

const helperStyle = {
  fontSize: '0.85rem',
  color: '#475569',
  margin: 0
};

const errorStyle = {
  ...helperStyle,
  color: '#ef4444'
};

const successStyle = {
  ...helperStyle,
  color: '#16a34a'
};

const warningStyle = {
  ...helperStyle,
  color: '#b45309'
};

const categoryFieldContainerStyle = {
  position: 'relative' as const,
  display: 'flex',
  flexDirection: 'column' as const,
  gap: '0.5rem'
};

const categorySuggestionListStyle = {
  position: 'absolute' as const,
  top: '100%',
  left: 0,
  right: 0,
  background: '#fff',
  border: '1px solid #cbd5f5',
  borderRadius: 12,
  marginTop: '0.25rem',
  boxShadow: '0 20px 40px rgba(15, 23, 42, 0.15)',
  maxHeight: 240,
  overflowY: 'auto' as const,
  zIndex: 20
};

const categorySuggestionItemStyle = {
  padding: '0.65rem 0.85rem',
  display: 'flex',
  flexDirection: 'column' as const,
  gap: '0.25rem',
  cursor: 'pointer' as const
};

const categorySuggestionActiveStyle = {
  ...categorySuggestionItemStyle,
  background: '#eef2ff'
};

const categoryBadgeStyle = {
  display: 'inline-flex',
  alignItems: 'center',
  gap: '0.35rem',
  fontSize: '0.8rem',
  fontWeight: 500,
  color: '#334155',
  background: '#e2e8f0',
  borderRadius: 999,
  padding: '0.25rem 0.6rem'
};

const modalOverlayStyle = {
  position: 'fixed' as const,
  inset: 0,
  background: 'rgba(15, 23, 42, 0.55)',
  display: 'flex',
  alignItems: 'center',
  justifyContent: 'center',
  padding: '1.5rem',
  zIndex: 1000
};

const modalCardStyle = {
  background: '#fff',
  borderRadius: 20,
  padding: '2rem',
  width: 'min(520px, 100%)',
  display: 'flex',
  flexDirection: 'column' as const,
  gap: '1rem',
  boxShadow: '0 24px 60px rgba(15, 23, 42, 0.25)'
};

const modalHeaderStyle = {
  display: 'flex',
  flexDirection: 'column' as const,
  gap: '0.35rem'
};

const modalTitleStyle = {
  margin: 0,
  fontSize: '1.5rem',
  color: '#0f172a'
};

const modalActionsStyle = {
  display: 'flex',
  justifyContent: 'flex-end',
  gap: '0.75rem',
  flexWrap: 'wrap' as const
};

const previewLayoutStyle = {
  display: 'grid',
  gridTemplateColumns: 'repeat(auto-fit, minmax(280px, 1fr))',
  gap: '2rem',
  alignItems: 'start'
};

const previewMediaStyle = {
  position: 'relative' as const,
  width: '100%',
  paddingBottom: '56.25%',
  borderRadius: 16,
  overflow: 'hidden',
  background: '#0f172a',
  color: '#cbd5f5',
  display: 'flex',
  alignItems: 'center',
  justifyContent: 'center',
  fontSize: '1rem'
};

const previewImageStyle = {
  position: 'absolute' as const,
  inset: 0,
  width: '100%',
  height: '100%',
  objectFit: 'cover' as const
};

const previewTitleStyle = {
  fontSize: '2.25rem',
  margin: '0 0 1rem 0',
  color: '#0f172a'
};

const previewSummaryStyle = {
  fontSize: '1.05rem',
  lineHeight: 1.5,
  color: '#475569',
  margin: '0 0 1.5rem 0'
};

const previewButtonRowStyle = {
  display: 'flex',
  flexWrap: 'wrap' as const,
  gap: '0.75rem',
  marginBottom: '1.25rem'
};

const primaryButtonStyle = {
  display: 'inline-flex',
  alignItems: 'center',
  justifyContent: 'center',
  padding: '0.75rem 1.5rem',
  borderRadius: 999,
  background: '#0f172a',
  color: '#fff',
  fontWeight: 600,
  textDecoration: 'none' as const,
  fontSize: '0.95rem'
};

const secondaryButtonStyle = {
  ...primaryButtonStyle,
  background: '#e2e8f0',
  color: '#0f172a'
};

const priceStyle = {
  fontSize: '1.5rem',
  fontWeight: 600,
  color: '#0f172a'
};

function formatTimestamp(value: string | null): string {
  if (!value) {
    return 'No disponible';
  }
  try {
    const date = new Date(value);
    if (Number.isNaN(date.getTime())) {
      return value;
    }
    return date.toLocaleString();
  } catch {
    return value;
  }
}

export default function EditProductPanel({ initialSlug, initialInput = '' }: EditProductPanelProps) {
  const router = useRouter();
  const searchParams = useSearchParams();
  const [form, setForm] = useState<ProductFormState>(emptyFormState);
  const [slugInput, setSlugInput] = useState(initialInput);
  const [selectedSlug, setSelectedSlug] = useState<string | null>(initialSlug ?? null);
  const [loadStatus, setLoadStatus] = useState<AsyncStatus>('idle');
  const [saveStatus, setSaveStatus] = useState<AsyncStatus>('idle');
  const [loadError, setLoadError] = useState<string | null>(null);
  const [saveError, setSaveError] = useState<string | null>(null);
  const [saveSuccess, setSaveSuccess] = useState<string | null>(null);
  const [descriptionSaveStatus, setDescriptionSaveStatus] = useState<AsyncStatus>('idle');
  const [descriptionSaveError, setDescriptionSaveError] = useState<string | null>(null);
  const [descriptionSaveSuccess, setDescriptionSaveSuccess] = useState<string | null>(null);
  const [categoryOptions, setCategoryOptions] = useState<CategoryOption[]>([]);
  const [categoryFetchStatus, setCategoryFetchStatus] = useState<AsyncStatus>('idle');
  const [categoryFetchError, setCategoryFetchError] = useState<string | null>(null);
  const descriptionEditorRef = useRef<TinyMceEditorHandle | null>(null);
  const lastLoadedSlugRef = useRef<string | null>(null);
  const categoryFetchAbortRef = useRef<AbortController | null>(null);
  const categoryDropdownTimeoutRef = useRef<ReturnType<typeof setTimeout> | null>(null);
  const categoryFetchTimeoutRef = useRef<ReturnType<typeof setTimeout> | null>(null);
  const categoryInputRef = useRef<HTMLInputElement | null>(null);
  // State controlling the visibility of the category creation modal (placeholder only).
  const [isCategoryModalOpen, setIsCategoryModalOpen] = useState(false);

  const syncDescriptionFromEditor = useCallback(() => {
    const editorContent = descriptionEditorRef.current?.getContent?.();
    if (typeof editorContent === 'string') {
      if (editorContent !== form.description) {
        setForm((prev) => ({ ...prev, description: editorContent }));
      }
      return editorContent;
    }
    return form.description;
  }, [form.description]);

  useEffect(() => {
    setSlugInput(initialInput);
  }, [initialInput]);

  useEffect(() => {
    let cancelled = false;
    const loadCategories = async () => {
      setCategoryFetchStatus('loading');
      setCategoryFetchError(null);
      try {
        const params = new URLSearchParams({ type: 'product', limit: '60' });
        const response = await fetch(`/api/admin/categories?${params.toString()}`, {
          cache: 'no-store'
        });
        const body = (await response.json()) as Array<{
          slug?: string;
          name?: string;
        }>;
        if (!response.ok) {
          const message = Array.isArray(body)
            ? 'No se pudieron cargar las categorías.'
            : (body as { message?: string })?.message ?? 'No se pudieron cargar las categorías.';
          throw new Error(message);
        }

        const normalized: CategoryOption[] = Array.isArray(body)
          ? body
              .map((item) => ({
                slug: typeof item.slug === 'string' ? item.slug : '',
                name: typeof item.name === 'string' ? item.name : ''
              }))
              .filter((item) => item.slug && item.name)
              .sort((a, b) => a.name.localeCompare(b.name))
          : [];

        if (!cancelled) {
          setCategoryOptions(normalized);
          setCategoryFetchStatus('success');
        }
      } catch (error) {
        if (!cancelled) {
          setCategoryFetchStatus('error');
          setCategoryFetchError((error as Error)?.message ?? 'No se pudieron cargar las categorías.');
        }
      }
    };

    loadCategories();

    return () => {
      cancelled = true;
    };
  }, []);

  const updateUrl = useCallback(
    (slug: string) => {
      const currentProduct = searchParams.get('product');
      const currentTab = searchParams.get('tab');
      if (currentProduct === slug && currentTab === 'edit-product') {
        return;
      }
      const params = new URLSearchParams(searchParams.toString());
      params.set('tab', 'edit-product');
      params.set('product', slug);
      router.replace(`/admin?${params.toString()}`);
    },
    [router, searchParams]
  );

  const applyProduct = useCallback((product: AdminProduct) => {
    const normalizedCategory = product.category?.trim() ?? '';

    setForm({
      slug: product.slug,
      title: product.title_h1 ?? '',
      summary: product.short_summary ?? '',
      description: product.desc_html ?? '',
      price: product.price ?? '',
      categorySlug: normalizedCategory,
      ctaLead: product.cta_lead_url ?? '',
      ctaAffiliate: product.cta_affiliate_url ?? '',
      ctaStripe: product.cta_stripe_url ?? '',
      ctaPaypal: product.cta_paypal_url ?? '',
      ctaLeadLabel: product.cta_lead_label ?? '',
      ctaAffiliateLabel: product.cta_affiliate_label ?? '',
      ctaStripeLabel: product.cta_stripe_label ?? '',
      ctaPaypalLabel: product.cta_paypal_label ?? '',
      imageUrl: product.primary_image_url ?? '',
      lastUpdatedAt: product.last_tidb_update_at ?? null
    });
    setSelectedSlug(product.slug);
    setSlugInput(product.slug);
    lastLoadedSlugRef.current = product.slug;

    if (normalizedCategory) {
      setCategoryOptions((prev) => {
        if (prev.some((option) => option.slug === normalizedCategory)) {
          return prev;
        }
        const next = [...prev, { slug: normalizedCategory, name: normalizedCategory }];
        return next.sort((a, b) => a.name.localeCompare(b.name));
      });
    }
  }, []);

  const fetchProduct = useCallback(
    async (slug: string) => {
      setLoadStatus('loading');
      setLoadError(null);
      setSaveSuccess(null);
      setDescriptionSaveStatus('idle');
      setDescriptionSaveError(null);
      setDescriptionSaveSuccess(null);
      try {
        const response = await fetch(`/api/admin/products?slug=${encodeURIComponent(slug)}`, {
          cache: 'no-store'
        });
        const body = (await response.json()) as AdminProductResponse;
        if (!response.ok || !body.ok || !body.product) {
          const message = body.message ?? 'No se pudo cargar el producto.';
          setLoadStatus('error');
          setLoadError(message);
          return;
        }
        applyProduct(body.product);
        setLoadStatus('success');
        updateUrl(body.product.slug);
      } catch (error) {
        setLoadStatus('error');
        setLoadError((error as Error)?.message ?? 'Error desconocido al cargar el producto.');
      }
    },
    [applyProduct, updateUrl]
  );

  useEffect(() => {
    if (initialSlug && initialSlug !== lastLoadedSlugRef.current) {
      fetchProduct(initialSlug);
    }
  }, [initialSlug, fetchProduct]);

  const handleProductSubmit = useCallback(
    (event: FormEvent<HTMLFormElement>) => {
      event.preventDefault();
      const normalized = normalizeProductSlugInput(slugInput);
      if (!normalized) {
        setLoadError('Ingresa un slug o URL válido.');
        setLoadStatus('error');
        return;
      }
      fetchProduct(normalized);
    },
    [fetchProduct, slugInput]
  );

  const handleFieldChange = useCallback(
    (field: keyof ProductFormState) =>
      (event: ChangeEvent<HTMLInputElement | HTMLTextAreaElement>) => {
        const value = event.target.value;
        setForm((prev) => ({ ...prev, [field]: value }));
      },
    []
  );

  const handleCategoryChange = useCallback((event: ChangeEvent<HTMLSelectElement>) => {
    const value = event.target.value;
    setForm((prev) => ({ ...prev, categorySlug: value }));
  }, []);

  const handleSave = useCallback(async (viewAfter = false) => {
    if (!selectedSlug) {
      setSaveError('Carga primero un producto para editarlo.');
      setSaveStatus('error');
      return;
    }

    const currentDescription = syncDescriptionFromEditor();
    const descriptionMetrics = measureHtmlContent(currentDescription);
    if (descriptionMetrics.characters > DESCRIPTION_MAX_LENGTH) {
      setSaveStatus('error');
      setSaveError(
        `La descripción supera el máximo de ${DESCRIPTION_MAX_LENGTH.toLocaleString()} caracteres permitidos. Reduce el contenido e inténtalo nuevamente.`
      );
      return;
    }

    setSaveStatus('loading');
    setSaveError(null);
    setSaveSuccess(null);
    setDescriptionSaveStatus('idle');
    setDescriptionSaveError(null);
    setDescriptionSaveSuccess(null);

    const shouldOpenPreview = viewAfter && typeof window !== 'undefined';
    let previewWindow: Window | null = null;
    if (shouldOpenPreview) {
      previewWindow = window.open('', '_blank');
    }

    const categoryValue = form.categorySlug ? form.categorySlug : null;

    const payload = {
      slug: selectedSlug,
      title_h1: form.title,
      short_summary: form.summary,
      desc_html: currentDescription,
      price: form.price,
      category: categoryValue,
      cta_lead_url: form.ctaLead,
      cta_affiliate_url: form.ctaAffiliate,
      cta_stripe_url: form.ctaStripe,
      cta_paypal_url: form.ctaPaypal,
      cta_lead_label: form.ctaLeadLabel,
      cta_affiliate_label: form.ctaAffiliateLabel,
      cta_stripe_label: form.ctaStripeLabel,
      cta_paypal_label: form.ctaPaypalLabel,
      image_url: form.imageUrl
    };

    try {
      const response = await fetch('/api/admin/products', {
        method: 'POST',
        headers: {
          'Content-Type': 'application/json'
        },
        body: JSON.stringify(payload)
      });
      const body = (await response.json()) as AdminProductResponse;
      if (!response.ok || !body.ok || !body.product) {
        const message = body.message ?? 'No se pudo guardar el producto.';
        setSaveError(message);
        setSaveStatus('error');
        if (previewWindow) {
          previewWindow.close();
        }
        return;
      }
      const savedProduct = body.product;
      applyProduct(savedProduct);
      descriptionEditorRef.current?.clearDraft();
      setSaveStatus('success');
      setSaveSuccess(viewAfter ? 'Producto guardado. Abriendo vista previa…' : 'Producto guardado correctamente.');
      setDescriptionSaveStatus('idle');
      setDescriptionSaveError(null);
      setDescriptionSaveSuccess(null);
      if (shouldOpenPreview) {
        const slugToView = savedProduct?.slug ?? selectedSlug;
        if (slugToView) {
          const url = `/p/${encodeURIComponent(slugToView)}?v=${Date.now()}`;
          if (previewWindow) {
            previewWindow.location.href = url;
            previewWindow.focus();
          } else {
            window.open(url, '_blank');
          }
        } else if (previewWindow) {
          previewWindow.close();
        }
      }
    } catch (error) {
      setSaveStatus('error');
      setSaveError((error as Error)?.message ?? 'Error desconocido al guardar.');
      if (previewWindow) {
        previewWindow.close();
      }
    }
  }, [
    applyProduct,
    form,
    selectedSlug,
    syncDescriptionFromEditor
  ]);

  const descriptionMetrics = useMemo(() => measureHtmlContent(form.description), [form.description]);
  const isDescriptionTooLong = descriptionMetrics.characters > DESCRIPTION_MAX_LENGTH;
  /**
   * Category handling.
   *
   * We derive the current category slug from the form, normalize it, then determine if it
   * corresponds to a managed category (one that exists in `categoryOptions`). If the user
   * typed a slug that doesn't exist, we still keep the raw value so it can be saved but
   * mark it as unmanaged. We then compute a friendly label for display purposes.
   */
  const categorySelectionSlug = form.categorySlug.trim();
  const trimmedCategoryInput = categorySelectionSlug;

  const categorySelection = useMemo(() => {
    if (trimmedCategoryInput.length === 0) {
      return null;
    }
    return categoryOptions.find((option) => option.slug === trimmedCategoryInput) ?? null;
  }, [categoryOptions, trimmedCategoryInput]);

  const hasUnmanagedCategory = useMemo(() => {
    if (trimmedCategoryInput.length === 0) {
      return false;
    }
    return categorySelection == null;
  }, [categorySelection, trimmedCategoryInput]);

  const managedCategoryLabel = useMemo(() => {
    if (categorySelection) {
      return `${categorySelection.name} · ${categorySelection.slug}`;
    }
    if (trimmedCategoryInput.length > 0) {
      return trimmedCategoryInput;
    }
    return null;
  }, [categorySelection, trimmedCategoryInput]);

  // Provide an alias for UI use: indicates whether the current category slug is managed.
  const hasUnmanagedCategorySelection = hasUnmanagedCategory;

  const handleSaveDescription = useCallback(async (viewAfter = false) => {
    if (!selectedSlug) {
      setDescriptionSaveError('Carga primero un producto para editarlo.');
      setDescriptionSaveStatus('error');
      return;
    }

    const currentDescription = syncDescriptionFromEditor();
    const descriptionMetricsLocal = measureHtmlContent(currentDescription);
    if (descriptionMetricsLocal.characters > DESCRIPTION_MAX_LENGTH) {
      setDescriptionSaveStatus('error');
      setDescriptionSaveError(
        `La descripción supera el máximo de ${DESCRIPTION_MAX_LENGTH.toLocaleString()} caracteres permitidos. Reduce el contenido e inténtalo nuevamente.`
      );
      return;
    }

    setDescriptionSaveStatus('loading');
    setDescriptionSaveError(null);
    setDescriptionSaveSuccess(null);

    const shouldOpenPreview = viewAfter && typeof window !== 'undefined';
    let previewWindow: Window | null = null;
    if (shouldOpenPreview) {
      previewWindow = window.open('', '_blank');
    }

    const payload = {
      slug: selectedSlug,
      desc_html: currentDescription
    };

    try {
      const response = await fetch('/api/admin/products', {
        method: 'POST',
        headers: {
          'Content-Type': 'application/json'
        },
        body: JSON.stringify(payload)
      });
      const body = (await response.json()) as AdminProductResponse;
      if (!response.ok || !body.ok || !body.product) {
        const message = body.message ?? 'No se pudo guardar la descripción.';
        setDescriptionSaveStatus('error');
        setDescriptionSaveError(message);
        if (previewWindow) {
          previewWindow.close();
        }
        return;
      }
      const savedProduct = body.product;
      applyProduct(savedProduct);
      descriptionEditorRef.current?.clearDraft();
      setDescriptionSaveStatus('success');
      setDescriptionSaveSuccess(
        viewAfter ? 'Descripción guardada. Abriendo vista previa…' : 'Descripción guardada correctamente.'
      );
      setSaveStatus('idle');
      setSaveError(null);
      setSaveSuccess(null);
      if (shouldOpenPreview) {
        const slugToView = savedProduct?.slug ?? selectedSlug;
        if (slugToView) {
          const url = `/p/${encodeURIComponent(slugToView)}?v=${Date.now()}`;
          if (previewWindow) {
            previewWindow.location.href = url;
            previewWindow.focus();
          } else {
            window.open(url, '_blank');
          }
        } else if (previewWindow) {
          previewWindow.close();
        }
      }
    } catch (error) {
      setDescriptionSaveStatus('error');
      setDescriptionSaveError((error as Error)?.message ?? 'Error desconocido al guardar la descripción.');
      if (previewWindow) {
        previewWindow.close();
      }
    }
  }, [applyProduct, selectedSlug, syncDescriptionFromEditor]);

  const categorySelectionSlug = form.categorySlug.trim();

  const categorySelection = useMemo(() => {
    if (categorySelectionSlug.length === 0) {
      return null;
    }
    return categoryOptions.find((option) => option.slug === categorySelectionSlug) ?? null;
  }, [categoryOptions, categorySelectionSlug]);

  const hasUnmanagedCategorySelection =
    categorySelectionSlug.length > 0 && categorySelection == null;

  const activeCtas = useMemo(() => {
    return CTA_FIELDS.map((item) => {
      const url = form[item.urlField].trim();
      const labelValue = form[item.labelField].trim();
      return {
        key: item.key,
        url,
        label: resolveCtaLabel(item.key, labelValue)
      };
    }).filter((item) => item.url.length > 0);
  }, [form]);

  const titleCount = form.title.length;
  const summaryCount = form.summary.length;

  return (
    <section style={sectionStyle} aria-label="Product editor">
      {/* Legacy placeholder for the removed category creation modal. */}
      {isCategoryModalOpen ? null : null}
      <article style={{ ...cardStyle, gap: '1rem' }}>
        <header>
          <h2 style={{ margin: '0 0 0.5rem 0', fontSize: '1.5rem', color: '#0f172a' }}>Buscar producto</h2>
          <p style={helperStyle}>
            Pega un slug, una ruta como <code>/p/slug</code> o una URL completa para cargar los datos.
          </p>
        </header>
        <form onSubmit={handleProductSubmit} style={{ display: 'flex', flexWrap: 'wrap', gap: '0.75rem' }}>
          <input
            style={{ ...inputStyle, flex: '1 1 280px', minWidth: 220 }}
            type="text"
            placeholder="Slug o URL"
            value={slugInput}
            onChange={(event) => {
              setSlugInput(event.target.value);
              if (loadError) {
                setLoadError(null);
                setLoadStatus('idle');
              }
            }}
          />
          <button type="submit" style={buttonStyle} disabled={loadStatus === 'loading'}>
            {loadStatus === 'loading' ? 'Cargando…' : 'Cargar producto'}
          </button>
        </form>
        {loadError ? <p style={errorStyle}>{loadError}</p> : null}
        {selectedSlug ? (
          <p style={helperStyle}>Última actualización conocida: {formatTimestamp(form.lastUpdatedAt)}</p>
        ) : null}
      </article>

      {selectedSlug ? (
        <div style={{ display: 'flex', flexDirection: 'column', gap: '1.5rem' }}>
          <div style={gridStyle}>
            <section style={{ ...cardStyle, gap: '1.5rem' }}>
              <header>
                <h2 style={{ margin: 0, fontSize: '1.5rem', color: '#0f172a' }}>Contenido principal</h2>
              </header>
              <div style={fieldGroupStyle}>
                <label style={labelStyle} htmlFor="title">
                  <span>Título (H1)</span>
                  <span style={{ fontSize: '0.85rem', color: titleCount > TITLE_MAX_LENGTH ? '#ef4444' : '#475569' }}>
                    {titleCount}/{TITLE_MAX_LENGTH}
                  </span>
                </label>
                <input
                  id="title"
                  style={inputStyle}
                  type="text"
                  maxLength={TITLE_MAX_LENGTH}
                  value={form.title}
                  onChange={handleFieldChange('title')}
                />
              </div>

              <div style={fieldGroupStyle}>
                <label style={labelStyle} htmlFor="summary">
                  <span>Short summary</span>
                  <span style={{ fontSize: '0.85rem', color: summaryCount > SUMMARY_MAX_LENGTH ? '#ef4444' : '#475569' }}>
                    {summaryCount}/{SUMMARY_MAX_LENGTH}
                  </span>
                </label>
                <textarea
                  id="summary"
                  style={{ ...textareaStyle, minHeight: '4rem' }}
                  maxLength={SUMMARY_MAX_LENGTH}
                  value={form.summary}
                  onChange={handleFieldChange('summary')}
                />
              </div>

              <div style={{ display: 'grid', gap: '1rem', gridTemplateColumns: 'repeat(auto-fit, minmax(220px, 1fr))' }}>
                <div style={fieldGroupStyle}>
                  <label style={labelStyle} htmlFor="price">
                    <span>Precio (texto)</span>
                  </label>
                  <input
                    id="price"
                    style={inputStyle}
                    type="text"
                    value={form.price}
                    onChange={handleFieldChange('price')}
                  />
                  <p style={helperStyle}>Se muestra sólo si contiene texto.</p>
                </div>
                <div style={fieldGroupStyle}>
                  <label style={labelStyle} htmlFor="image">
                    <span>Imagen principal (URL)</span>
                  </label>
                  <input
                    id="image"
                    style={inputStyle}
                    type="url"
                    value={form.imageUrl}
                    onChange={handleFieldChange('imageUrl')}
                    placeholder="https://imagedelivery.net/..."
                  />
                  <p style={helperStyle}>Usa la URL completa de Cloudflare Images u otra imagen.</p>
                </div>
              </div>

<<<<<<< HEAD
            <div style={fieldGroupStyle}>
              <label style={labelStyle} htmlFor="product-category">
                <span>Categoría</span>
                {categorySelection ? (
                  <span style={{ fontSize: '0.85rem', color: '#2563eb' }}>
                    Asignada: {categorySelection.name} · {categorySelection.slug}
                  </span>
                ) : categorySelectionSlug.length > 0 ? (
                  <span style={{ fontSize: '0.85rem', color: '#f97316' }}>
                    Slug asignado: {categorySelectionSlug}
                  </span>
                ) : null}
              </label>
              <select
                id="product-category"
                style={inputStyle}
                value={form.categorySlug}
                onChange={handleCategoryChange}
              >
                <option value="">Sin categoría</option>
                {categoryOptions.map((option) => (
                  <option key={option.slug} value={option.slug}>
                    {option.name}
                  </option>
                ))}
              </select>
              {categoryFetchStatus === 'loading' ? <p style={helperStyle}>Cargando categorías…</p> : null}
              {categoryFetchStatus === 'error' && categoryFetchError ? (
                <p style={errorStyle}>{categoryFetchError}</p>
              ) : null}
              {categoryFetchStatus === 'success' && categoryOptions.length === 0 ? (
                <p style={helperStyle}>No hay categorías publicadas todavía.</p>
              ) : null}
              {hasUnmanagedCategorySelection ? (
                <p style={helperStyle}>
                  Esta categoría no está gestionada; no aparecerá en el catálogo hasta crearla y publicarla en Categories.
                  {categorySelectionSlug ? ` (Slug: ${categorySelectionSlug})` : null}
                </p>
              ) : null}
            </div>

            <section style={{ display: 'flex', flexDirection: 'column', gap: '1rem' }}>
              <h3 style={{ margin: 0, fontSize: '1.25rem', color: '#0f172a' }}>Botones (CTA)</h3>
              {CTA_FIELDS.map((cta) => (
                <div key={cta.key} style={{ display: 'grid', gap: '0.75rem' }}>
                  <div style={fieldGroupStyle}>
                    <label style={labelStyle} htmlFor={`${cta.key}-label`}>
                      <span>Label (opcional)</span>
                    </label>
                    <input
                      id={`${cta.key}-label`}
                      style={inputStyle}
                      type="text"
                      value={form[cta.labelField]}
                      onChange={handleFieldChange(cta.labelField)}
                      placeholder={cta.title}
                      maxLength={80}
                    />
                    <p style={helperStyle}>
                      Si lo dejas vacío se mostrará “{cta.title}”.
                    </p>
                  </div>
                  <div style={fieldGroupStyle}>
                    <label style={labelStyle} htmlFor={`${cta.key}-url`}>
                      <span>URL</span>
                    </label>
                    <input
                      id={`${cta.key}-url`}
                      style={inputStyle}
                      type="url"
                      value={form[cta.urlField]}
                      onChange={handleFieldChange(cta.urlField)}
                      placeholder="https://"
                    />
                    <p style={helperStyle}>El botón aparece sólo si la URL tiene contenido.</p>
=======
              <section style={{ display: 'flex', flexDirection: 'column', gap: '1rem' }}>
                <h3 style={{ margin: 0, fontSize: '1.25rem', color: '#0f172a' }}>Botones (CTA)</h3>
                {CTA_FIELDS.map((cta) => (
                  <div key={cta.key} style={{ display: 'grid', gap: '0.75rem' }}>
                    <div style={fieldGroupStyle}>
                      <label style={labelStyle} htmlFor={`${cta.key}-label`}>
                        <span>Label (opcional)</span>
                      </label>
                      <input
                        id={`${cta.key}-label`}
                        style={inputStyle}
                        type="text"
                        value={form[cta.labelField]}
                        onChange={handleFieldChange(cta.labelField)}
                        placeholder={cta.title}
                        maxLength={80}
                      />
                      <p style={helperStyle}>
                        Si lo dejas vacío se mostrará “{cta.title}”.
                      </p>
                    </div>
                    <div style={fieldGroupStyle}>
                      <label style={labelStyle} htmlFor={`${cta.key}-url`}>
                        <span>URL</span>
                      </label>
                      <input
                        id={`${cta.key}-url`}
                        style={inputStyle}
                        type="url"
                        value={form[cta.urlField]}
                        onChange={handleFieldChange(cta.urlField)}
                        placeholder="https://"
                      />
                      <p style={helperStyle}>El botón aparece sólo si la URL tiene contenido.</p>
                    </div>
>>>>>>> 89cf508d
                  </div>
                ))}
              </section>

              <div style={{ display: 'flex', gap: '0.75rem', flexWrap: 'wrap', alignItems: 'center' }}>
                <button
                  type="button"
                  style={saveStatus === 'loading' ? disabledButtonStyle : buttonStyle}
                  onClick={() => handleSave()}
                  disabled={saveStatus === 'loading'}
                >
                  {saveStatus === 'loading' ? 'Guardando…' : 'Guardar cambios'}
                </button>
                <button
                  type="button"
                  style={saveStatus === 'loading' ? disabledButtonStyle : buttonStyle}
                  onClick={() => handleSave(true)}
                  disabled={saveStatus === 'loading'}
                >
                  {saveStatus === 'loading' ? 'Guardando…' : 'Guardar y Ver'}
                </button>
                {saveError ? <p style={errorStyle}>{saveError}</p> : null}
                {saveStatus === 'success' && saveSuccess ? <p style={successStyle}>{saveSuccess}</p> : null}
              </div>
            </section>

            <section style={{ ...cardStyle, gap: '1.5rem' }}>
              <header>
                <h2 style={{ margin: 0, fontSize: '1.5rem', color: '#0f172a' }}>Vista previa</h2>
                <p style={helperStyle}>Así se verá la cabecera del producto en la página pública.</p>
              </header>
              <div style={previewLayoutStyle}>
                <div style={previewMediaStyle}>
                  {form.imageUrl ? (
                    // eslint-disable-next-line @next/next/no-img-element
                    <img src={form.imageUrl} alt={form.title || form.slug} style={previewImageStyle} />
                  ) : (
                    <span>Imagen no configurada</span>
                  )}
                </div>
                <div style={{ display: 'flex', flexDirection: 'column', gap: '1rem' }}>
                  <h3 style={previewTitleStyle}>{form.title || form.slug || 'Título pendiente'}</h3>
                  {form.summary ? <p style={previewSummaryStyle}>{form.summary}</p> : null}
                  {activeCtas.length > 0 ? (
                    <div style={previewButtonRowStyle}>
                      {activeCtas.map((cta, index) => (
                        <a
                          key={cta.key}
                          href={cta.url}
                          target="_blank"
                          rel="noopener noreferrer"
                          style={index === 0 ? primaryButtonStyle : secondaryButtonStyle}
                        >
                          {cta.label}
                        </a>
                      ))}
                    </div>
                  ) : null}
                  {form.price ? <div style={priceStyle}>{form.price}</div> : null}
                </div>
              </div>
            </section>

            <section style={{ ...cardStyle, gap: '1.25rem', width: '100%' }}>
              <header
                style={{
                  display: 'flex',
                  justifyContent: 'space-between',
                  alignItems: 'flex-start',
                  flexWrap: 'wrap',
                  gap: '0.75rem'
                }}
              >
                <span>
                  {descriptionMetrics.characters.toLocaleString()} / {DESCRIPTION_MAX_LENGTH.toLocaleString()} caracteres ·{' '}
                  {descriptionMetrics.words.toLocaleString()} palabras
                </span>
              </header>
              <TinyMceEditor
                ref={descriptionEditorRef}
                value={form.description}
                onChange={(html) => {
                  setForm((prev) => ({ ...prev, description: html }));
                }}
                slug={selectedSlug}
                placeholder="Escribe la descripción detallada, inserta tablas, imágenes o enlaces…"
                id="description"
              />
              <div style={{ display: 'flex', flexDirection: 'column', gap: '0.75rem' }}>
                <label style={labelStyle} htmlFor="product-category">
                  <span>Categoría</span>
                </label>
                <select
                  id="product-category"
                  style={inputStyle}
                  value={form.categorySlug}
                  onChange={handleCategoryChange}
                >
                  <option value="">Sin categoría</option>
                  {categoryOptions.map((option) => (
                    <option key={option.slug} value={option.slug}>
                      {option.name}
                    </option>
                  ))}
                </select>
                {categoryFetchStatus === 'loading' ? <p style={helperStyle}>Cargando categorías…</p> : null}
                {categoryFetchStatus === 'error' && categoryFetchError ? (
                  <p style={errorStyle}>{categoryFetchError}</p>
                ) : null}
                {categoryFetchStatus === 'success' && categoryOptions.length === 0 ? (
                  <p style={helperStyle}>No hay categorías publicadas todavía.</p>
                ) : null}
                {hasUnmanagedCategorySelection ? (
                  <p style={helperStyle}>
                    Esta categoría no está gestionada; no aparecerá en el catálogo hasta crearla y publicarla en Categories.
                    {categorySelectionSlug ? ` (Slug: ${categorySelectionSlug})` : null}
                  </p>
                ) : null}
              </div>
              <div style={{ display: 'flex', gap: '0.75rem', flexWrap: 'wrap', alignItems: 'center' }}>
                <button
                  type="button"
                  style={descriptionSaveStatus === 'loading' ? disabledButtonStyle : buttonStyle}
                  onClick={() => handleSaveDescription()}
                  disabled={descriptionSaveStatus === 'loading'}
                >
                  {descriptionSaveStatus === 'loading' ? 'Guardando descripción…' : 'Guardar descripción'}
                </button>
                <button
                  type="button"
                  style={descriptionSaveStatus === 'loading' ? disabledButtonStyle : buttonStyle}
                  onClick={() => handleSaveDescription(true)}
                  disabled={descriptionSaveStatus === 'loading'}
                >
                  {descriptionSaveStatus === 'loading' ? 'Guardando descripción…' : 'Guardar y Ver'}
                </button>
                {descriptionSaveError ? <p style={errorStyle}>{descriptionSaveError}</p> : null}
                {descriptionSaveStatus === 'success' && descriptionSaveSuccess ? (
                  <p style={successStyle}>{descriptionSaveSuccess}</p>
                ) : null}
              </div>
            </section>
            </div>
          </div>
        ) : (
          <article style={{ ...cardStyle, gap: '0.5rem' }}>
            <h2 style={{ margin: 0, fontSize: '1.25rem', color: '#0f172a' }}>Selecciona un producto</h2>
            <p style={helperStyle}>
              Ingresa un slug o URL y presiona “Cargar producto” para empezar a editar.
            </p>
          </article>
        )}
    </section>
  );
}<|MERGE_RESOLUTION|>--- conflicted
+++ resolved
@@ -922,7 +922,6 @@
                 </div>
               </div>
 
-<<<<<<< HEAD
             <div style={fieldGroupStyle}>
               <label style={labelStyle} htmlFor="product-category">
                 <span>Categoría</span>
@@ -998,43 +997,6 @@
                       placeholder="https://"
                     />
                     <p style={helperStyle}>El botón aparece sólo si la URL tiene contenido.</p>
-=======
-              <section style={{ display: 'flex', flexDirection: 'column', gap: '1rem' }}>
-                <h3 style={{ margin: 0, fontSize: '1.25rem', color: '#0f172a' }}>Botones (CTA)</h3>
-                {CTA_FIELDS.map((cta) => (
-                  <div key={cta.key} style={{ display: 'grid', gap: '0.75rem' }}>
-                    <div style={fieldGroupStyle}>
-                      <label style={labelStyle} htmlFor={`${cta.key}-label`}>
-                        <span>Label (opcional)</span>
-                      </label>
-                      <input
-                        id={`${cta.key}-label`}
-                        style={inputStyle}
-                        type="text"
-                        value={form[cta.labelField]}
-                        onChange={handleFieldChange(cta.labelField)}
-                        placeholder={cta.title}
-                        maxLength={80}
-                      />
-                      <p style={helperStyle}>
-                        Si lo dejas vacío se mostrará “{cta.title}”.
-                      </p>
-                    </div>
-                    <div style={fieldGroupStyle}>
-                      <label style={labelStyle} htmlFor={`${cta.key}-url`}>
-                        <span>URL</span>
-                      </label>
-                      <input
-                        id={`${cta.key}-url`}
-                        style={inputStyle}
-                        type="url"
-                        value={form[cta.urlField]}
-                        onChange={handleFieldChange(cta.urlField)}
-                        placeholder="https://"
-                      />
-                      <p style={helperStyle}>El botón aparece sólo si la URL tiene contenido.</p>
-                    </div>
->>>>>>> 89cf508d
                   </div>
                 ))}
               </section>
