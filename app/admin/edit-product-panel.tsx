'use client';

import { useCallback, useEffect, useMemo, useRef, useState, type FormEvent, type ChangeEvent } from 'react';
import { useRouter, useSearchParams } from 'next/navigation';
import { buttonStyle, cardStyle, disabledButtonStyle, inputStyle, textareaStyle } from './panel-styles';
import TinyMceEditor, { TinyMceEditorHandle } from './tinymce-editor';
import { DESCRIPTION_MAX_LENGTH, measureHtmlContent } from '@/lib/sanitize-html';
import { CTA_DEFAULT_LABELS, resolveCtaLabel } from '@/lib/product-cta';
import { normalizeProductSlugInput } from '@/lib/product-slug';

interface EditProductPanelProps {
  initialSlug?: string | null;
  initialInput?: string;
}

type AsyncStatus = 'idle' | 'loading' | 'success' | 'error';

// Deprecated: retained to satisfy historical references during build time.
type NewCategoryFormState = {
  name: string;
  slug: string;
  shortDescription: string;
  longDescription: string;
  isPublished: boolean;
};

interface AdminProduct {
  slug: string;
  title_h1: string | null;
  short_summary: string | null;
  desc_html: string | null;
  category: string | null;
  price: string | null;
  cta_lead_url: string | null;
  cta_affiliate_url: string | null;
  cta_stripe_url: string | null;
  cta_paypal_url: string | null;
  cta_lead_label: string | null;
  cta_affiliate_label: string | null;
  cta_stripe_label: string | null;
  cta_paypal_label: string | null;
  primary_image_url: string | null;
  last_tidb_update_at: string | null;
}

interface AdminProductResponse {
  ok: boolean;
  product?: AdminProduct;
  error_code?: string;
  message?: string;
}

interface CategoryOption {
  slug: string;
  name: string;
}

interface ProductFormState {
  slug: string;
  title: string;
  summary: string;
  description: string;
  price: string;
  categorySlug: string;
  ctaLead: string;
  ctaAffiliate: string;
  ctaStripe: string;
  ctaPaypal: string;
  ctaLeadLabel: string;
  ctaAffiliateLabel: string;
  ctaStripeLabel: string;
  ctaPaypalLabel: string;
  imageUrl: string;
  lastUpdatedAt: string | null;
}

const TITLE_MAX_LENGTH = 120;
const SUMMARY_MAX_LENGTH = 200;

const emptyFormState: ProductFormState = {
  slug: '',
  title: '',
  summary: '',
  description: '',
  price: '',
  categorySlug: '',
  ctaLead: '',
  ctaAffiliate: '',
  ctaStripe: '',
  ctaPaypal: '',
  ctaLeadLabel: '',
  ctaAffiliateLabel: '',
  ctaStripeLabel: '',
  ctaPaypalLabel: '',
  imageUrl: '',
  lastUpdatedAt: null
};

const emptyCategoryForm: NewCategoryFormState = {
  name: '',
  slug: '',
  shortDescription: '',
  longDescription: '',
  isPublished: true
};

const CTA_FIELDS = [
  {
    key: 'lead' as const,
    urlField: 'ctaLead' as const,
    labelField: 'ctaLeadLabel' as const,
    title: CTA_DEFAULT_LABELS.lead
  },
  {
    key: 'affiliate' as const,
    urlField: 'ctaAffiliate' as const,
    labelField: 'ctaAffiliateLabel' as const,
    title: CTA_DEFAULT_LABELS.affiliate
  },
  {
    key: 'stripe' as const,
    urlField: 'ctaStripe' as const,
    labelField: 'ctaStripeLabel' as const,
    title: CTA_DEFAULT_LABELS.stripe
  },
  {
    key: 'paypal' as const,
    urlField: 'ctaPaypal' as const,
    labelField: 'ctaPaypalLabel' as const,
    title: CTA_DEFAULT_LABELS.paypal
  }
];

const sectionStyle = {
  display: 'flex',
  flexDirection: 'column' as const,
  gap: '1.5rem'
};

const gridStyle = {
  display: 'grid',
  gap: '1.5rem',
  gridTemplateColumns: 'repeat(auto-fit, minmax(320px, 1fr))',
  alignItems: 'start'
};

const fieldGroupStyle = {
  display: 'flex',
  flexDirection: 'column' as const,
  gap: '0.75rem'
};

const labelStyle = {
  display: 'flex',
  justifyContent: 'space-between',
  alignItems: 'baseline',
  fontWeight: 600,
  color: '#0f172a',
  fontSize: '0.95rem'
};

const helperStyle = {
  fontSize: '0.85rem',
  color: '#475569',
  margin: 0
};

const errorStyle = {
  ...helperStyle,
  color: '#ef4444'
};

const successStyle = {
  ...helperStyle,
  color: '#16a34a'
};

const warningStyle = {
  ...helperStyle,
  color: '#b45309'
};

const categoryFieldContainerStyle = {
  position: 'relative' as const,
  display: 'flex',
  flexDirection: 'column' as const,
  gap: '0.5rem'
};

const categorySuggestionListStyle = {
  position: 'absolute' as const,
  top: '100%',
  left: 0,
  right: 0,
  background: '#fff',
  border: '1px solid #cbd5f5',
  borderRadius: 12,
  marginTop: '0.25rem',
  boxShadow: '0 20px 40px rgba(15, 23, 42, 0.15)',
  maxHeight: 240,
  overflowY: 'auto' as const,
  zIndex: 20
};

const categorySuggestionItemStyle = {
  padding: '0.65rem 0.85rem',
  display: 'flex',
  flexDirection: 'column' as const,
  gap: '0.25rem',
  cursor: 'pointer' as const
};

const categorySuggestionActiveStyle = {
  ...categorySuggestionItemStyle,
  background: '#eef2ff'
};

const categoryBadgeStyle = {
  display: 'inline-flex',
  alignItems: 'center',
  gap: '0.35rem',
  fontSize: '0.8rem',
  fontWeight: 500,
  color: '#334155',
  background: '#e2e8f0',
  borderRadius: 999,
  padding: '0.25rem 0.6rem'
};

const modalOverlayStyle = {
  position: 'fixed' as const,
  inset: 0,
  background: 'rgba(15, 23, 42, 0.55)',
  display: 'flex',
  alignItems: 'center',
  justifyContent: 'center',
  padding: '1.5rem',
  zIndex: 1000
};

const modalCardStyle = {
  background: '#fff',
  borderRadius: 20,
  padding: '2rem',
  width: 'min(520px, 100%)',
  display: 'flex',
  flexDirection: 'column' as const,
  gap: '1rem',
  boxShadow: '0 24px 60px rgba(15, 23, 42, 0.25)'
};

const modalHeaderStyle = {
  display: 'flex',
  flexDirection: 'column' as const,
  gap: '0.35rem'
};

const modalTitleStyle = {
  margin: 0,
  fontSize: '1.5rem',
  color: '#0f172a'
};

const modalActionsStyle = {
  display: 'flex',
  justifyContent: 'flex-end',
  gap: '0.75rem',
  flexWrap: 'wrap' as const
};

const previewLayoutStyle = {
  display: 'grid',
  gridTemplateColumns: 'repeat(auto-fit, minmax(280px, 1fr))',
  gap: '2rem',
  alignItems: 'start'
};

const previewMediaStyle = {
  position: 'relative' as const,
  width: '100%',
  paddingBottom: '56.25%',
  borderRadius: 16,
  overflow: 'hidden',
  background: '#0f172a',
  color: '#cbd5f5',
  display: 'flex',
  alignItems: 'center',
  justifyContent: 'center',
  fontSize: '1rem'
};

const previewImageStyle = {
  position: 'absolute' as const,
  inset: 0,
  width: '100%',
  height: '100%',
  objectFit: 'cover' as const
};

const previewTitleStyle = {
  fontSize: '2.25rem',
  margin: '0 0 1rem 0',
  color: '#0f172a'
};

const previewSummaryStyle = {
  fontSize: '1.05rem',
  lineHeight: 1.5,
  color: '#475569',
  margin: '0 0 1.5rem 0'
};

const previewButtonRowStyle = {
  display: 'flex',
  flexWrap: 'wrap' as const,
  gap: '0.75rem',
  marginBottom: '1.25rem'
};

const primaryButtonStyle = {
  display: 'inline-flex',
  alignItems: 'center',
  justifyContent: 'center',
  padding: '0.75rem 1.5rem',
  borderRadius: 999,
  background: '#0f172a',
  color: '#fff',
  fontWeight: 600,
  textDecoration: 'none' as const,
  fontSize: '0.95rem'
};

const secondaryButtonStyle = {
  ...primaryButtonStyle,
  background: '#e2e8f0',
  color: '#0f172a'
};

const priceStyle = {
  fontSize: '1.5rem',
  fontWeight: 600,
  color: '#0f172a'
};

function formatTimestamp(value: string | null): string {
  if (!value) {
    return 'No disponible';
  }
  try {
    const date = new Date(value);
    if (Number.isNaN(date.getTime())) {
      return value;
    }
    return date.toLocaleString();
  } catch {
    return value;
  }
}

export default function EditProductPanel({ initialSlug, initialInput = '' }: EditProductPanelProps) {
  const router = useRouter();
  const searchParams = useSearchParams();
  const [form, setForm] = useState<ProductFormState>(emptyFormState);
  const [slugInput, setSlugInput] = useState(initialInput);
  const [selectedSlug, setSelectedSlug] = useState<string | null>(initialSlug ?? null);
  const [loadStatus, setLoadStatus] = useState<AsyncStatus>('idle');
  const [saveStatus, setSaveStatus] = useState<AsyncStatus>('idle');
  const [loadError, setLoadError] = useState<string | null>(null);
  const [saveError, setSaveError] = useState<string | null>(null);
  const [saveSuccess, setSaveSuccess] = useState<string | null>(null);
  const [descriptionSaveStatus, setDescriptionSaveStatus] = useState<AsyncStatus>('idle');
  const [descriptionSaveError, setDescriptionSaveError] = useState<string | null>(null);
  const [descriptionSaveSuccess, setDescriptionSaveSuccess] = useState<string | null>(null);
  const [categoryOptions, setCategoryOptions] = useState<CategoryOption[]>([]);
  const [categoryFetchStatus, setCategoryFetchStatus] = useState<AsyncStatus>('idle');
  const [categoryFetchError, setCategoryFetchError] = useState<string | null>(null);
<<<<<<< HEAD
=======
  // Legacy placeholder: the category creation modal is no longer available, but
  // some historical builds still expect this flag to exist. Keep it as a noop so
  // TypeScript and downstream JSX references compile safely.
  const isCategoryModalOpen = false;
>>>>>>> 090ac9df
  const descriptionEditorRef = useRef<TinyMceEditorHandle | null>(null);
  const lastLoadedSlugRef = useRef<string | null>(null);
  const categoryFetchAbortRef = useRef<AbortController | null>(null);
  const categoryDropdownTimeoutRef = useRef<ReturnType<typeof setTimeout> | null>(null);
  const categoryFetchTimeoutRef = useRef<ReturnType<typeof setTimeout> | null>(null);
  const categoryInputRef = useRef<HTMLInputElement | null>(null);

  const syncDescriptionFromEditor = useCallback(() => {
    const editorContent = descriptionEditorRef.current?.getContent?.();
    if (typeof editorContent === 'string') {
      if (editorContent !== form.description) {
        setForm((prev) => ({ ...prev, description: editorContent }));
      }
      return editorContent;
    }
    return form.description;
  }, [form.description]);

  useEffect(() => {
    setSlugInput(initialInput);
  }, [initialInput]);

  useEffect(() => {
    let cancelled = false;
    const loadCategories = async () => {
      setCategoryFetchStatus('loading');
      setCategoryFetchError(null);
      try {
        const params = new URLSearchParams({ type: 'product', limit: '60' });
        const response = await fetch(`/api/admin/categories?${params.toString()}`, {
          cache: 'no-store'
        });
        const body = (await response.json()) as Array<{
          slug?: string;
          name?: string;
        }>;
        if (!response.ok) {
          const message = Array.isArray(body)
            ? 'No se pudieron cargar las categorías.'
            : (body as { message?: string })?.message ?? 'No se pudieron cargar las categorías.';
          throw new Error(message);
        }

        const normalized: CategoryOption[] = Array.isArray(body)
          ? body
              .map((item) => ({
                slug: typeof item.slug === 'string' ? item.slug : '',
                name: typeof item.name === 'string' ? item.name : ''
              }))
              .filter((item) => item.slug && item.name)
              .sort((a, b) => a.name.localeCompare(b.name))
          : [];

        if (!cancelled) {
          setCategoryOptions(normalized);
          setCategoryFetchStatus('success');
        }
      } catch (error) {
        if (!cancelled) {
          setCategoryFetchStatus('error');
          setCategoryFetchError((error as Error)?.message ?? 'No se pudieron cargar las categorías.');
        }
      }
    };

    loadCategories();

    return () => {
      cancelled = true;
    };
  }, []);

  const updateUrl = useCallback(
    (slug: string) => {
      const currentProduct = searchParams.get('product');
      const currentTab = searchParams.get('tab');
      if (currentProduct === slug && currentTab === 'edit-product') {
        return;
      }
      const params = new URLSearchParams(searchParams.toString());
      params.set('tab', 'edit-product');
      params.set('product', slug);
      router.replace(`/admin?${params.toString()}`);
    },
    [router, searchParams]
  );

  const applyProduct = useCallback((product: AdminProduct) => {
    const normalizedCategory = product.category?.trim() ?? '';

    setForm({
      slug: product.slug,
      title: product.title_h1 ?? '',
      summary: product.short_summary ?? '',
      description: product.desc_html ?? '',
      price: product.price ?? '',
      categorySlug: normalizedCategory,
      ctaLead: product.cta_lead_url ?? '',
      ctaAffiliate: product.cta_affiliate_url ?? '',
      ctaStripe: product.cta_stripe_url ?? '',
      ctaPaypal: product.cta_paypal_url ?? '',
      ctaLeadLabel: product.cta_lead_label ?? '',
      ctaAffiliateLabel: product.cta_affiliate_label ?? '',
      ctaStripeLabel: product.cta_stripe_label ?? '',
      ctaPaypalLabel: product.cta_paypal_label ?? '',
      imageUrl: product.primary_image_url ?? '',
      lastUpdatedAt: product.last_tidb_update_at ?? null
    });
    setSelectedSlug(product.slug);
    setSlugInput(product.slug);
    lastLoadedSlugRef.current = product.slug;

    if (normalizedCategory) {
      setCategoryOptions((prev) => {
        if (prev.some((option) => option.slug === normalizedCategory)) {
          return prev;
        }
        const next = [...prev, { slug: normalizedCategory, name: normalizedCategory }];
        return next.sort((a, b) => a.name.localeCompare(b.name));
      });
    }
  }, []);

  const fetchProduct = useCallback(
    async (slug: string) => {
      setLoadStatus('loading');
      setLoadError(null);
      setSaveSuccess(null);
      setDescriptionSaveStatus('idle');
      setDescriptionSaveError(null);
      setDescriptionSaveSuccess(null);
      try {
        const response = await fetch(`/api/admin/products?slug=${encodeURIComponent(slug)}`, {
          cache: 'no-store'
        });
        const body = (await response.json()) as AdminProductResponse;
        if (!response.ok || !body.ok || !body.product) {
          const message = body.message ?? 'No se pudo cargar el producto.';
          setLoadStatus('error');
          setLoadError(message);
          return;
        }
        applyProduct(body.product);
        setLoadStatus('success');
        updateUrl(body.product.slug);
      } catch (error) {
        setLoadStatus('error');
        setLoadError((error as Error)?.message ?? 'Error desconocido al cargar el producto.');
      }
    },
    [applyProduct, updateUrl]
  );

  useEffect(() => {
    if (initialSlug && initialSlug !== lastLoadedSlugRef.current) {
      fetchProduct(initialSlug);
    }
  }, [initialSlug, fetchProduct]);

  const handleProductSubmit = useCallback(
    (event: FormEvent<HTMLFormElement>) => {
      event.preventDefault();
      const normalized = normalizeProductSlugInput(slugInput);
      if (!normalized) {
        setLoadError('Ingresa un slug o URL válido.');
        setLoadStatus('error');
        return;
      }
      fetchProduct(normalized);
    },
    [fetchProduct, slugInput]
  );

  const handleFieldChange = useCallback(
    (field: keyof ProductFormState) =>
      (event: ChangeEvent<HTMLInputElement | HTMLTextAreaElement>) => {
        const value = event.target.value;
        setForm((prev) => ({ ...prev, [field]: value }));
      },
    []
  );

  const handleCategoryChange = useCallback((event: ChangeEvent<HTMLSelectElement>) => {
    const value = event.target.value;
    setForm((prev) => ({ ...prev, categorySlug: value }));
  }, []);

  const handleSave = useCallback(async (viewAfter = false) => {
    if (!selectedSlug) {
      setSaveError('Carga primero un producto para editarlo.');
      setSaveStatus('error');
      return;
    }

    const currentDescription = syncDescriptionFromEditor();
    const descriptionMetrics = measureHtmlContent(currentDescription);
    if (descriptionMetrics.characters > DESCRIPTION_MAX_LENGTH) {
      setSaveStatus('error');
      setSaveError(
        `La descripción supera el máximo de ${DESCRIPTION_MAX_LENGTH.toLocaleString()} caracteres permitidos. Reduce el contenido e inténtalo nuevamente.`
      );
      return;
    }

    setSaveStatus('loading');
    setSaveError(null);
    setSaveSuccess(null);
    setDescriptionSaveStatus('idle');
    setDescriptionSaveError(null);
    setDescriptionSaveSuccess(null);

    const shouldOpenPreview = viewAfter && typeof window !== 'undefined';
    let previewWindow: Window | null = null;
    if (shouldOpenPreview) {
      previewWindow = window.open('', '_blank');
    }

    const categoryValue = form.categorySlug ? form.categorySlug : null;

    const payload = {
      slug: selectedSlug,
      title_h1: form.title,
      short_summary: form.summary,
      desc_html: currentDescription,
      price: form.price,
      category: categoryValue,
      cta_lead_url: form.ctaLead,
      cta_affiliate_url: form.ctaAffiliate,
      cta_stripe_url: form.ctaStripe,
      cta_paypal_url: form.ctaPaypal,
      cta_lead_label: form.ctaLeadLabel,
      cta_affiliate_label: form.ctaAffiliateLabel,
      cta_stripe_label: form.ctaStripeLabel,
      cta_paypal_label: form.ctaPaypalLabel,
      image_url: form.imageUrl
    };

    try {
      const response = await fetch('/api/admin/products', {
        method: 'POST',
        headers: {
          'Content-Type': 'application/json'
        },
        body: JSON.stringify(payload)
      });
      const body = (await response.json()) as AdminProductResponse;
      if (!response.ok || !body.ok || !body.product) {
        const message = body.message ?? 'No se pudo guardar el producto.';
        setSaveError(message);
        setSaveStatus('error');
        if (previewWindow) {
          previewWindow.close();
        }
        return;
      }
      const savedProduct = body.product;
      applyProduct(savedProduct);
      descriptionEditorRef.current?.clearDraft();
      setSaveStatus('success');
      setSaveSuccess(viewAfter ? 'Producto guardado. Abriendo vista previa…' : 'Producto guardado correctamente.');
      setDescriptionSaveStatus('idle');
      setDescriptionSaveError(null);
      setDescriptionSaveSuccess(null);
      if (shouldOpenPreview) {
        const slugToView = savedProduct?.slug ?? selectedSlug;
        if (slugToView) {
          const url = `/p/${encodeURIComponent(slugToView)}?v=${Date.now()}`;
          if (previewWindow) {
            previewWindow.location.href = url;
            previewWindow.focus();
          } else {
            window.open(url, '_blank');
          }
        } else if (previewWindow) {
          previewWindow.close();
        }
      }
    } catch (error) {
      setSaveStatus('error');
      setSaveError((error as Error)?.message ?? 'Error desconocido al guardar.');
      if (previewWindow) {
        previewWindow.close();
      }
    }
  }, [
    applyProduct,
    form,
    selectedSlug,
    syncDescriptionFromEditor
  ]);

  const descriptionMetrics = useMemo(() => measureHtmlContent(form.description), [form.description]);
  const isDescriptionTooLong = descriptionMetrics.characters > DESCRIPTION_MAX_LENGTH;
  /**
   * Category handling.
   *
   * We derive the current category slug from the form, normalize it, then determine if it
   * corresponds to a managed category (one that exists in `categoryOptions`). If the user
   * typed a slug that doesn't exist, we still keep the raw value so it can be saved but
   * mark it as unmanaged. We then compute a friendly label for display purposes.
   */
  const categorySelectionSlug = form.categorySlug.trim();
  const trimmedCategoryInput = categorySelectionSlug;

  const categorySelection = useMemo(() => {
    if (trimmedCategoryInput.length === 0) {
      return null;
    }
    return categoryOptions.find((option) => option.slug === trimmedCategoryInput) ?? null;
  }, [categoryOptions, trimmedCategoryInput]);

  const hasUnmanagedCategory = useMemo(() => {
    if (trimmedCategoryInput.length === 0) {
      return false;
    }
    return categorySelection == null;
  }, [categorySelection, trimmedCategoryInput]);

  const managedCategoryLabel = useMemo(() => {
    if (categorySelection) {
      return `${categorySelection.name} · ${categorySelection.slug}`;
    }
    if (trimmedCategoryInput.length > 0) {
      return trimmedCategoryInput;
    }
    return null;
  }, [categorySelection, trimmedCategoryInput]);

  const handleSaveDescription = useCallback(async (viewAfter = false) => {
    if (!selectedSlug) {
      setDescriptionSaveError('Carga primero un producto para editarlo.');
      setDescriptionSaveStatus('error');
      return;
    }

    const currentDescription = syncDescriptionFromEditor();
    const descriptionMetricsLocal = measureHtmlContent(currentDescription);
    if (descriptionMetricsLocal.characters > DESCRIPTION_MAX_LENGTH) {
      setDescriptionSaveStatus('error');
      setDescriptionSaveError(
        `La descripción supera el máximo de ${DESCRIPTION_MAX_LENGTH.toLocaleString()} caracteres permitidos. Reduce el contenido e inténtalo nuevamente.`
      );
      return;
    }

    setDescriptionSaveStatus('loading');
    setDescriptionSaveError(null);
    setDescriptionSaveSuccess(null);

    const shouldOpenPreview = viewAfter && typeof window !== 'undefined';
    let previewWindow: Window | null = null;
    if (shouldOpenPreview) {
      previewWindow = window.open('', '_blank');
    }

    const payload = {
      slug: selectedSlug,
      desc_html: currentDescription
    };

    try {
      const response = await fetch('/api/admin/products', {
        method: 'POST',
        headers: {
          'Content-Type': 'application/json'
        },
        body: JSON.stringify(payload)
      });
      const body = (await response.json()) as AdminProductResponse;
      if (!response.ok || !body.ok || !body.product) {
        const message = body.message ?? 'No se pudo guardar la descripción.';
        setDescriptionSaveStatus('error');
        setDescriptionSaveError(message);
        if (previewWindow) {
          previewWindow.close();
        }
        return;
      }
      const savedProduct = body.product;
      applyProduct(savedProduct);
      descriptionEditorRef.current?.clearDraft();
      setDescriptionSaveStatus('success');
      setDescriptionSaveSuccess(
        viewAfter ? 'Descripción guardada. Abriendo vista previa…' : 'Descripción guardada correctamente.'
      );
      setSaveStatus('idle');
      setSaveError(null);
      setSaveSuccess(null);
      if (shouldOpenPreview) {
        const slugToView = savedProduct?.slug ?? selectedSlug;
        if (slugToView) {
          const url = `/p/${encodeURIComponent(slugToView)}?v=${Date.now()}`;
          if (previewWindow) {
            previewWindow.location.href = url;
            previewWindow.focus();
          } else {
            window.open(url, '_blank');
          }
        } else if (previewWindow) {
          previewWindow.close();
        }
      }
    } catch (error) {
      setDescriptionSaveStatus('error');
      setDescriptionSaveError((error as Error)?.message ?? 'Error desconocido al guardar la descripción.');
      if (previewWindow) {
        previewWindow.close();
      }
    }
  }, [applyProduct, selectedSlug, syncDescriptionFromEditor]);

  const categorySelectionSlug = form.categorySlug.trim();

  const categorySelection = useMemo(() => {
    if (categorySelectionSlug.length === 0) {
      return null;
    }
    return categoryOptions.find((option) => option.slug === categorySelectionSlug) ?? null;
  }, [categoryOptions, categorySelectionSlug]);

  const hasUnmanagedCategorySelection =
    categorySelectionSlug.length > 0 && categorySelection == null;

  const activeCtas = useMemo(() => {
    return CTA_FIELDS.map((item) => {
      const url = form[item.urlField].trim();
      const labelValue = form[item.labelField].trim();
      return {
        key: item.key,
        url,
        label: resolveCtaLabel(item.key, labelValue)
      };
    }).filter((item) => item.url.length > 0);
  }, [form]);

  const titleCount = form.title.length;
  const summaryCount = form.summary.length;

  return (
    <section style={sectionStyle} aria-label="Product editor">
      {/* Legacy placeholder for the removed category creation modal. */}
      {isCategoryModalOpen ? null : null}
      <article style={{ ...cardStyle, gap: '1rem' }}>
        <header>
          <h2 style={{ margin: '0 0 0.5rem 0', fontSize: '1.5rem', color: '#0f172a' }}>Buscar producto</h2>
          <p style={helperStyle}>
            Pega un slug, una ruta como <code>/p/slug</code> o una URL completa para cargar los datos.
          </p>
        </header>
        <form onSubmit={handleProductSubmit} style={{ display: 'flex', flexWrap: 'wrap', gap: '0.75rem' }}>
          <input
            style={{ ...inputStyle, flex: '1 1 280px', minWidth: 220 }}
            type="text"
            placeholder="Slug o URL"
            value={slugInput}
            onChange={(event) => {
              setSlugInput(event.target.value);
              if (loadError) {
                setLoadError(null);
                setLoadStatus('idle');
              }
            }}
          />
          <button type="submit" style={buttonStyle} disabled={loadStatus === 'loading'}>
            {loadStatus === 'loading' ? 'Cargando…' : 'Cargar producto'}
          </button>
        </form>
        {loadError ? <p style={errorStyle}>{loadError}</p> : null}
        {selectedSlug ? (
          <p style={helperStyle}>Última actualización conocida: {formatTimestamp(form.lastUpdatedAt)}</p>
        ) : null}
      </article>

      {selectedSlug ? (
        <div style={{ display: 'flex', flexDirection: 'column', gap: '1.5rem' }}>
          <div style={gridStyle}>
            <section style={{ ...cardStyle, gap: '1.5rem' }}>
              <header>
                <h2 style={{ margin: 0, fontSize: '1.5rem', color: '#0f172a' }}>Contenido principal</h2>
              </header>
              <div style={fieldGroupStyle}>
                <label style={labelStyle} htmlFor="title">
                  <span>Título (H1)</span>
                  <span style={{ fontSize: '0.85rem', color: titleCount > TITLE_MAX_LENGTH ? '#ef4444' : '#475569' }}>
                    {titleCount}/{TITLE_MAX_LENGTH}
                  </span>
                </label>
                <input
                  id="title"
                  style={inputStyle}
                  type="text"
                  maxLength={TITLE_MAX_LENGTH}
                  value={form.title}
                  onChange={handleFieldChange('title')}
                />
              </div>

              <div style={fieldGroupStyle}>
                <label style={labelStyle} htmlFor="summary">
                  <span>Short summary</span>
                  <span style={{ fontSize: '0.85rem', color: summaryCount > SUMMARY_MAX_LENGTH ? '#ef4444' : '#475569' }}>
                    {summaryCount}/{SUMMARY_MAX_LENGTH}
                  </span>
                </label>
                <textarea
                  id="summary"
                  style={{ ...textareaStyle, minHeight: '4rem' }}
                  maxLength={SUMMARY_MAX_LENGTH}
                  value={form.summary}
                  onChange={handleFieldChange('summary')}
                />
              </div>

              <div style={{ display: 'grid', gap: '1rem', gridTemplateColumns: 'repeat(auto-fit, minmax(220px, 1fr))' }}>
                <div style={fieldGroupStyle}>
                  <label style={labelStyle} htmlFor="price">
                    <span>Precio (texto)</span>
                  </label>
                  <input
                    id="price"
                    style={inputStyle}
                    type="text"
                    value={form.price}
                    onChange={handleFieldChange('price')}
                  />
                  <p style={helperStyle}>Se muestra sólo si contiene texto.</p>
                </div>
                <div style={fieldGroupStyle}>
                  <label style={labelStyle} htmlFor="image">
                    <span>Imagen principal (URL)</span>
                  </label>
                  <input
                    id="image"
                    style={inputStyle}
                    type="url"
                    value={form.imageUrl}
                    onChange={handleFieldChange('imageUrl')}
                    placeholder="https://imagedelivery.net/..."
                  />
                  <p style={helperStyle}>Usa la URL completa de Cloudflare Images u otra imagen.</p>
                </div>
              </div>

              <section style={{ display: 'flex', flexDirection: 'column', gap: '1rem' }}>
                <h3 style={{ margin: 0, fontSize: '1.25rem', color: '#0f172a' }}>Botones (CTA)</h3>
                {CTA_FIELDS.map((cta) => (
                  <div key={cta.key} style={{ display: 'grid', gap: '0.75rem' }}>
                    <div style={fieldGroupStyle}>
                      <label style={labelStyle} htmlFor={`${cta.key}-label`}>
                        <span>Label (opcional)</span>
                      </label>
                      <input
                        id={`${cta.key}-label`}
                        style={inputStyle}
                        type="text"
                        value={form[cta.labelField]}
                        onChange={handleFieldChange(cta.labelField)}
                        placeholder={cta.title}
                        maxLength={80}
                      />
                      <p style={helperStyle}>
                        Si lo dejas vacío se mostrará “{cta.title}”.
                      </p>
                    </div>
                    <div style={fieldGroupStyle}>
                      <label style={labelStyle} htmlFor={`${cta.key}-url`}>
                        <span>URL</span>
                      </label>
                      <input
                        id={`${cta.key}-url`}
                        style={inputStyle}
                        type="url"
                        value={form[cta.urlField]}
                        onChange={handleFieldChange(cta.urlField)}
                        placeholder="https://"
                      />
                      <p style={helperStyle}>El botón aparece sólo si la URL tiene contenido.</p>
                    </div>
                  </div>
                ))}
              </section>

              <div style={{ display: 'flex', gap: '0.75rem', flexWrap: 'wrap', alignItems: 'center' }}>
                <button
                  type="button"
                  style={saveStatus === 'loading' ? disabledButtonStyle : buttonStyle}
                  onClick={() => handleSave()}
                  disabled={saveStatus === 'loading'}
                >
                  {saveStatus === 'loading' ? 'Guardando…' : 'Guardar cambios'}
                </button>
                <button
                  type="button"
                  style={saveStatus === 'loading' ? disabledButtonStyle : buttonStyle}
                  onClick={() => handleSave(true)}
                  disabled={saveStatus === 'loading'}
                >
                  {saveStatus === 'loading' ? 'Guardando…' : 'Guardar y Ver'}
                </button>
                {saveError ? <p style={errorStyle}>{saveError}</p> : null}
                {saveStatus === 'success' && saveSuccess ? <p style={successStyle}>{saveSuccess}</p> : null}
              </div>
            </section>

            <section style={{ ...cardStyle, gap: '1.5rem' }}>
              <header>
                <h2 style={{ margin: 0, fontSize: '1.5rem', color: '#0f172a' }}>Vista previa</h2>
                <p style={helperStyle}>Así se verá la cabecera del producto en la página pública.</p>
              </header>
              <div style={previewLayoutStyle}>
                <div style={previewMediaStyle}>
                  {form.imageUrl ? (
                    // eslint-disable-next-line @next/next/no-img-element
                    <img src={form.imageUrl} alt={form.title || form.slug} style={previewImageStyle} />
                  ) : (
                    <span>Imagen no configurada</span>
                  )}
                </div>
                <div style={{ display: 'flex', flexDirection: 'column', gap: '1rem' }}>
                  <h3 style={previewTitleStyle}>{form.title || form.slug || 'Título pendiente'}</h3>
                  {form.summary ? <p style={previewSummaryStyle}>{form.summary}</p> : null}
                  {activeCtas.length > 0 ? (
                    <div style={previewButtonRowStyle}>
                      {activeCtas.map((cta, index) => (
                        <a
                          key={cta.key}
                          href={cta.url}
                          target="_blank"
                          rel="noopener noreferrer"
                          style={index === 0 ? primaryButtonStyle : secondaryButtonStyle}
                        >
                          {cta.label}
                        </a>
                      ))}
                    </div>
                  ) : null}
                  {form.price ? <div style={priceStyle}>{form.price}</div> : null}
                </div>
              </div>
            </section>
            </div>

            <section style={{ ...cardStyle, gap: '1.25rem', width: '100%' }}>
              <header
                style={{
                  display: 'flex',
                  justifyContent: 'space-between',
                  alignItems: 'flex-start',
                  flexWrap: 'wrap',
                  gap: '0.75rem'
                }}
              >
                {descriptionMetrics.characters.toLocaleString()} / {DESCRIPTION_MAX_LENGTH.toLocaleString()} caracteres ·{' '}
                {descriptionMetrics.words.toLocaleString()} palabras
              </span>
            </header>
            <TinyMceEditor
              ref={descriptionEditorRef}
              value={form.description}
              onChange={(html) => {
                setForm((prev) => ({ ...prev, description: html }));
              }}
              slug={selectedSlug}
              placeholder="Escribe la descripción detallada, inserta tablas, imágenes o enlaces…"
              id="description"
            />
            <div style={{ display: 'flex', flexDirection: 'column', gap: '0.75rem' }}>
              <label style={labelStyle} htmlFor="product-category">
                <span>Categoría</span>
              </label>
              <select
                id="product-category"
                style={inputStyle}
                value={form.categorySlug}
                onChange={handleCategoryChange}
              >
                <option value="">Sin categoría</option>
                {categoryOptions.map((option) => (
                  <option key={option.slug} value={option.slug}>
                    {option.name}
                  </option>
                ))}
              </select>
              {categoryFetchStatus === 'loading' ? <p style={helperStyle}>Cargando categorías…</p> : null}
              {categoryFetchStatus === 'error' && categoryFetchError ? (
                <p style={errorStyle}>{categoryFetchError}</p>
              ) : null}
              {categoryFetchStatus === 'success' && categoryOptions.length === 0 ? (
                <p style={helperStyle}>No hay categorías publicadas todavía.</p>
              ) : null}
              {hasUnmanagedCategorySelection ? (
                <p style={helperStyle}>
                  Esta categoría no está gestionada; no aparecerá en el catálogo hasta crearla y publicarla en Categories.
                  {categorySelectionSlug ? ` (Slug: ${categorySelectionSlug})` : null}
                </p>
              ) : null}
            </div>
            <div style={{ display: 'flex', gap: '0.75rem', flexWrap: 'wrap', alignItems: 'center' }}>
              <button
                type="button"
                style={descriptionSaveStatus === 'loading' ? disabledButtonStyle : buttonStyle}
                onClick={() => handleSaveDescription()}
                disabled={descriptionSaveStatus === 'loading'}
              >
                {descriptionSaveStatus === 'loading' ? 'Guardando descripción…' : 'Guardar descripción'}
              </button>
              <button
                type="button"
                style={descriptionSaveStatus === 'loading' ? disabledButtonStyle : buttonStyle}
                onClick={() => handleSaveDescription(true)}
                disabled={descriptionSaveStatus === 'loading'}
              >
                {descriptionSaveStatus === 'loading' ? 'Guardando descripción…' : 'Guardar y Ver'}
              </button>
              {descriptionSaveError ? <p style={errorStyle}>{descriptionSaveError}</p> : null}
              {descriptionSaveStatus === 'success' && descriptionSaveSuccess ? (
                <p style={successStyle}>{descriptionSaveSuccess}</p>
              ) : null}
            </section>
          </div>
        ) : (
          <article style={{ ...cardStyle, gap: '0.5rem' }}>
            <h2 style={{ margin: 0, fontSize: '1.25rem', color: '#0f172a' }}>Selecciona un producto</h2>
            <p style={helperStyle}>
              Ingresa un slug o URL y presiona “Cargar producto” para empezar a editar.
            </p>
          </article>
        )}
    </section>
  );
}
<|MERGE_RESOLUTION|>--- conflicted
+++ resolved
@@ -374,13 +374,6 @@
   const [categoryOptions, setCategoryOptions] = useState<CategoryOption[]>([]);
   const [categoryFetchStatus, setCategoryFetchStatus] = useState<AsyncStatus>('idle');
   const [categoryFetchError, setCategoryFetchError] = useState<string | null>(null);
-<<<<<<< HEAD
-=======
-  // Legacy placeholder: the category creation modal is no longer available, but
-  // some historical builds still expect this flag to exist. Keep it as a noop so
-  // TypeScript and downstream JSX references compile safely.
-  const isCategoryModalOpen = false;
->>>>>>> 090ac9df
   const descriptionEditorRef = useRef<TinyMceEditorHandle | null>(null);
   const lastLoadedSlugRef = useRef<string | null>(null);
   const categoryFetchAbortRef = useRef<AbortController | null>(null);
