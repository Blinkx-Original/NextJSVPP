'use client';

import { useCallback, useEffect, useMemo, useRef, useState, type FormEvent, type ChangeEvent } from 'react';
import { useRouter, useSearchParams } from 'next/navigation';
import { buttonStyle, cardStyle, disabledButtonStyle, inputStyle, textareaStyle } from './panel-styles';
import TinyMceEditor, { TinyMceEditorHandle } from './tinymce-editor';
import { DESCRIPTION_MAX_LENGTH, measureHtmlContent } from '@/lib/sanitize-html';
import { CTA_DEFAULT_LABELS, resolveCtaLabel } from '@/lib/product-cta';
import { normalizeProductSlugInput } from '@/lib/product-slug';

interface EditProductPanelProps {
  initialSlug?: string | null;
  initialInput?: string;
}

type AsyncStatus = 'idle' | 'loading' | 'success' | 'error';

// Deprecated: retained to satisfy historical references during build time.
type NewCategoryFormState = {
  name: string;
  slug: string;
  shortDescription: string;
  longDescription: string;
  isPublished: boolean;
};

interface AdminProduct {
  slug: string;
  title_h1: string | null;
  short_summary: string | null;
  desc_html: string | null;
  category: string | null;
  price: string | null;
  cta_lead_url: string | null;
  cta_affiliate_url: string | null;
  cta_stripe_url: string | null;
  cta_paypal_url: string | null;
  cta_lead_label: string | null;
  cta_affiliate_label: string | null;
  cta_stripe_label: string | null;
  cta_paypal_label: string | null;
  primary_image_url: string | null;
  last_tidb_update_at: string | null;
}

interface AdminProductResponse {
  ok: boolean;
  product?: AdminProduct;
  error_code?: string;
  message?: string;
}

interface CategoryOption {
  slug: string;
  name: string;
}

interface ProductFormState {
  slug: string;
  title: string;
  summary: string;
  description: string;
  price: string;
  categorySlug: string;
  ctaLead: string;
  ctaAffiliate: string;
  ctaStripe: string;
  ctaPaypal: string;
  ctaLeadLabel: string;
  ctaAffiliateLabel: string;
  ctaStripeLabel: string;
  ctaPaypalLabel: string;
  imageUrl: string;
  lastUpdatedAt: string | null;
}

const TITLE_MAX_LENGTH = 120;
const SUMMARY_MAX_LENGTH = 200;

const emptyFormState: ProductFormState = {
  slug: '',
  title: '',
  summary: '',
  description: '',
  price: '',
  categorySlug: '',
  ctaLead: '',
  ctaAffiliate: '',
  ctaStripe: '',
  ctaPaypal: '',
  ctaLeadLabel: '',
  ctaAffiliateLabel: '',
  ctaStripeLabel: '',
  ctaPaypalLabel: '',
  imageUrl: '',
  lastUpdatedAt: null
};

const emptyCategoryForm: NewCategoryFormState = {
  name: '',
  slug: '',
  shortDescription: '',
  longDescription: '',
  isPublished: true
};

const CTA_FIELDS = [
  {
    key: 'lead' as const,
    urlField: 'ctaLead' as const,
    labelField: 'ctaLeadLabel' as const,
    title: CTA_DEFAULT_LABELS.lead
  },
  {
    key: 'affiliate' as const,
    urlField: 'ctaAffiliate' as const,
    labelField: 'ctaAffiliateLabel' as const,
    title: CTA_DEFAULT_LABELS.affiliate
  },
  {
    key: 'stripe' as const,
    urlField: 'ctaStripe' as const,
    labelField: 'ctaStripeLabel' as const,
    title: CTA_DEFAULT_LABELS.stripe
  },
  {
    key: 'paypal' as const,
    urlField: 'ctaPaypal' as const,
    labelField: 'ctaPaypalLabel' as const,
    title: CTA_DEFAULT_LABELS.paypal
  }
];

const sectionStyle = {
  display: 'flex',
  flexDirection: 'column' as const,
  gap: '1.5rem'
};

const gridStyle = {
  display: 'grid',
  gap: '1.5rem',
  gridTemplateColumns: 'repeat(auto-fit, minmax(320px, 1fr))',
  alignItems: 'start'
};

const fieldGroupStyle = {
  display: 'flex',
  flexDirection: 'column' as const,
  gap: '0.75rem'
};

const labelStyle = {
  display: 'flex',
  justifyContent: 'space-between',
  alignItems: 'baseline',
  fontWeight: 600,
  color: '#0f172a',
  fontSize: '0.95rem'
};

const helperStyle = {
  fontSize: '0.85rem',
  color: '#475569',
  margin: 0
};

const errorStyle = {
  ...helperStyle,
  color: '#ef4444'
};

const successStyle = {
  ...helperStyle,
  color: '#16a34a'
};

const warningStyle = {
  ...helperStyle,
  color: '#b45309'
};

const categoryFieldContainerStyle = {
  position: 'relative' as const,
  display: 'flex',
  flexDirection: 'column' as const,
  gap: '0.5rem'
};

const categorySuggestionListStyle = {
  position: 'absolute' as const,
  top: '100%',
  left: 0,
  right: 0,
  background: '#fff',
  border: '1px solid #cbd5f5',
  borderRadius: 12,
  marginTop: '0.25rem',
  boxShadow: '0 20px 40px rgba(15, 23, 42, 0.15)',
  maxHeight: 240,
  overflowY: 'auto' as const,
  zIndex: 20
};

const categorySuggestionItemStyle = {
  padding: '0.65rem 0.85rem',
  display: 'flex',
  flexDirection: 'column' as const,
  gap: '0.25rem',
  cursor: 'pointer' as const
};

const categorySuggestionActiveStyle = {
  ...categorySuggestionItemStyle,
  background: '#eef2ff'
};

const categoryBadgeStyle = {
  display: 'inline-flex',
  alignItems: 'center',
  gap: '0.35rem',
  fontSize: '0.8rem',
  fontWeight: 500,
  color: '#334155',
  background: '#e2e8f0',
  borderRadius: 999,
  padding: '0.25rem 0.6rem'
};

const modalOverlayStyle = {
  position: 'fixed' as const,
  inset: 0,
  background: 'rgba(15, 23, 42, 0.55)',
  display: 'flex',
  alignItems: 'center',
  justifyContent: 'center',
  padding: '1.5rem',
  zIndex: 1000
};

const modalCardStyle = {
  background: '#fff',
  borderRadius: 20,
  padding: '2rem',
  width: 'min(520px, 100%)',
  display: 'flex',
  flexDirection: 'column' as const,
  gap: '1rem',
  boxShadow: '0 24px 60px rgba(15, 23, 42, 0.25)'
};

const modalHeaderStyle = {
  display: 'flex',
  flexDirection: 'column' as const,
  gap: '0.35rem'
};

const modalTitleStyle = {
  margin: 0,
  fontSize: '1.5rem',
  color: '#0f172a'
};

const modalActionsStyle = {
  display: 'flex',
  justifyContent: 'flex-end',
  gap: '0.75rem',
  flexWrap: 'wrap' as const
};

const previewLayoutStyle = {
  display: 'grid',
  gridTemplateColumns: 'repeat(auto-fit, minmax(280px, 1fr))',
  gap: '2rem',
  alignItems: 'start'
};

const previewMediaStyle = {
  position: 'relative' as const,
  width: '100%',
  paddingBottom: '56.25%',
  borderRadius: 16,
  overflow: 'hidden',
  background: '#0f172a',
  color: '#cbd5f5',
  display: 'flex',
  alignItems: 'center',
  justifyContent: 'center',
  fontSize: '1rem'
};

const previewImageStyle = {
  position: 'absolute' as const,
  inset: 0,
  width: '100%',
  height: '100%',
  objectFit: 'cover' as const
};

const previewTitleStyle = {
  fontSize: '2.25rem',
  margin: '0 0 1rem 0',
  color: '#0f172a'
};

const previewSummaryStyle = {
  fontSize: '1.05rem',
  lineHeight: 1.5,
  color: '#475569',
  margin: '0 0 1.5rem 0'
};

const previewButtonRowStyle = {
  display: 'flex',
  flexWrap: 'wrap' as const,
  gap: '0.75rem',
  marginBottom: '1.25rem'
};

const primaryButtonStyle = {
  display: 'inline-flex',
  alignItems: 'center',
  justifyContent: 'center',
  padding: '0.75rem 1.5rem',
  borderRadius: 999,
  background: '#0f172a',
  color: '#fff',
  fontWeight: 600,
  textDecoration: 'none' as const,
  fontSize: '0.95rem'
};

const secondaryButtonStyle = {
  ...primaryButtonStyle,
  background: '#e2e8f0',
  color: '#0f172a'
};

const priceStyle = {
  fontSize: '1.5rem',
  fontWeight: 600,
  color: '#0f172a'
};

function formatTimestamp(value: string | null): string {
  if (!value) {
    return 'No disponible';
  }
  try {
    const date = new Date(value);
    if (Number.isNaN(date.getTime())) {
      return value;
    }
    return date.toLocaleString();
  } catch {
    return value;
  }
}

export default function EditProductPanel({ initialSlug, initialInput = '' }: EditProductPanelProps) {
  const router = useRouter();
  const searchParams = useSearchParams();
  const [form, setForm] = useState<ProductFormState>(emptyFormState);
  const [slugInput, setSlugInput] = useState(initialInput);
  const [selectedSlug, setSelectedSlug] = useState<string | null>(initialSlug ?? null);
  const [loadStatus, setLoadStatus] = useState<AsyncStatus>('idle');
  const [saveStatus, setSaveStatus] = useState<AsyncStatus>('idle');
  const [loadError, setLoadError] = useState<string | null>(null);
  const [saveError, setSaveError] = useState<string | null>(null);
  const [saveSuccess, setSaveSuccess] = useState<string | null>(null);
  const [descriptionSaveStatus, setDescriptionSaveStatus] = useState<AsyncStatus>('idle');
  const [descriptionSaveError, setDescriptionSaveError] = useState<string | null>(null);
  const [descriptionSaveSuccess, setDescriptionSaveSuccess] = useState<string | null>(null);
  const [categoryOptions, setCategoryOptions] = useState<CategoryOption[]>([]);
  const [categoryFetchStatus, setCategoryFetchStatus] = useState<AsyncStatus>('idle');
  const [categoryFetchError, setCategoryFetchError] = useState<string | null>(null);
  const descriptionEditorRef = useRef<TinyMceEditorHandle | null>(null);
  const lastLoadedSlugRef = useRef<string | null>(null);
  const categoryFetchAbortRef = useRef<AbortController | null>(null);
  const categoryDropdownTimeoutRef = useRef<ReturnType<typeof setTimeout> | null>(null);
  const categoryFetchTimeoutRef = useRef<ReturnType<typeof setTimeout> | null>(null);
  const categoryInputRef = useRef<HTMLInputElement | null>(null);

  const syncDescriptionFromEditor = useCallback(() => {
    const editorContent = descriptionEditorRef.current?.getContent?.();
    if (typeof editorContent === 'string') {
      if (editorContent !== form.description) {
        setForm((prev) => ({ ...prev, description: editorContent }));
      }
      return editorContent;
    }
    return form.description;
  }, [form.description]);

  useEffect(() => {
    setSlugInput(initialInput);
  }, [initialInput]);

  useEffect(() => {
    let cancelled = false;
    const loadCategories = async () => {
      setCategoryFetchStatus('loading');
      setCategoryFetchError(null);
      try {
        const params = new URLSearchParams({ type: 'product', limit: '60' });
        const response = await fetch(`/api/admin/categories?${params.toString()}`, {
          cache: 'no-store'
        });
        const body = (await response.json()) as Array<{
          slug?: string;
          name?: string;
        }>;
        if (!response.ok) {
          const message = Array.isArray(body)
            ? 'No se pudieron cargar las categorías.'
            : (body as { message?: string })?.message ?? 'No se pudieron cargar las categorías.';
          throw new Error(message);
        }

        const normalized: CategoryOption[] = Array.isArray(body)
          ? body
              .map((item) => ({
                slug: typeof item.slug === 'string' ? item.slug : '',
                name: typeof item.name === 'string' ? item.name : ''
              }))
              .filter((item) => item.slug && item.name)
              .sort((a, b) => a.name.localeCompare(b.name))
          : [];

        if (!cancelled) {
          setCategoryOptions(normalized);
          setCategoryFetchStatus('success');
        }
      } catch (error) {
        if (!cancelled) {
          setCategoryFetchStatus('error');
          setCategoryFetchError((error as Error)?.message ?? 'No se pudieron cargar las categorías.');
        }
      }
    };

    loadCategories();

    return () => {
      cancelled = true;
    };
  }, []);

  const updateUrl = useCallback(
    (slug: string) => {
      const currentProduct = searchParams.get('product');
      const currentTab = searchParams.get('tab');
      if (currentProduct === slug && currentTab === 'edit-product') {
        return;
      }
      const params = new URLSearchParams(searchParams.toString());
      params.set('tab', 'edit-product');
      params.set('product', slug);
      router.replace(`/admin?${params.toString()}`);
    },
    [router, searchParams]
  );

  const applyProduct = useCallback((product: AdminProduct) => {
    const normalizedCategory = product.category?.trim() ?? '';

    setForm({
      slug: product.slug,
      title: product.title_h1 ?? '',
      summary: product.short_summary ?? '',
      description: product.desc_html ?? '',
      price: product.price ?? '',
      categorySlug: normalizedCategory,
      ctaLead: product.cta_lead_url ?? '',
      ctaAffiliate: product.cta_affiliate_url ?? '',
      ctaStripe: product.cta_stripe_url ?? '',
      ctaPaypal: product.cta_paypal_url ?? '',
      ctaLeadLabel: product.cta_lead_label ?? '',
      ctaAffiliateLabel: product.cta_affiliate_label ?? '',
      ctaStripeLabel: product.cta_stripe_label ?? '',
      ctaPaypalLabel: product.cta_paypal_label ?? '',
      imageUrl: product.primary_image_url ?? '',
      lastUpdatedAt: product.last_tidb_update_at ?? null
    });
    setSelectedSlug(product.slug);
    setSlugInput(product.slug);
    lastLoadedSlugRef.current = product.slug;

    if (normalizedCategory) {
      setCategoryOptions((prev) => {
        if (prev.some((option) => option.slug === normalizedCategory)) {
          return prev;
        }
        const next = [...prev, { slug: normalizedCategory, name: normalizedCategory }];
        return next.sort((a, b) => a.name.localeCompare(b.name));
      });
    }
  }, []);

  const fetchProduct = useCallback(
    async (slug: string) => {
      setLoadStatus('loading');
      setLoadError(null);
      setSaveSuccess(null);
      setDescriptionSaveStatus('idle');
      setDescriptionSaveError(null);
      setDescriptionSaveSuccess(null);
      try {
        const response = await fetch(`/api/admin/products?slug=${encodeURIComponent(slug)}`, {
          cache: 'no-store'
        });
        const body = (await response.json()) as AdminProductResponse;
        if (!response.ok || !body.ok || !body.product) {
          const message = body.message ?? 'No se pudo cargar el producto.';
          setLoadStatus('error');
          setLoadError(message);
          return;
        }
        applyProduct(body.product);
        setLoadStatus('success');
        updateUrl(body.product.slug);
      } catch (error) {
        setLoadStatus('error');
        setLoadError((error as Error)?.message ?? 'Error desconocido al cargar el producto.');
      }
    },
    [applyProduct, updateUrl]
  );

  useEffect(() => {
    if (initialSlug && initialSlug !== lastLoadedSlugRef.current) {
      fetchProduct(initialSlug);
    }
  }, [initialSlug, fetchProduct]);

  const handleProductSubmit = useCallback(
    (event: FormEvent<HTMLFormElement>) => {
      event.preventDefault();
      const normalized = normalizeProductSlugInput(slugInput);
      if (!normalized) {
        setLoadError('Ingresa un slug o URL válido.');
        setLoadStatus('error');
        return;
      }
      fetchProduct(normalized);
    },
    [fetchProduct, slugInput]
  );

  const handleFieldChange = useCallback(
    (field: keyof ProductFormState) =>
      (event: ChangeEvent<HTMLInputElement | HTMLTextAreaElement>) => {
        const value = event.target.value;
        setForm((prev) => ({ ...prev, [field]: value }));
      },
    []
  );

  const handleCategoryChange = useCallback((event: ChangeEvent<HTMLSelectElement>) => {
    const value = event.target.value;
    setForm((prev) => ({ ...prev, categorySlug: value }));
  }, []);

  const handleSave = useCallback(async (viewAfter = false) => {
    if (!selectedSlug) {
      setSaveError('Carga primero un producto para editarlo.');
      setSaveStatus('error');
      return;
    }

    const currentDescription = syncDescriptionFromEditor();
    const descriptionMetrics = measureHtmlContent(currentDescription);
    if (descriptionMetrics.characters > DESCRIPTION_MAX_LENGTH) {
      setSaveStatus('error');
      setSaveError(
        `La descripción supera el máximo de ${DESCRIPTION_MAX_LENGTH.toLocaleString()} caracteres permitidos. Reduce el contenido e inténtalo nuevamente.`
      );
      return;
    }

    setSaveStatus('loading');
    setSaveError(null);
    setSaveSuccess(null);
    setDescriptionSaveStatus('idle');
    setDescriptionSaveError(null);
    setDescriptionSaveSuccess(null);

    const shouldOpenPreview = viewAfter && typeof window !== 'undefined';
    let previewWindow: Window | null = null;
    if (shouldOpenPreview) {
      previewWindow = window.open('', '_blank');
    }

    const categoryValue = form.categorySlug ? form.categorySlug : null;

    const payload = {
      slug: selectedSlug,
      title_h1: form.title,
      short_summary: form.summary,
      desc_html: currentDescription,
      price: form.price,
      category: categoryValue,
      cta_lead_url: form.ctaLead,
      cta_affiliate_url: form.ctaAffiliate,
      cta_stripe_url: form.ctaStripe,
      cta_paypal_url: form.ctaPaypal,
      cta_lead_label: form.ctaLeadLabel,
      cta_affiliate_label: form.ctaAffiliateLabel,
      cta_stripe_label: form.ctaStripeLabel,
      cta_paypal_label: form.ctaPaypalLabel,
      image_url: form.imageUrl
    };

    try {
      const response = await fetch('/api/admin/products', {
        method: 'POST',
        headers: {
          'Content-Type': 'application/json'
        },
        body: JSON.stringify(payload)
      });
      const body = (await response.json()) as AdminProductResponse;
      if (!response.ok || !body.ok || !body.product) {
        const message = body.message ?? 'No se pudo guardar el producto.';
        setSaveError(message);
        setSaveStatus('error');
        if (previewWindow) {
          previewWindow.close();
        }
        return;
      }
      const savedProduct = body.product;
      applyProduct(savedProduct);
      descriptionEditorRef.current?.clearDraft();
      setSaveStatus('success');
      setSaveSuccess(viewAfter ? 'Producto guardado. Abriendo vista previa…' : 'Producto guardado correctamente.');
      setDescriptionSaveStatus('idle');
      setDescriptionSaveError(null);
      setDescriptionSaveSuccess(null);
      if (shouldOpenPreview) {
        const slugToView = savedProduct?.slug ?? selectedSlug;
        if (slugToView) {
          const url = `/p/${encodeURIComponent(slugToView)}?v=${Date.now()}`;
          if (previewWindow) {
            previewWindow.location.href = url;
            previewWindow.focus();
          } else {
            window.open(url, '_blank');
          }
        } else if (previewWindow) {
          previewWindow.close();
        }
      }
    } catch (error) {
      setSaveStatus('error');
      setSaveError((error as Error)?.message ?? 'Error desconocido al guardar.');
      if (previewWindow) {
        previewWindow.close();
      }
    }
  }, [
    applyProduct,
    form,
    selectedSlug,
    syncDescriptionFromEditor
  ]);

  const descriptionMetrics = useMemo(() => measureHtmlContent(form.description), [form.description]);
  const isDescriptionTooLong = descriptionMetrics.characters > DESCRIPTION_MAX_LENGTH;
  const hasUnmanagedCategory = useMemo(
    () => trimmedCategoryInput.length > 0 && !categorySelectionSlug,
    [trimmedCategoryInput, categorySelectionSlug]
  );
  const managedCategoryLabel = useMemo(() => {
    if (categorySelection) {
      return `${categorySelection.name} · ${categorySelection.slug}`;
    }
    if (categorySelectionSlug && trimmedCategoryInput === categorySelectionSlug) {
      return categorySelectionSlug;
    }
    return null;
  }, [categorySelection, categorySelectionSlug, trimmedCategoryInput]);

  const handleSaveDescription = useCallback(async (viewAfter = false) => {
    if (!selectedSlug) {
      setDescriptionSaveError('Carga primero un producto para editarlo.');
      setDescriptionSaveStatus('error');
      return;
    }

    const currentDescription = syncDescriptionFromEditor();
    const descriptionMetricsLocal = measureHtmlContent(currentDescription);
    if (descriptionMetricsLocal.characters > DESCRIPTION_MAX_LENGTH) {
      setDescriptionSaveStatus('error');
      setDescriptionSaveError(
        `La descripción supera el máximo de ${DESCRIPTION_MAX_LENGTH.toLocaleString()} caracteres permitidos. Reduce el contenido e inténtalo nuevamente.`
      );
      return;
    }

    setDescriptionSaveStatus('loading');
    setDescriptionSaveError(null);
    setDescriptionSaveSuccess(null);

    const shouldOpenPreview = viewAfter && typeof window !== 'undefined';
    let previewWindow: Window | null = null;
    if (shouldOpenPreview) {
      previewWindow = window.open('', '_blank');
    }

    const payload = {
      slug: selectedSlug,
      desc_html: currentDescription
    };

    try {
      const response = await fetch('/api/admin/products', {
        method: 'POST',
        headers: {
          'Content-Type': 'application/json'
        },
        body: JSON.stringify(payload)
      });
      const body = (await response.json()) as AdminProductResponse;
      if (!response.ok || !body.ok || !body.product) {
        const message = body.message ?? 'No se pudo guardar la descripción.';
        setDescriptionSaveStatus('error');
        setDescriptionSaveError(message);
        if (previewWindow) {
          previewWindow.close();
        }
        return;
      }
      const savedProduct = body.product;
      applyProduct(savedProduct);
      descriptionEditorRef.current?.clearDraft();
      setDescriptionSaveStatus('success');
      setDescriptionSaveSuccess(
        viewAfter ? 'Descripción guardada. Abriendo vista previa…' : 'Descripción guardada correctamente.'
      );
      setSaveStatus('idle');
      setSaveError(null);
      setSaveSuccess(null);
      if (shouldOpenPreview) {
        const slugToView = savedProduct?.slug ?? selectedSlug;
        if (slugToView) {
          const url = `/p/${encodeURIComponent(slugToView)}?v=${Date.now()}`;
          if (previewWindow) {
            previewWindow.location.href = url;
            previewWindow.focus();
          } else {
            window.open(url, '_blank');
          }
        } else if (previewWindow) {
          previewWindow.close();
        }
      }
    } catch (error) {
      setDescriptionSaveStatus('error');
      setDescriptionSaveError((error as Error)?.message ?? 'Error desconocido al guardar la descripción.');
      if (previewWindow) {
        previewWindow.close();
      }
    }
  }, [applyProduct, selectedSlug, syncDescriptionFromEditor]);

<<<<<<< HEAD
  const categorySelectionSlug = form.categorySlug.trim();
=======
  const categorySelectionSlug = useMemo(() => form.categorySlug.trim(), [form.categorySlug]);
>>>>>>> b59745cb

  const categorySelection = useMemo(() => {
    if (categorySelectionSlug.length === 0) {
      return null;
    }
    return categoryOptions.find((option) => option.slug === categorySelectionSlug) ?? null;
  }, [categoryOptions, categorySelectionSlug]);

<<<<<<< HEAD
  const hasUnmanagedCategorySelection =
    categorySelectionSlug.length > 0 && categorySelection == null;
=======
  const hasUnmanagedCategorySelection = useMemo(() => {
    if (categorySelectionSlug.length === 0) {
      return false;
    }
    return categorySelection == null;
  }, [categorySelection, categorySelectionSlug]);
>>>>>>> b59745cb

  const activeCtas = useMemo(() => {
    return CTA_FIELDS.map((item) => {
      const url = form[item.urlField].trim();
      const labelValue = form[item.labelField].trim();
      return {
        key: item.key,
        url,
        label: resolveCtaLabel(item.key, labelValue)
      };
    }).filter((item) => item.url.length > 0);
  }, [form]);

  const titleCount = form.title.length;
  const summaryCount = form.summary.length;

  return (
    <section style={sectionStyle} aria-label="Product editor">
      {isCategoryModalOpen ? (
        <div
          style={modalOverlayStyle}
          role="dialog"
          aria-modal="true"
          onClick={(event) => {
            if (event.target === event.currentTarget && categoryModalStatus !== 'loading') {
              handleCloseCategoryModal();
            }
          }}
        >
          <form style={modalCardStyle} onSubmit={handleCreateCategory}>
            <div style={modalHeaderStyle}>
              <h2 style={modalTitleStyle}>Nueva categoría de producto</h2>
              <p style={helperStyle}>Crea y publica una categoría sin salir del editor.</p>
            </div>
            <div style={{ display: 'flex', flexDirection: 'column', gap: '1rem' }}>
              <div style={fieldGroupStyle}>
                <label style={labelStyle} htmlFor="new-category-name">
                  <span>Nombre</span>
                </label>
                <input
                  id="new-category-name"
                  style={inputStyle}
                  type="text"
                  value={categoryForm.name}
                  onChange={handleCategoryNameChange}
                  placeholder="Storage Bins"
                  minLength={2}
                  maxLength={120}
                  autoFocus
                  required
                />
              </div>
              <div style={fieldGroupStyle}>
                <label style={labelStyle} htmlFor="new-category-slug">
                  <span>Slug</span>
                </label>
                <input
                  id="new-category-slug"
                  style={inputStyle}
                  type="text"
                  value={categoryForm.slug}
                  onChange={handleCategorySlugChange}
                  placeholder="storage-bins"
                  maxLength={80}
                  required
                />
                <p style={helperStyle}>Usa minúsculas, números y guiones.</p>
              </div>
              <div style={fieldGroupStyle}>
                <label style={labelStyle} htmlFor="new-category-short">
                  <span>Descripción corta</span>
                  <span style={helperStyle}>{categoryForm.shortDescription.length}/255</span>
                </label>
                <input
                  id="new-category-short"
                  style={inputStyle}
                  type="text"
                  value={categoryForm.shortDescription}
                  onChange={handleCategoryShortChange}
                  placeholder="Resumen opcional"
                  maxLength={255}
                />
              </div>
              <div style={fieldGroupStyle}>
                <label style={labelStyle} htmlFor="new-category-long">
                  <span>Descripción larga</span>
                  <span style={helperStyle}>{categoryForm.longDescription.length}/4000</span>
                </label>
                <textarea
                  id="new-category-long"
                  style={{ ...textareaStyle, minHeight: 140 }}
                  value={categoryForm.longDescription}
                  onChange={handleCategoryLongChange}
                  placeholder="Describe la categoría con más detalle (opcional)"
                  maxLength={4000}
                />
              </div>
              <label
                style={{
                  ...labelStyle,
                  justifyContent: 'flex-start',
                  gap: '0.5rem',
                  alignItems: 'center'
                }}
                htmlFor="new-category-published"
              >
                <input
                  id="new-category-published"
                  type="checkbox"
                  checked={categoryForm.isPublished}
                  onChange={handleCategoryPublishedChange}
                />
                <span>Publicar inmediatamente</span>
              </label>
              {categoryModalError ? <p style={errorStyle}>{categoryModalError}</p> : null}
            </div>
            <div style={modalActionsStyle}>
              <button
                type="button"
                style={buttonStyle}
                onClick={handleCloseCategoryModal}
                disabled={categoryModalStatus === 'loading'}
              >
                Cancelar
              </button>
              <button
                type="submit"
                style={categoryModalStatus === 'loading' ? disabledButtonStyle : buttonStyle}
                disabled={categoryModalStatus === 'loading'}
              >
                {categoryModalStatus === 'loading' ? 'Creando…' : 'Crear categoría'}
              </button>
            </div>
          </form>
        </div>
      ) : null}
      <article style={{ ...cardStyle, gap: '1rem' }}>
        <header>
          <h2 style={{ margin: '0 0 0.5rem 0', fontSize: '1.5rem', color: '#0f172a' }}>Buscar producto</h2>
          <p style={helperStyle}>
            Pega un slug, una ruta como <code>/p/slug</code> o una URL completa para cargar los datos.
          </p>
        </header>
        <form onSubmit={handleProductSubmit} style={{ display: 'flex', flexWrap: 'wrap', gap: '0.75rem' }}>
          <input
            style={{ ...inputStyle, flex: '1 1 280px', minWidth: 220 }}
            type="text"
            placeholder="Slug o URL"
            value={slugInput}
            onChange={(event) => {
              setSlugInput(event.target.value);
              if (loadError) {
                setLoadError(null);
                setLoadStatus('idle');
              }
            }}
          />
          <button type="submit" style={buttonStyle} disabled={loadStatus === 'loading'}>
            {loadStatus === 'loading' ? 'Cargando…' : 'Cargar producto'}
          </button>
        </form>
        {loadError ? <p style={errorStyle}>{loadError}</p> : null}
        {selectedSlug ? (
          <p style={helperStyle}>Última actualización conocida: {formatTimestamp(form.lastUpdatedAt)}</p>
        ) : null}
      </article>

      {selectedSlug ? (
        <div style={{ display: 'flex', flexDirection: 'column', gap: '1.5rem' }}>
          <div style={gridStyle}>
            <section style={{ ...cardStyle, gap: '1.5rem' }}>
              <header>
                <h2 style={{ margin: 0, fontSize: '1.5rem', color: '#0f172a' }}>Contenido principal</h2>
              </header>
              <div style={fieldGroupStyle}>
                <label style={labelStyle} htmlFor="title">
                  <span>Título (H1)</span>
                  <span style={{ fontSize: '0.85rem', color: titleCount > TITLE_MAX_LENGTH ? '#ef4444' : '#475569' }}>
                    {titleCount}/{TITLE_MAX_LENGTH}
                  </span>
                </label>
                <input
                  id="title"
                  style={inputStyle}
                  type="text"
                  maxLength={TITLE_MAX_LENGTH}
                  value={form.title}
                  onChange={handleFieldChange('title')}
                />
            </div>

            <div style={fieldGroupStyle}>
              <label style={labelStyle} htmlFor="summary">
                <span>Short summary</span>
                <span style={{ fontSize: '0.85rem', color: summaryCount > SUMMARY_MAX_LENGTH ? '#ef4444' : '#475569' }}>
                  {summaryCount}/{SUMMARY_MAX_LENGTH}
                </span>
              </label>
              <textarea
                id="summary"
                style={{ ...textareaStyle, minHeight: '4rem' }}
                maxLength={SUMMARY_MAX_LENGTH}
                value={form.summary}
                onChange={handleFieldChange('summary')}
              />
            </div>

            <div style={{ display: 'grid', gap: '1rem', gridTemplateColumns: 'repeat(auto-fit, minmax(220px, 1fr))' }}>
              <div style={fieldGroupStyle}>
                <label style={labelStyle} htmlFor="price">
                  <span>Precio (texto)</span>
                </label>
                <input
                  id="price"
                  style={inputStyle}
                  type="text"
                  value={form.price}
                  onChange={handleFieldChange('price')}
                />
                <p style={helperStyle}>Se muestra sólo si contiene texto.</p>
              </div>
              <div style={fieldGroupStyle}>
                <label style={labelStyle} htmlFor="image">
                  <span>Imagen principal (URL)</span>
                </label>
                <input
                  id="image"
                  style={inputStyle}
                  type="url"
                  value={form.imageUrl}
                  onChange={handleFieldChange('imageUrl')}
                  placeholder="https://imagedelivery.net/..."
                />
                <p style={helperStyle}>Usa la URL completa de Cloudflare Images u otra imagen.</p>
              </div>
            </div>

            <section style={{ display: 'flex', flexDirection: 'column', gap: '1rem' }}>
              <h3 style={{ margin: 0, fontSize: '1.25rem', color: '#0f172a' }}>Botones (CTA)</h3>
              {CTA_FIELDS.map((cta) => (
                <div key={cta.key} style={{ display: 'grid', gap: '0.75rem' }}>
                  <div style={fieldGroupStyle}>
                    <label style={labelStyle} htmlFor={`${cta.key}-label`}>
                      <span>Label (opcional)</span>
                    </label>
                    <input
                      id={`${cta.key}-label`}
                      style={inputStyle}
                      type="text"
                      value={form[cta.labelField]}
                      onChange={handleFieldChange(cta.labelField)}
                      placeholder={cta.title}
                      maxLength={80}
                    />
                    <p style={helperStyle}>
                      Si lo dejas vacío se mostrará “{cta.title}”.
                    </p>
                  </div>
                  <div style={fieldGroupStyle}>
                    <label style={labelStyle} htmlFor={`${cta.key}-url`}>
                      <span>URL</span>
                    </label>
                    <input
                      id={`${cta.key}-url`}
                      style={inputStyle}
                      type="url"
                      value={form[cta.urlField]}
                      onChange={handleFieldChange(cta.urlField)}
                      placeholder="https://"
                    />
                    <p style={helperStyle}>El botón aparece sólo si la URL tiene contenido.</p>
                  </div>
                </div>
              ))}
            </section>

            <div style={{ display: 'flex', gap: '0.75rem', flexWrap: 'wrap', alignItems: 'center' }}>
              <button
                type="button"
                style={saveStatus === 'loading' ? disabledButtonStyle : buttonStyle}
                onClick={() => handleSave()}
                disabled={saveStatus === 'loading'}
              >
                {saveStatus === 'loading' ? 'Guardando…' : 'Guardar cambios'}
              </button>
              <button
                type="button"
                style={saveStatus === 'loading' ? disabledButtonStyle : buttonStyle}
                onClick={() => handleSave(true)}
                disabled={saveStatus === 'loading'}
              >
                {saveStatus === 'loading' ? 'Guardando…' : 'Guardar y Ver'}
              </button>
              {saveError ? <p style={errorStyle}>{saveError}</p> : null}
              {saveStatus === 'success' && saveSuccess ? <p style={successStyle}>{saveSuccess}</p> : null}
            </div>
          </section>

          <section style={{ ...cardStyle, gap: '1.5rem' }}>
            <header>
              <h2 style={{ margin: 0, fontSize: '1.5rem', color: '#0f172a' }}>Vista previa</h2>
              <p style={helperStyle}>Así se verá la cabecera del producto en la página pública.</p>
            </header>
            <div style={previewLayoutStyle}>
              <div style={previewMediaStyle}>
                {form.imageUrl ? (
                  // eslint-disable-next-line @next/next/no-img-element
                  <img src={form.imageUrl} alt={form.title || form.slug} style={previewImageStyle} />
                ) : (
                  <span>Imagen no configurada</span>
                )}
              </div>
              <div style={{ display: 'flex', flexDirection: 'column', gap: '1rem' }}>
                <h3 style={previewTitleStyle}>{form.title || form.slug || 'Título pendiente'}</h3>
                {form.summary ? <p style={previewSummaryStyle}>{form.summary}</p> : null}
                {activeCtas.length > 0 ? (
                  <div style={previewButtonRowStyle}>
                    {activeCtas.map((cta, index) => (
                      <a
                        key={cta.key}
                        href={cta.url}
                        target="_blank"
                        rel="noopener noreferrer"
                        style={index === 0 ? primaryButtonStyle : secondaryButtonStyle}
                      >
                        {cta.label}
                      </a>
                    ))}
                  </div>
                ) : null}
                {form.price ? <div style={priceStyle}>{form.price}</div> : null}
              </div>
            </div>
          </section>
          </div>

          <section style={{ ...cardStyle, gap: '1.25rem', width: '100%' }}>
            <header
              style={{
                display: 'flex',
                justifyContent: 'space-between',
                alignItems: 'flex-start',
                flexWrap: 'wrap',
                gap: '0.75rem'
              }}
            >
              <div style={{ flex: '1 1 260px', minWidth: 260 }}>
                <h2 style={{ margin: 0, fontSize: '1.5rem', color: '#0f172a' }}>Long description (HTML)</h2>
                <p style={helperStyle}>
                  Usa el modo Visual para editar con formato o cambia a Código HTML para pegar contenido avanzado.
                </p>
              </div>
              <span
                style={{
                  fontSize: '0.85rem',
                  fontWeight: 600,
                  color: isDescriptionTooLong ? '#ef4444' : '#475569'
                }}
              >
                {descriptionMetrics.characters.toLocaleString()} / {DESCRIPTION_MAX_LENGTH.toLocaleString()} caracteres ·{' '}
                {descriptionMetrics.words.toLocaleString()} palabras
              </span>
            </header>
            <TinyMceEditor
              ref={descriptionEditorRef}
              value={form.description}
              onChange={(html) => {
                setForm((prev) => ({ ...prev, description: html }));
              }}
              slug={selectedSlug}
              placeholder="Escribe la descripción detallada, inserta tablas, imágenes o enlaces…"
              id="description"
            />
            <div style={{ display: 'flex', flexDirection: 'column', gap: '0.75rem' }}>
              <label style={labelStyle} htmlFor="product-category">
                <span>Categoría</span>
              </label>
              <select
                id="product-category"
                style={inputStyle}
                value={form.categorySlug}
                onChange={handleCategoryChange}
              >
                <option value="">Sin categoría</option>
                {categoryOptions.map((option) => (
                  <option key={option.slug} value={option.slug}>
                    {option.name}
                  </option>
                ))}
              </select>
              {categoryFetchStatus === 'loading' ? <p style={helperStyle}>Cargando categorías…</p> : null}
              {categoryFetchStatus === 'error' && categoryFetchError ? (
                <p style={errorStyle}>{categoryFetchError}</p>
              ) : null}
              {categoryFetchStatus === 'success' && categoryOptions.length === 0 ? (
                <p style={helperStyle}>No hay categorías publicadas todavía.</p>
              ) : null}
              {hasUnmanagedCategorySelection ? (
                <p style={helperStyle}>
                  Esta categoría no está gestionada; no aparecerá en el catálogo hasta crearla y publicarla en Categories.
                  {categorySelectionSlug ? ` (Slug: ${categorySelectionSlug})` : null}
                </p>
              ) : null}
            </div>
            <div style={{ display: 'flex', gap: '0.75rem', flexWrap: 'wrap', alignItems: 'center' }}>
              <button
                type="button"
                style={descriptionSaveStatus === 'loading' ? disabledButtonStyle : buttonStyle}
                onClick={() => handleSaveDescription()}
                disabled={descriptionSaveStatus === 'loading'}
              >
                {descriptionSaveStatus === 'loading' ? 'Guardando descripción…' : 'Guardar descripción'}
              </button>
              <button
                type="button"
                style={descriptionSaveStatus === 'loading' ? disabledButtonStyle : buttonStyle}
                onClick={() => handleSaveDescription(true)}
                disabled={descriptionSaveStatus === 'loading'}
              >
                {descriptionSaveStatus === 'loading' ? 'Guardando descripción…' : 'Guardar y Ver'}
              </button>
              {descriptionSaveError ? <p style={errorStyle}>{descriptionSaveError}</p> : null}
              {descriptionSaveStatus === 'success' && descriptionSaveSuccess ? (
                <p style={successStyle}>{descriptionSaveSuccess}</p>
              ) : null}
            </div>
            <p style={helperStyle}>
              El contenido se guarda en TiDB como HTML limpio. El editor incluye tablas, listas, enlaces, imágenes y carga automática.
            </p>
            {isDescriptionTooLong ? (
              <p style={errorStyle}>
                La descripción supera el máximo recomendado. Reduce el contenido antes de guardar.
              </p>
            ) : null}
          </section>
        </div>
      ) : (
        <article style={{ ...cardStyle, gap: '0.5rem' }}>
          <h2 style={{ margin: 0, fontSize: '1.25rem', color: '#0f172a' }}>Selecciona un producto</h2>
          <p style={helperStyle}>
            Ingresa un slug o URL y presiona “Cargar producto” para empezar a editar.
          </p>
        </article>
      )}
    </section>
  );
}
<|MERGE_RESOLUTION|>--- conflicted
+++ resolved
@@ -764,11 +764,7 @@
     }
   }, [applyProduct, selectedSlug, syncDescriptionFromEditor]);
 
-<<<<<<< HEAD
   const categorySelectionSlug = form.categorySlug.trim();
-=======
-  const categorySelectionSlug = useMemo(() => form.categorySlug.trim(), [form.categorySlug]);
->>>>>>> b59745cb
 
   const categorySelection = useMemo(() => {
     if (categorySelectionSlug.length === 0) {
@@ -777,17 +773,8 @@
     return categoryOptions.find((option) => option.slug === categorySelectionSlug) ?? null;
   }, [categoryOptions, categorySelectionSlug]);
 
-<<<<<<< HEAD
   const hasUnmanagedCategorySelection =
     categorySelectionSlug.length > 0 && categorySelection == null;
-=======
-  const hasUnmanagedCategorySelection = useMemo(() => {
-    if (categorySelectionSlug.length === 0) {
-      return false;
-    }
-    return categorySelection == null;
-  }, [categorySelection, categorySelectionSlug]);
->>>>>>> b59745cb
 
   const activeCtas = useMemo(() => {
     return CTA_FIELDS.map((item) => {
