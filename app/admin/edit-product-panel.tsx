--- conflicted
+++ resolved
@@ -774,11 +774,7 @@
     return categoryOptions.find((option) => option.slug === trimmedCategoryInput) ?? null;
   }, [categoryOptions, trimmedCategoryInput]);
 
-<<<<<<< HEAD
   const hasUnmanagedCategorySelection = useMemo(() => {
-=======
-  const hasUnmanagedCategory = useMemo(() => {
->>>>>>> 781d642c
     if (trimmedCategoryInput.length === 0) {
       return false;
     }
@@ -1181,11 +1177,7 @@
               {categoryFetchStatus === 'success' && categoryOptions.length === 0 ? (
                 <p style={helperStyle}>No hay categorías publicadas todavía.</p>
               ) : null}
-<<<<<<< HEAD
               {hasUnmanagedCategorySelection ? (
-=======
-              {hasUnmanagedCategory ? (
->>>>>>> 781d642c
                 <p style={helperStyle}>
                   Esta categoría no está gestionada; no aparecerá en el catálogo hasta crearla y publicarla en Categories.
                   {categorySelectionSlug ? ` (Slug: ${categorySelectionSlug})` : null}
