'use client';

import { useCallback, useEffect, useMemo, useRef, useState, type FormEvent, type ChangeEvent } from 'react';
import { useRouter, useSearchParams } from 'next/navigation';
import { buttonStyle, cardStyle, disabledButtonStyle, inputStyle, textareaStyle } from './panel-styles';
import TinyMceEditor, { TinyMceEditorHandle } from './tinymce-editor';
import { DESCRIPTION_MAX_LENGTH, measureHtmlContent } from '@/lib/sanitize-html';
import { CTA_DEFAULT_LABELS, resolveCtaLabel } from '@/lib/product-cta';
import { normalizeProductSlugInput } from '@/lib/product-slug';

interface EditProductPanelProps {
  initialSlug?: string | null;
  initialInput?: string;
}

type AsyncStatus = 'idle' | 'loading' | 'success' | 'error';

interface AdminProduct {
  slug: string;
  title_h1: string | null;
  short_summary: string | null;
  desc_html: string | null;
  category: string | null;
  price: string | null;
  cta_lead_url: string | null;
  cta_affiliate_url: string | null;
  cta_stripe_url: string | null;
  cta_paypal_url: string | null;
  cta_lead_label: string | null;
  cta_affiliate_label: string | null;
  cta_stripe_label: string | null;
  cta_paypal_label: string | null;
  primary_image_url: string | null;
  last_tidb_update_at: string | null;
}

interface AdminProductResponse {
  ok: boolean;
  product?: AdminProduct;
  error_code?: string;
  message?: string;
}

interface CategoryOption {
  slug: string;
  name: string;
<<<<<<< HEAD
=======
  isPublished: boolean;
}

interface NewCategoryFormState {
  name: string;
  slug: string;
  shortDescription: string;
  longDescription: string;
  isPublished: boolean;
}

type CategoryFetchStatus = 'idle' | 'loading' | 'success' | 'error';

const CATEGORY_SLUG_PATTERN = /^[a-z0-9]+(?:-[a-z0-9]+)*$/;
const CATEGORY_FETCH_DEBOUNCE_MS = 250;

function slugifyCategoryName(name: string): string {
  return name
    .toLowerCase()
    .normalize('NFD')
    .replace(/\p{Diacritic}/gu, '')
    .replace(/[^a-z0-9]+/g, '-')
    .replace(/^-+|-+$/g, '')
    .slice(0, 80);
>>>>>>> c3fc9d32
}

interface ProductFormState {
  slug: string;
  title: string;
  summary: string;
  description: string;
  price: string;
<<<<<<< HEAD
  categorySlug: string;
=======
  categoryInput: string;
>>>>>>> c3fc9d32
  ctaLead: string;
  ctaAffiliate: string;
  ctaStripe: string;
  ctaPaypal: string;
  ctaLeadLabel: string;
  ctaAffiliateLabel: string;
  ctaStripeLabel: string;
  ctaPaypalLabel: string;
  imageUrl: string;
  lastUpdatedAt: string | null;
}

const TITLE_MAX_LENGTH = 120;
const SUMMARY_MAX_LENGTH = 200;

const emptyFormState: ProductFormState = {
  slug: '',
  title: '',
  summary: '',
  description: '',
  price: '',
<<<<<<< HEAD
  categorySlug: '',
=======
  categoryInput: '',
>>>>>>> c3fc9d32
  ctaLead: '',
  ctaAffiliate: '',
  ctaStripe: '',
  ctaPaypal: '',
  ctaLeadLabel: '',
  ctaAffiliateLabel: '',
  ctaStripeLabel: '',
  ctaPaypalLabel: '',
  imageUrl: '',
  lastUpdatedAt: null
};

const emptyCategoryForm: NewCategoryFormState = {
  name: '',
  slug: '',
  shortDescription: '',
  longDescription: '',
  isPublished: true
};

const CTA_FIELDS = [
  {
    key: 'lead' as const,
    urlField: 'ctaLead' as const,
    labelField: 'ctaLeadLabel' as const,
    title: CTA_DEFAULT_LABELS.lead
  },
  {
    key: 'affiliate' as const,
    urlField: 'ctaAffiliate' as const,
    labelField: 'ctaAffiliateLabel' as const,
    title: CTA_DEFAULT_LABELS.affiliate
  },
  {
    key: 'stripe' as const,
    urlField: 'ctaStripe' as const,
    labelField: 'ctaStripeLabel' as const,
    title: CTA_DEFAULT_LABELS.stripe
  },
  {
    key: 'paypal' as const,
    urlField: 'ctaPaypal' as const,
    labelField: 'ctaPaypalLabel' as const,
    title: CTA_DEFAULT_LABELS.paypal
  }
];

const sectionStyle = {
  display: 'flex',
  flexDirection: 'column' as const,
  gap: '1.5rem'
};

const gridStyle = {
  display: 'grid',
  gap: '1.5rem',
  gridTemplateColumns: 'repeat(auto-fit, minmax(320px, 1fr))',
  alignItems: 'start'
};

const fieldGroupStyle = {
  display: 'flex',
  flexDirection: 'column' as const,
  gap: '0.75rem'
};

const labelStyle = {
  display: 'flex',
  justifyContent: 'space-between',
  alignItems: 'baseline',
  fontWeight: 600,
  color: '#0f172a',
  fontSize: '0.95rem'
};

const helperStyle = {
  fontSize: '0.85rem',
  color: '#475569',
  margin: 0
};

const errorStyle = {
  ...helperStyle,
  color: '#ef4444'
};

const successStyle = {
  ...helperStyle,
  color: '#16a34a'
};

const warningStyle = {
  ...helperStyle,
  color: '#b45309'
};

const categoryFieldContainerStyle = {
  position: 'relative' as const,
  display: 'flex',
  flexDirection: 'column' as const,
  gap: '0.5rem'
};

const categorySuggestionListStyle = {
  position: 'absolute' as const,
  top: '100%',
  left: 0,
  right: 0,
  background: '#fff',
  border: '1px solid #cbd5f5',
  borderRadius: 12,
  marginTop: '0.25rem',
  boxShadow: '0 20px 40px rgba(15, 23, 42, 0.15)',
  maxHeight: 240,
  overflowY: 'auto' as const,
  zIndex: 20
};

const categorySuggestionItemStyle = {
  padding: '0.65rem 0.85rem',
  display: 'flex',
  flexDirection: 'column' as const,
  gap: '0.25rem',
  cursor: 'pointer' as const
};

const categorySuggestionActiveStyle = {
  ...categorySuggestionItemStyle,
  background: '#eef2ff'
};

const categoryBadgeStyle = {
  display: 'inline-flex',
  alignItems: 'center',
  gap: '0.35rem',
  fontSize: '0.8rem',
  fontWeight: 500,
  color: '#334155',
  background: '#e2e8f0',
  borderRadius: 999,
  padding: '0.25rem 0.6rem'
};

const modalOverlayStyle = {
  position: 'fixed' as const,
  inset: 0,
  background: 'rgba(15, 23, 42, 0.55)',
  display: 'flex',
  alignItems: 'center',
  justifyContent: 'center',
  padding: '1.5rem',
  zIndex: 1000
};

const modalCardStyle = {
  background: '#fff',
  borderRadius: 20,
  padding: '2rem',
  width: 'min(520px, 100%)',
  display: 'flex',
  flexDirection: 'column' as const,
  gap: '1rem',
  boxShadow: '0 24px 60px rgba(15, 23, 42, 0.25)'
};

const modalHeaderStyle = {
  display: 'flex',
  flexDirection: 'column' as const,
  gap: '0.35rem'
};

const modalTitleStyle = {
  margin: 0,
  fontSize: '1.5rem',
  color: '#0f172a'
};

const modalActionsStyle = {
  display: 'flex',
  justifyContent: 'flex-end',
  gap: '0.75rem',
  flexWrap: 'wrap' as const
};

const previewLayoutStyle = {
  display: 'grid',
  gridTemplateColumns: 'repeat(auto-fit, minmax(280px, 1fr))',
  gap: '2rem',
  alignItems: 'start'
};

const previewMediaStyle = {
  position: 'relative' as const,
  width: '100%',
  paddingBottom: '56.25%',
  borderRadius: 16,
  overflow: 'hidden',
  background: '#0f172a',
  color: '#cbd5f5',
  display: 'flex',
  alignItems: 'center',
  justifyContent: 'center',
  fontSize: '1rem'
};

const previewImageStyle = {
  position: 'absolute' as const,
  inset: 0,
  width: '100%',
  height: '100%',
  objectFit: 'cover' as const
};

const previewTitleStyle = {
  fontSize: '2.25rem',
  margin: '0 0 1rem 0',
  color: '#0f172a'
};

const previewSummaryStyle = {
  fontSize: '1.05rem',
  lineHeight: 1.5,
  color: '#475569',
  margin: '0 0 1.5rem 0'
};

const previewButtonRowStyle = {
  display: 'flex',
  flexWrap: 'wrap' as const,
  gap: '0.75rem',
  marginBottom: '1.25rem'
};

const primaryButtonStyle = {
  display: 'inline-flex',
  alignItems: 'center',
  justifyContent: 'center',
  padding: '0.75rem 1.5rem',
  borderRadius: 999,
  background: '#0f172a',
  color: '#fff',
  fontWeight: 600,
  textDecoration: 'none' as const,
  fontSize: '0.95rem'
};

const secondaryButtonStyle = {
  ...primaryButtonStyle,
  background: '#e2e8f0',
  color: '#0f172a'
};

const priceStyle = {
  fontSize: '1.5rem',
  fontWeight: 600,
  color: '#0f172a'
};

function formatTimestamp(value: string | null): string {
  if (!value) {
    return 'No disponible';
  }
  try {
    const date = new Date(value);
    if (Number.isNaN(date.getTime())) {
      return value;
    }
    return date.toLocaleString();
  } catch {
    return value;
  }
}

export default function EditProductPanel({ initialSlug, initialInput = '' }: EditProductPanelProps) {
  const router = useRouter();
  const searchParams = useSearchParams();
  const [form, setForm] = useState<ProductFormState>(emptyFormState);
  const [slugInput, setSlugInput] = useState(initialInput);
  const [selectedSlug, setSelectedSlug] = useState<string | null>(initialSlug ?? null);
  const [loadStatus, setLoadStatus] = useState<AsyncStatus>('idle');
  const [saveStatus, setSaveStatus] = useState<AsyncStatus>('idle');
  const [loadError, setLoadError] = useState<string | null>(null);
  const [saveError, setSaveError] = useState<string | null>(null);
  const [saveSuccess, setSaveSuccess] = useState<string | null>(null);
  const [descriptionSaveStatus, setDescriptionSaveStatus] = useState<AsyncStatus>('idle');
  const [descriptionSaveError, setDescriptionSaveError] = useState<string | null>(null);
  const [descriptionSaveSuccess, setDescriptionSaveSuccess] = useState<string | null>(null);
<<<<<<< HEAD
  const [categoryOptions, setCategoryOptions] = useState<CategoryOption[]>([]);
  const [categoryFetchStatus, setCategoryFetchStatus] = useState<AsyncStatus>('idle');
  const [categoryFetchError, setCategoryFetchError] = useState<string | null>(null);
=======
  const [categorySelectionSlug, setCategorySelectionSlug] = useState<string | null>(null);
  const [categorySelection, setCategorySelection] = useState<CategoryOption | null>(null);
  const [categoryOptions, setCategoryOptions] = useState<CategoryOption[]>([]);
  const [categoryFetchStatus, setCategoryFetchStatus] = useState<CategoryFetchStatus>('idle');
  const [categoryFetchError, setCategoryFetchError] = useState<string | null>(null);
  const [isCategoryDropdownOpen, setIsCategoryDropdownOpen] = useState(false);
  const [isCategoryModalOpen, setIsCategoryModalOpen] = useState(false);
  const [categoryForm, setCategoryForm] = useState<NewCategoryFormState>(emptyCategoryForm);
  const [categoryModalStatus, setCategoryModalStatus] = useState<AsyncStatus>('idle');
  const [categoryModalError, setCategoryModalError] = useState<string | null>(null);
  const [categorySlugManuallyEdited, setCategorySlugManuallyEdited] = useState(false);
>>>>>>> c3fc9d32
  const descriptionEditorRef = useRef<TinyMceEditorHandle | null>(null);
  const lastLoadedSlugRef = useRef<string | null>(null);
  const categoryFetchAbortRef = useRef<AbortController | null>(null);
  const categoryDropdownTimeoutRef = useRef<ReturnType<typeof setTimeout> | null>(null);
  const categoryFetchTimeoutRef = useRef<ReturnType<typeof setTimeout> | null>(null);
  const categoryInputRef = useRef<HTMLInputElement | null>(null);

  const syncDescriptionFromEditor = useCallback(() => {
    const editorContent = descriptionEditorRef.current?.getContent?.();
    if (typeof editorContent === 'string') {
      if (editorContent !== form.description) {
        setForm((prev) => ({ ...prev, description: editorContent }));
      }
      return editorContent;
    }
    return form.description;
  }, [form.description]);

  useEffect(() => {
    setSlugInput(initialInput);
  }, [initialInput]);

  useEffect(() => {
<<<<<<< HEAD
    let cancelled = false;
    const loadCategories = async () => {
      setCategoryFetchStatus('loading');
      setCategoryFetchError(null);
      try {
        const params = new URLSearchParams({ type: 'product', limit: '60' });
        const response = await fetch(`/api/admin/categories?${params.toString()}`, {
          cache: 'no-store'
=======
    const trimmed = form.categoryInput.trim();
    if (categoryFetchTimeoutRef.current) {
      clearTimeout(categoryFetchTimeoutRef.current);
      categoryFetchTimeoutRef.current = null;
    }
    if (categoryFetchAbortRef.current) {
      categoryFetchAbortRef.current.abort();
      categoryFetchAbortRef.current = null;
    }

    const controller = new AbortController();
    categoryFetchAbortRef.current = controller;
    setCategoryFetchStatus('loading');
    setCategoryFetchError(null);

    categoryFetchTimeoutRef.current = setTimeout(async () => {
      try {
        const params = new URLSearchParams({ type: 'product', limit: '20' });
        if (trimmed) {
          params.set('query', trimmed);
        }
        const response = await fetch(`/api/admin/categories?${params.toString()}`, {
          cache: 'no-store',
          signal: controller.signal
>>>>>>> c3fc9d32
        });
        const body = (await response.json()) as Array<{
          slug?: string;
          name?: string;
<<<<<<< HEAD
=======
          is_published?: boolean;
          isPublished?: boolean;
>>>>>>> c3fc9d32
        }>;
        if (!response.ok) {
          const message = Array.isArray(body)
            ? 'No se pudieron cargar las categorías.'
            : (body as { message?: string })?.message ?? 'No se pudieron cargar las categorías.';
          throw new Error(message);
        }

        const normalized: CategoryOption[] = Array.isArray(body)
          ? body
              .map((item) => ({
                slug: typeof item.slug === 'string' ? item.slug : '',
<<<<<<< HEAD
                name: typeof item.name === 'string' ? item.name : ''
              }))
              .filter((item) => item.slug && item.name)
              .sort((a, b) => a.name.localeCompare(b.name))
          : [];

        if (!cancelled) {
          setCategoryOptions(normalized);
          setCategoryFetchStatus('success');
        }
      } catch (error) {
        if (!cancelled) {
          setCategoryFetchStatus('error');
          setCategoryFetchError((error as Error)?.message ?? 'No se pudieron cargar las categorías.');
        }
      }
    };

    loadCategories();

    return () => {
      cancelled = true;
    };
  }, []);

  useEffect(() => {
    if (!form.categorySlug) {
      return;
    }
    setCategoryOptions((prev) => {
      if (prev.some((option) => option.slug === form.categorySlug)) {
        return prev;
      }
      const next = [...prev, { slug: form.categorySlug, name: form.categorySlug }];
      return next.sort((a, b) => a.name.localeCompare(b.name));
    });
  }, [form.categorySlug]);
=======
                name: typeof item.name === 'string' ? item.name : '',
                isPublished: Boolean(
                  typeof item.isPublished !== 'undefined' ? item.isPublished : item.is_published
                )
              }))
              .filter((item) => item.slug && item.name)
          : [];

        setCategoryOptions(normalized);
        setCategoryFetchStatus('success');

        if (categorySelectionSlug) {
          const match = normalized.find((item) => item.slug === categorySelectionSlug);
          if (match) {
            setCategorySelection(match);
            setForm((prev) => {
              const currentTrimmed = prev.categoryInput.trim();
              if (currentTrimmed === categorySelectionSlug && match.name && match.name !== prev.categoryInput) {
                return { ...prev, categoryInput: match.name };
              }
              return prev;
            });
          } else {
            setCategorySelection((prev) => (prev && prev.slug === categorySelectionSlug ? prev : null));
          }
        } else {
          setCategorySelection(null);
        }
      } catch (error) {
        if ((error as Error)?.name === 'AbortError') {
          return;
        }
        setCategoryFetchStatus('error');
        setCategoryFetchError((error as Error)?.message ?? 'No se pudieron cargar las categorías.');
      } finally {
        if (categoryFetchAbortRef.current === controller) {
          categoryFetchAbortRef.current = null;
        }
      }
    }, CATEGORY_FETCH_DEBOUNCE_MS);

    return () => {
      if (categoryFetchTimeoutRef.current) {
        clearTimeout(categoryFetchTimeoutRef.current);
        categoryFetchTimeoutRef.current = null;
      }
      controller.abort();
      if (categoryFetchAbortRef.current === controller) {
        categoryFetchAbortRef.current = null;
      }
    };
  }, [form.categoryInput, categorySelectionSlug, setForm]);

  useEffect(() => {
    if (!isCategoryModalOpen || categorySlugManuallyEdited) {
      return;
    }
    setCategoryForm((prev) => {
      const generated = slugifyCategoryName(prev.name);
      if (generated === prev.slug) {
        return prev;
      }
      return { ...prev, slug: generated };
    });
  }, [isCategoryModalOpen, categorySlugManuallyEdited, categoryForm.name]);
>>>>>>> c3fc9d32

  const updateUrl = useCallback(
    (slug: string) => {
      const currentProduct = searchParams.get('product');
      const currentTab = searchParams.get('tab');
      if (currentProduct === slug && currentTab === 'edit-product') {
        return;
      }
      const params = new URLSearchParams(searchParams.toString());
      params.set('tab', 'edit-product');
      params.set('product', slug);
      router.replace(`/admin?${params.toString()}`);
    },
    [router, searchParams]
  );

  const applyProduct = useCallback((product: AdminProduct) => {
    setForm({
      slug: product.slug,
      title: product.title_h1 ?? '',
      summary: product.short_summary ?? '',
      description: product.desc_html ?? '',
      price: product.price ?? '',
<<<<<<< HEAD
      categorySlug: product.category ?? '',
=======
      categoryInput: product.category ?? '',
>>>>>>> c3fc9d32
      ctaLead: product.cta_lead_url ?? '',
      ctaAffiliate: product.cta_affiliate_url ?? '',
      ctaStripe: product.cta_stripe_url ?? '',
      ctaPaypal: product.cta_paypal_url ?? '',
      ctaLeadLabel: product.cta_lead_label ?? '',
      ctaAffiliateLabel: product.cta_affiliate_label ?? '',
      ctaStripeLabel: product.cta_stripe_label ?? '',
      ctaPaypalLabel: product.cta_paypal_label ?? '',
      imageUrl: product.primary_image_url ?? '',
      lastUpdatedAt: product.last_tidb_update_at ?? null
    });
    setSelectedSlug(product.slug);
    setSlugInput(product.slug);
    lastLoadedSlugRef.current = product.slug;
    const normalizedCategory = product.category?.trim() ?? '';
    if (normalizedCategory) {
      setCategorySelectionSlug(normalizedCategory);
    } else {
      setCategorySelectionSlug(null);
    }
    setCategorySelection(null);
  }, []);

  const fetchProduct = useCallback(
    async (slug: string) => {
      setLoadStatus('loading');
      setLoadError(null);
      setSaveSuccess(null);
      setDescriptionSaveStatus('idle');
      setDescriptionSaveError(null);
      setDescriptionSaveSuccess(null);
      try {
        const response = await fetch(`/api/admin/products?slug=${encodeURIComponent(slug)}`, {
          cache: 'no-store'
        });
        const body = (await response.json()) as AdminProductResponse;
        if (!response.ok || !body.ok || !body.product) {
          const message = body.message ?? 'No se pudo cargar el producto.';
          setLoadStatus('error');
          setLoadError(message);
          return;
        }
        applyProduct(body.product);
        setLoadStatus('success');
        updateUrl(body.product.slug);
      } catch (error) {
        setLoadStatus('error');
        setLoadError((error as Error)?.message ?? 'Error desconocido al cargar el producto.');
      }
    },
    [applyProduct, updateUrl]
  );

  useEffect(() => {
    if (initialSlug && initialSlug !== lastLoadedSlugRef.current) {
      fetchProduct(initialSlug);
    }
  }, [initialSlug, fetchProduct]);

  const handleProductSubmit = useCallback(
    (event: FormEvent<HTMLFormElement>) => {
      event.preventDefault();
      const normalized = normalizeProductSlugInput(slugInput);
      if (!normalized) {
        setLoadError('Ingresa un slug o URL válido.');
        setLoadStatus('error');
        return;
      }
      fetchProduct(normalized);
    },
    [fetchProduct, slugInput]
  );

  const handleFieldChange = useCallback(
    (field: keyof ProductFormState) =>
      (event: ChangeEvent<HTMLInputElement | HTMLTextAreaElement>) => {
        const value = event.target.value;
        setForm((prev) => ({ ...prev, [field]: value }));
      },
    []
  );

<<<<<<< HEAD
  const handleCategoryChange = useCallback((event: ChangeEvent<HTMLSelectElement>) => {
    const value = event.target.value;
    setForm((prev) => ({ ...prev, categorySlug: value }));
  }, []);

=======
  const clearCategoryDropdownTimeout = useCallback(() => {
    if (categoryDropdownTimeoutRef.current) {
      clearTimeout(categoryDropdownTimeoutRef.current);
      categoryDropdownTimeoutRef.current = null;
    }
  }, []);

  const scheduleCategoryDropdownClose = useCallback(() => {
    clearCategoryDropdownTimeout();
    categoryDropdownTimeoutRef.current = setTimeout(() => {
      setIsCategoryDropdownOpen(false);
    }, 120);
  }, [clearCategoryDropdownTimeout]);

  const handleCategoryInputChange = useCallback(
    (event: ChangeEvent<HTMLInputElement>) => {
      const value = event.target.value;
      setForm((prev) => ({ ...prev, categoryInput: value }));
      if (categorySelectionSlug) {
        setCategorySelectionSlug(null);
      }
      setCategorySelection(null);
    },
    [categorySelectionSlug]
  );

  const handleCategoryInputFocus = useCallback(() => {
    clearCategoryDropdownTimeout();
    setIsCategoryDropdownOpen(true);
  }, [clearCategoryDropdownTimeout]);

  const handleCategoryInputBlur = useCallback(() => {
    scheduleCategoryDropdownClose();
  }, [scheduleCategoryDropdownClose]);

  const handleCategoryDropdownMouseEnter = useCallback(() => {
    clearCategoryDropdownTimeout();
  }, [clearCategoryDropdownTimeout]);

  const handleCategoryDropdownMouseLeave = useCallback(() => {
    scheduleCategoryDropdownClose();
  }, [scheduleCategoryDropdownClose]);

  const handleCategorySelect = useCallback(
    (option: CategoryOption) => {
      clearCategoryDropdownTimeout();
      setCategorySelection(option);
      setCategorySelectionSlug(option.slug);
      setForm((prev) => ({ ...prev, categoryInput: option.name }));
      setIsCategoryDropdownOpen(false);
    },
    [clearCategoryDropdownTimeout]
  );

  const handleOpenCategoryModal = useCallback(() => {
    const baseName = form.categoryInput.trim();
    const initialName = baseName.length > 0 ? baseName : '';
    const initialSlug = initialName ? slugifyCategoryName(initialName) : '';
    setCategoryForm({
      name: initialName,
      slug: initialSlug,
      shortDescription: '',
      longDescription: '',
      isPublished: true
    });
    setCategorySlugManuallyEdited(false);
    setCategoryModalStatus('idle');
    setCategoryModalError(null);
    setIsCategoryModalOpen(true);
  }, [form.categoryInput]);

  const handleCloseCategoryModal = useCallback(() => {
    setIsCategoryModalOpen(false);
    setCategoryModalStatus('idle');
    setCategoryModalError(null);
  }, []);

  useEffect(() => {
    if (!isCategoryModalOpen) {
      return;
    }
    const handler = (event: KeyboardEvent) => {
      if (event.key === 'Escape') {
        event.preventDefault();
        handleCloseCategoryModal();
      }
    };
    window.addEventListener('keydown', handler);
    return () => {
      window.removeEventListener('keydown', handler);
    };
  }, [isCategoryModalOpen, handleCloseCategoryModal]);

  const handleCategoryNameChange = useCallback((event: ChangeEvent<HTMLInputElement>) => {
    const value = event.target.value;
    setCategoryForm((prev) => ({ ...prev, name: value }));
  }, []);

  const handleCategorySlugChange = useCallback((event: ChangeEvent<HTMLInputElement>) => {
    const value = event.target.value;
    const normalized = value
      .toLowerCase()
      .replace(/[^a-z0-9-]+/g, '-')
      .replace(/-{2,}/g, '-')
      .replace(/^-+|-+$/g, '')
      .slice(0, 80);
    setCategorySlugManuallyEdited(true);
    setCategoryForm((prev) => ({ ...prev, slug: normalized }));
  }, []);

  const handleCategoryShortChange = useCallback((event: ChangeEvent<HTMLInputElement>) => {
    setCategoryForm((prev) => ({ ...prev, shortDescription: event.target.value }));
  }, []);

  const handleCategoryLongChange = useCallback((event: ChangeEvent<HTMLTextAreaElement>) => {
    setCategoryForm((prev) => ({ ...prev, longDescription: event.target.value }));
  }, []);

  const handleCategoryPublishedChange = useCallback((event: ChangeEvent<HTMLInputElement>) => {
    setCategoryForm((prev) => ({ ...prev, isPublished: event.target.checked }));
  }, []);

  const handleCreateCategory = useCallback(
    async (event: FormEvent<HTMLFormElement>) => {
      event.preventDefault();
      if (categoryModalStatus === 'loading') {
        return;
      }

      const name = categoryForm.name.trim();
      const slug = categoryForm.slug.trim();
      const shortDescription = categoryForm.shortDescription.trim();
      const longDescription = categoryForm.longDescription.trim();

      if (name.length < 2 || name.length > 120) {
        setCategoryModalStatus('error');
        setCategoryModalError('El nombre debe tener entre 2 y 120 caracteres.');
        return;
      }

      if (!slug || slug.length > 80 || !CATEGORY_SLUG_PATTERN.test(slug)) {
        setCategoryModalStatus('error');
        setCategoryModalError('El slug debe usar letras minúsculas, números y guiones.');
        return;
      }

      if (shortDescription.length > 255) {
        setCategoryModalStatus('error');
        setCategoryModalError('La descripción corta supera el límite de 255 caracteres.');
        return;
      }

      if (longDescription.length > 4000) {
        setCategoryModalStatus('error');
        setCategoryModalError('La descripción larga supera el límite de 4000 caracteres.');
        return;
      }

      setCategoryModalStatus('loading');
      setCategoryModalError(null);

      try {
        const response = await fetch('/api/admin/categories', {
          method: 'POST',
          headers: {
            'Content-Type': 'application/json'
          },
          body: JSON.stringify({
            type: 'product',
            name,
            slug,
            short_description: shortDescription || undefined,
            long_description: longDescription || undefined,
            is_published: categoryForm.isPublished
          })
        });

        const rawBody = (await response.json()) as
          | { slug?: string; name?: string; is_published?: boolean; isPublished?: boolean }
          | { ok: false; message?: string; error_code?: string };

        if (!response.ok || ('ok' in rawBody && rawBody.ok === false)) {
          const message = 'message' in rawBody && rawBody.message ? rawBody.message : 'No se pudo crear la categoría.';
          throw new Error(message);
        }

        const body = rawBody as {
          slug?: string;
          name?: string;
          is_published?: boolean;
          isPublished?: boolean;
        };

        const created: CategoryOption = {
          slug: typeof body.slug === 'string' ? body.slug : slug,
          name: typeof body.name === 'string' ? body.name : name,
          isPublished: Boolean(
            typeof body.isPublished !== 'undefined' ? body.isPublished : body.is_published ?? true
          )
        };

        setCategoryModalStatus('success');
        setCategorySelection(created);
        setCategorySelectionSlug(created.slug);
        setForm((prev) => ({ ...prev, categoryInput: created.name }));
        setCategoryOptions((prev) => {
          const filtered = prev.filter((item) => item.slug !== created.slug);
          return [created, ...filtered].slice(0, 20);
        });
        setIsCategoryModalOpen(false);
        setTimeout(() => {
          categoryInputRef.current?.focus();
        }, 160);
      } catch (error) {
        setCategoryModalStatus('error');
        setCategoryModalError((error as Error)?.message ?? 'No se pudo crear la categoría.');
      }
    },
    [categoryForm, categoryModalStatus]
  );

  const trimmedCategoryInput = useMemo(() => form.categoryInput.trim(), [form.categoryInput]);

>>>>>>> c3fc9d32
  const handleSave = useCallback(async (viewAfter = false) => {
    if (!selectedSlug) {
      setSaveError('Carga primero un producto para editarlo.');
      setSaveStatus('error');
      return;
    }

    const currentDescription = syncDescriptionFromEditor();
    const descriptionMetrics = measureHtmlContent(currentDescription);
    if (descriptionMetrics.characters > DESCRIPTION_MAX_LENGTH) {
      setSaveStatus('error');
      setSaveError(
        `La descripción supera el máximo de ${DESCRIPTION_MAX_LENGTH.toLocaleString()} caracteres permitidos. Reduce el contenido e inténtalo nuevamente.`
      );
      return;
    }

    setSaveStatus('loading');
    setSaveError(null);
    setSaveSuccess(null);
    setDescriptionSaveStatus('idle');
    setDescriptionSaveError(null);
    setDescriptionSaveSuccess(null);

    const shouldOpenPreview = viewAfter && typeof window !== 'undefined';
    let previewWindow: Window | null = null;
    if (shouldOpenPreview) {
      previewWindow = window.open('', '_blank');
    }

<<<<<<< HEAD
    const categoryValue = form.categorySlug ? form.categorySlug : null;
=======
    const categoryValue = categorySelectionSlug ?? (trimmedCategoryInput ? trimmedCategoryInput : null);
>>>>>>> c3fc9d32

    const payload = {
      slug: selectedSlug,
      title_h1: form.title,
      short_summary: form.summary,
      desc_html: currentDescription,
      price: form.price,
      category: categoryValue,
      cta_lead_url: form.ctaLead,
      cta_affiliate_url: form.ctaAffiliate,
      cta_stripe_url: form.ctaStripe,
      cta_paypal_url: form.ctaPaypal,
      cta_lead_label: form.ctaLeadLabel,
      cta_affiliate_label: form.ctaAffiliateLabel,
      cta_stripe_label: form.ctaStripeLabel,
      cta_paypal_label: form.ctaPaypalLabel,
      image_url: form.imageUrl
    };

    try {
      const response = await fetch('/api/admin/products', {
        method: 'POST',
        headers: {
          'Content-Type': 'application/json'
        },
        body: JSON.stringify(payload)
      });
      const body = (await response.json()) as AdminProductResponse;
      if (!response.ok || !body.ok || !body.product) {
        const message = body.message ?? 'No se pudo guardar el producto.';
        setSaveError(message);
        setSaveStatus('error');
        if (previewWindow) {
          previewWindow.close();
        }
        return;
      }
      const savedProduct = body.product;
      applyProduct(savedProduct);
      descriptionEditorRef.current?.clearDraft();
      setSaveStatus('success');
      setSaveSuccess(viewAfter ? 'Producto guardado. Abriendo vista previa…' : 'Producto guardado correctamente.');
      setDescriptionSaveStatus('idle');
      setDescriptionSaveError(null);
      setDescriptionSaveSuccess(null);
      if (shouldOpenPreview) {
        const slugToView = savedProduct?.slug ?? selectedSlug;
        if (slugToView) {
          const url = `/p/${encodeURIComponent(slugToView)}?v=${Date.now()}`;
          if (previewWindow) {
            previewWindow.location.href = url;
            previewWindow.focus();
          } else {
            window.open(url, '_blank');
          }
        } else if (previewWindow) {
          previewWindow.close();
        }
      }
    } catch (error) {
      setSaveStatus('error');
      setSaveError((error as Error)?.message ?? 'Error desconocido al guardar.');
      if (previewWindow) {
        previewWindow.close();
      }
    }
  }, [
    applyProduct,
    form,
    selectedSlug,
<<<<<<< HEAD
    syncDescriptionFromEditor
=======
    syncDescriptionFromEditor,
    categorySelectionSlug,
    trimmedCategoryInput
>>>>>>> c3fc9d32
  ]);

  const descriptionMetrics = useMemo(() => measureHtmlContent(form.description), [form.description]);
  const isDescriptionTooLong = descriptionMetrics.characters > DESCRIPTION_MAX_LENGTH;
  const hasUnmanagedCategory = useMemo(
    () => trimmedCategoryInput.length > 0 && !categorySelectionSlug,
    [trimmedCategoryInput, categorySelectionSlug]
  );
  const managedCategoryLabel = useMemo(() => {
    if (categorySelection) {
      return `${categorySelection.name} · ${categorySelection.slug}`;
    }
    if (categorySelectionSlug && trimmedCategoryInput === categorySelectionSlug) {
      return categorySelectionSlug;
    }
    return null;
  }, [categorySelection, categorySelectionSlug, trimmedCategoryInput]);

  const handleSaveDescription = useCallback(async (viewAfter = false) => {
    if (!selectedSlug) {
      setDescriptionSaveError('Carga primero un producto para editarlo.');
      setDescriptionSaveStatus('error');
      return;
    }

    const currentDescription = syncDescriptionFromEditor();
    const descriptionMetricsLocal = measureHtmlContent(currentDescription);
    if (descriptionMetricsLocal.characters > DESCRIPTION_MAX_LENGTH) {
      setDescriptionSaveStatus('error');
      setDescriptionSaveError(
        `La descripción supera el máximo de ${DESCRIPTION_MAX_LENGTH.toLocaleString()} caracteres permitidos. Reduce el contenido e inténtalo nuevamente.`
      );
      return;
    }

    setDescriptionSaveStatus('loading');
    setDescriptionSaveError(null);
    setDescriptionSaveSuccess(null);

    const shouldOpenPreview = viewAfter && typeof window !== 'undefined';
    let previewWindow: Window | null = null;
    if (shouldOpenPreview) {
      previewWindow = window.open('', '_blank');
    }

    const payload = {
      slug: selectedSlug,
      desc_html: currentDescription
    };

    try {
      const response = await fetch('/api/admin/products', {
        method: 'POST',
        headers: {
          'Content-Type': 'application/json'
        },
        body: JSON.stringify(payload)
      });
      const body = (await response.json()) as AdminProductResponse;
      if (!response.ok || !body.ok || !body.product) {
        const message = body.message ?? 'No se pudo guardar la descripción.';
        setDescriptionSaveStatus('error');
        setDescriptionSaveError(message);
        if (previewWindow) {
          previewWindow.close();
        }
        return;
      }
      const savedProduct = body.product;
      applyProduct(savedProduct);
      descriptionEditorRef.current?.clearDraft();
      setDescriptionSaveStatus('success');
      setDescriptionSaveSuccess(
        viewAfter ? 'Descripción guardada. Abriendo vista previa…' : 'Descripción guardada correctamente.'
      );
      setSaveStatus('idle');
      setSaveError(null);
      setSaveSuccess(null);
      if (shouldOpenPreview) {
        const slugToView = savedProduct?.slug ?? selectedSlug;
        if (slugToView) {
          const url = `/p/${encodeURIComponent(slugToView)}?v=${Date.now()}`;
          if (previewWindow) {
            previewWindow.location.href = url;
            previewWindow.focus();
          } else {
            window.open(url, '_blank');
          }
        } else if (previewWindow) {
          previewWindow.close();
        }
      }
    } catch (error) {
      setDescriptionSaveStatus('error');
      setDescriptionSaveError((error as Error)?.message ?? 'Error desconocido al guardar la descripción.');
      if (previewWindow) {
        previewWindow.close();
      }
    }
  }, [applyProduct, selectedSlug, syncDescriptionFromEditor]);

  const activeCtas = useMemo(() => {
    return CTA_FIELDS.map((item) => {
      const url = form[item.urlField].trim();
      const labelValue = form[item.labelField].trim();
      return {
        key: item.key,
        url,
        label: resolveCtaLabel(item.key, labelValue)
      };
    }).filter((item) => item.url.length > 0);
  }, [form]);

  const titleCount = form.title.length;
  const summaryCount = form.summary.length;

  return (
    <section style={sectionStyle} aria-label="Product editor">
      {isCategoryModalOpen ? (
        <div
          style={modalOverlayStyle}
          role="dialog"
          aria-modal="true"
          onClick={(event) => {
            if (event.target === event.currentTarget && categoryModalStatus !== 'loading') {
              handleCloseCategoryModal();
            }
          }}
        >
          <form style={modalCardStyle} onSubmit={handleCreateCategory}>
            <div style={modalHeaderStyle}>
              <h2 style={modalTitleStyle}>Nueva categoría de producto</h2>
              <p style={helperStyle}>Crea y publica una categoría sin salir del editor.</p>
            </div>
            <div style={{ display: 'flex', flexDirection: 'column', gap: '1rem' }}>
              <div style={fieldGroupStyle}>
                <label style={labelStyle} htmlFor="new-category-name">
                  <span>Nombre</span>
                </label>
                <input
                  id="new-category-name"
                  style={inputStyle}
                  type="text"
                  value={categoryForm.name}
                  onChange={handleCategoryNameChange}
                  placeholder="Storage Bins"
                  minLength={2}
                  maxLength={120}
                  autoFocus
                  required
                />
              </div>
              <div style={fieldGroupStyle}>
                <label style={labelStyle} htmlFor="new-category-slug">
                  <span>Slug</span>
                </label>
                <input
                  id="new-category-slug"
                  style={inputStyle}
                  type="text"
                  value={categoryForm.slug}
                  onChange={handleCategorySlugChange}
                  placeholder="storage-bins"
                  maxLength={80}
                  required
                />
                <p style={helperStyle}>Usa minúsculas, números y guiones.</p>
              </div>
              <div style={fieldGroupStyle}>
                <label style={labelStyle} htmlFor="new-category-short">
                  <span>Descripción corta</span>
                  <span style={helperStyle}>{categoryForm.shortDescription.length}/255</span>
                </label>
                <input
                  id="new-category-short"
                  style={inputStyle}
                  type="text"
                  value={categoryForm.shortDescription}
                  onChange={handleCategoryShortChange}
                  placeholder="Resumen opcional"
                  maxLength={255}
                />
              </div>
              <div style={fieldGroupStyle}>
                <label style={labelStyle} htmlFor="new-category-long">
                  <span>Descripción larga</span>
                  <span style={helperStyle}>{categoryForm.longDescription.length}/4000</span>
                </label>
                <textarea
                  id="new-category-long"
                  style={{ ...textareaStyle, minHeight: 140 }}
                  value={categoryForm.longDescription}
                  onChange={handleCategoryLongChange}
                  placeholder="Describe la categoría con más detalle (opcional)"
                  maxLength={4000}
                />
              </div>
              <label
                style={{
                  ...labelStyle,
                  justifyContent: 'flex-start',
                  gap: '0.5rem',
                  alignItems: 'center'
                }}
                htmlFor="new-category-published"
              >
                <input
                  id="new-category-published"
                  type="checkbox"
                  checked={categoryForm.isPublished}
                  onChange={handleCategoryPublishedChange}
                />
                <span>Publicar inmediatamente</span>
              </label>
              {categoryModalError ? <p style={errorStyle}>{categoryModalError}</p> : null}
            </div>
            <div style={modalActionsStyle}>
              <button
                type="button"
                style={buttonStyle}
                onClick={handleCloseCategoryModal}
                disabled={categoryModalStatus === 'loading'}
              >
                Cancelar
              </button>
              <button
                type="submit"
                style={categoryModalStatus === 'loading' ? disabledButtonStyle : buttonStyle}
                disabled={categoryModalStatus === 'loading'}
              >
                {categoryModalStatus === 'loading' ? 'Creando…' : 'Crear categoría'}
              </button>
            </div>
          </form>
        </div>
      ) : null}
      <article style={{ ...cardStyle, gap: '1rem' }}>
        <header>
          <h2 style={{ margin: '0 0 0.5rem 0', fontSize: '1.5rem', color: '#0f172a' }}>Buscar producto</h2>
          <p style={helperStyle}>
            Pega un slug, una ruta como <code>/p/slug</code> o una URL completa para cargar los datos.
          </p>
        </header>
        <form onSubmit={handleProductSubmit} style={{ display: 'flex', flexWrap: 'wrap', gap: '0.75rem' }}>
          <input
            style={{ ...inputStyle, flex: '1 1 280px', minWidth: 220 }}
            type="text"
            placeholder="Slug o URL"
            value={slugInput}
            onChange={(event) => {
              setSlugInput(event.target.value);
              if (loadError) {
                setLoadError(null);
                setLoadStatus('idle');
              }
            }}
          />
          <button type="submit" style={buttonStyle} disabled={loadStatus === 'loading'}>
            {loadStatus === 'loading' ? 'Cargando…' : 'Cargar producto'}
          </button>
        </form>
        {loadError ? <p style={errorStyle}>{loadError}</p> : null}
        {selectedSlug ? (
          <p style={helperStyle}>Última actualización conocida: {formatTimestamp(form.lastUpdatedAt)}</p>
        ) : null}
      </article>

      {selectedSlug ? (
        <div style={{ display: 'flex', flexDirection: 'column', gap: '1.5rem' }}>
          <div style={gridStyle}>
            <section style={{ ...cardStyle, gap: '1.5rem' }}>
              <header>
                <h2 style={{ margin: 0, fontSize: '1.5rem', color: '#0f172a' }}>Contenido principal</h2>
              </header>
              <div style={fieldGroupStyle}>
                <label style={labelStyle} htmlFor="title">
                  <span>Título (H1)</span>
                  <span style={{ fontSize: '0.85rem', color: titleCount > TITLE_MAX_LENGTH ? '#ef4444' : '#475569' }}>
                    {titleCount}/{TITLE_MAX_LENGTH}
                  </span>
                </label>
                <input
                  id="title"
                  style={inputStyle}
                  type="text"
                  maxLength={TITLE_MAX_LENGTH}
                  value={form.title}
                  onChange={handleFieldChange('title')}
                />
            </div>

            <div style={fieldGroupStyle}>
              <label style={labelStyle} htmlFor="summary">
                <span>Short summary</span>
                <span style={{ fontSize: '0.85rem', color: summaryCount > SUMMARY_MAX_LENGTH ? '#ef4444' : '#475569' }}>
                  {summaryCount}/{SUMMARY_MAX_LENGTH}
                </span>
              </label>
              <textarea
                id="summary"
                style={{ ...textareaStyle, minHeight: '4rem' }}
                maxLength={SUMMARY_MAX_LENGTH}
                value={form.summary}
                onChange={handleFieldChange('summary')}
              />
            </div>

            <div style={{ display: 'grid', gap: '1rem', gridTemplateColumns: 'repeat(auto-fit, minmax(220px, 1fr))' }}>
              <div style={fieldGroupStyle}>
                <label style={labelStyle} htmlFor="price">
                  <span>Precio (texto)</span>
                </label>
                <input
                  id="price"
                  style={inputStyle}
                  type="text"
                  value={form.price}
                  onChange={handleFieldChange('price')}
                />
                <p style={helperStyle}>Se muestra sólo si contiene texto.</p>
              </div>
              <div style={fieldGroupStyle}>
                <label style={labelStyle} htmlFor="image">
                  <span>Imagen principal (URL)</span>
                </label>
                <input
                  id="image"
                  style={inputStyle}
                  type="url"
                  value={form.imageUrl}
                  onChange={handleFieldChange('imageUrl')}
                  placeholder="https://imagedelivery.net/..."
                />
                <p style={helperStyle}>Usa la URL completa de Cloudflare Images u otra imagen.</p>
              </div>
            </div>

            <section style={{ display: 'flex', flexDirection: 'column', gap: '1rem' }}>
              <h3 style={{ margin: 0, fontSize: '1.25rem', color: '#0f172a' }}>Botones (CTA)</h3>
              {CTA_FIELDS.map((cta) => (
                <div key={cta.key} style={{ display: 'grid', gap: '0.75rem' }}>
                  <div style={fieldGroupStyle}>
                    <label style={labelStyle} htmlFor={`${cta.key}-label`}>
                      <span>Label (opcional)</span>
                    </label>
                    <input
                      id={`${cta.key}-label`}
                      style={inputStyle}
                      type="text"
                      value={form[cta.labelField]}
                      onChange={handleFieldChange(cta.labelField)}
                      placeholder={cta.title}
                      maxLength={80}
                    />
                    <p style={helperStyle}>
                      Si lo dejas vacío se mostrará “{cta.title}”.
                    </p>
                  </div>
                  <div style={fieldGroupStyle}>
                    <label style={labelStyle} htmlFor={`${cta.key}-url`}>
                      <span>URL</span>
                    </label>
                    <input
                      id={`${cta.key}-url`}
                      style={inputStyle}
                      type="url"
                      value={form[cta.urlField]}
                      onChange={handleFieldChange(cta.urlField)}
                      placeholder="https://"
                    />
                    <p style={helperStyle}>El botón aparece sólo si la URL tiene contenido.</p>
                  </div>
                </div>
              ))}
            </section>

            <div style={{ display: 'flex', gap: '0.75rem', flexWrap: 'wrap', alignItems: 'center' }}>
              <button
                type="button"
                style={saveStatus === 'loading' ? disabledButtonStyle : buttonStyle}
                onClick={() => handleSave()}
                disabled={saveStatus === 'loading'}
              >
                {saveStatus === 'loading' ? 'Guardando…' : 'Guardar cambios'}
              </button>
              <button
                type="button"
                style={saveStatus === 'loading' ? disabledButtonStyle : buttonStyle}
                onClick={() => handleSave(true)}
                disabled={saveStatus === 'loading'}
              >
                {saveStatus === 'loading' ? 'Guardando…' : 'Guardar y Ver'}
              </button>
              {saveError ? <p style={errorStyle}>{saveError}</p> : null}
              {saveStatus === 'success' && saveSuccess ? <p style={successStyle}>{saveSuccess}</p> : null}
            </div>
          </section>

          <section style={{ ...cardStyle, gap: '1.5rem' }}>
            <header>
              <h2 style={{ margin: 0, fontSize: '1.5rem', color: '#0f172a' }}>Vista previa</h2>
              <p style={helperStyle}>Así se verá la cabecera del producto en la página pública.</p>
            </header>
            <div style={previewLayoutStyle}>
              <div style={previewMediaStyle}>
                {form.imageUrl ? (
                  // eslint-disable-next-line @next/next/no-img-element
                  <img src={form.imageUrl} alt={form.title || form.slug} style={previewImageStyle} />
                ) : (
                  <span>Imagen no configurada</span>
                )}
              </div>
              <div style={{ display: 'flex', flexDirection: 'column', gap: '1rem' }}>
                <h3 style={previewTitleStyle}>{form.title || form.slug || 'Título pendiente'}</h3>
                {form.summary ? <p style={previewSummaryStyle}>{form.summary}</p> : null}
                {activeCtas.length > 0 ? (
                  <div style={previewButtonRowStyle}>
                    {activeCtas.map((cta, index) => (
                      <a
                        key={cta.key}
                        href={cta.url}
                        target="_blank"
                        rel="noopener noreferrer"
                        style={index === 0 ? primaryButtonStyle : secondaryButtonStyle}
                      >
                        {cta.label}
                      </a>
                    ))}
                  </div>
                ) : null}
                {form.price ? <div style={priceStyle}>{form.price}</div> : null}
              </div>
            </div>
          </section>
          </div>

          <section style={{ ...cardStyle, gap: '1.25rem', width: '100%' }}>
            <header
              style={{
                display: 'flex',
                justifyContent: 'space-between',
                alignItems: 'flex-start',
                flexWrap: 'wrap',
                gap: '0.75rem'
              }}
            >
              <div style={{ flex: '1 1 260px', minWidth: 260 }}>
                <h2 style={{ margin: 0, fontSize: '1.5rem', color: '#0f172a' }}>Long description (HTML)</h2>
                <p style={helperStyle}>
                  Usa el modo Visual para editar con formato o cambia a Código HTML para pegar contenido avanzado.
                </p>
              </div>
              <span
                style={{
                  fontSize: '0.85rem',
                  fontWeight: 600,
                  color: isDescriptionTooLong ? '#ef4444' : '#475569'
                }}
              >
                {descriptionMetrics.characters.toLocaleString()} / {DESCRIPTION_MAX_LENGTH.toLocaleString()} caracteres ·{' '}
                {descriptionMetrics.words.toLocaleString()} palabras
              </span>
            </header>
            <TinyMceEditor
              ref={descriptionEditorRef}
              value={form.description}
              onChange={(html) => {
                setForm((prev) => ({ ...prev, description: html }));
              }}
              slug={selectedSlug}
              placeholder="Escribe la descripción detallada, inserta tablas, imágenes o enlaces…"
              id="description"
            />
            <div style={{ display: 'flex', flexDirection: 'column', gap: '0.75rem' }}>
              <label style={labelStyle} htmlFor="product-category">
                <span>Categoría</span>
<<<<<<< HEAD
              </label>
              <select
                id="product-category"
                style={inputStyle}
                value={form.categorySlug}
                onChange={handleCategoryChange}
              >
                <option value="">Sin categoría</option>
                {categoryOptions.map((option) => (
                  <option key={option.slug} value={option.slug}>
                    {option.name}
                  </option>
                ))}
              </select>
              {categoryFetchStatus === 'loading' ? <p style={helperStyle}>Cargando categorías…</p> : null}
              {categoryFetchStatus === 'error' && categoryFetchError ? (
                <p style={errorStyle}>{categoryFetchError}</p>
              ) : null}
              {categoryFetchStatus === 'success' && categoryOptions.length === 0 ? (
                <p style={helperStyle}>No hay categorías publicadas todavía.</p>
=======
                {managedCategoryLabel ? (
                  <span style={categoryBadgeStyle}>
                    {managedCategoryLabel}
                    {categorySelection && !categorySelection.isPublished ? (
                      <span style={{ fontSize: '0.75rem', color: '#b45309' }}> · No publicada</span>
                    ) : null}
                  </span>
                ) : null}
              </label>
              <div style={categoryFieldContainerStyle}>
                <input
                  id="product-category"
                  ref={categoryInputRef}
                  type="text"
                  style={{ ...inputStyle, paddingRight: '2.5rem' }}
                  placeholder="Busca o escribe una categoría…"
                  value={form.categoryInput}
                  onChange={handleCategoryInputChange}
                  onFocus={handleCategoryInputFocus}
                  onBlur={handleCategoryInputBlur}
                  autoComplete="off"
                />
                {isCategoryDropdownOpen ? (
                  <div
                    style={categorySuggestionListStyle}
                    onMouseEnter={handleCategoryDropdownMouseEnter}
                    onMouseLeave={handleCategoryDropdownMouseLeave}
                  >
                    {categoryFetchStatus === 'loading' ? (
                      <div style={categorySuggestionItemStyle}>
                        <span style={{ fontSize: '0.85rem', color: '#475569' }}>Buscando categorías…</span>
                      </div>
                    ) : categoryFetchStatus === 'error' ? (
                      <div style={categorySuggestionItemStyle}>
                        <span style={{ fontSize: '0.85rem', color: '#ef4444' }}>
                          {categoryFetchError ?? 'No se pudieron cargar las categorías.'}
                        </span>
                      </div>
                    ) : categoryOptions.length > 0 ? (
                      categoryOptions.map((option) => {
                        const isActive = option.slug === categorySelectionSlug;
                        return (
                          <div
                            key={option.slug}
                            role="button"
                            tabIndex={-1}
                            style={isActive ? categorySuggestionActiveStyle : categorySuggestionItemStyle}
                            onMouseDown={(event) => {
                              event.preventDefault();
                              handleCategorySelect(option);
                            }}
                          >
                            <strong style={{ fontSize: '0.95rem', color: '#0f172a' }}>{option.name}</strong>
                            <span style={{ fontSize: '0.8rem', color: '#475569' }}>{option.slug}</span>
                          </div>
                        );
                      })
                    ) : (
                      <div style={categorySuggestionItemStyle}>
                        <span style={{ fontSize: '0.85rem', color: '#475569' }}>No se encontraron categorías.</span>
                      </div>
                    )}
                  </div>
                ) : null}
              </div>
              <div
                style={{
                  display: 'flex',
                  alignItems: 'center',
                  gap: '0.75rem',
                  flexWrap: 'wrap' as const
                }}
              >
                <button type="button" style={buttonStyle} onClick={handleOpenCategoryModal}>
                  + Nueva categoría
                </button>
                {categoryFetchStatus === 'loading' && !isCategoryDropdownOpen ? (
                  <p style={helperStyle}>Buscando categorías…</p>
                ) : null}
                {categoryFetchStatus === 'error' && categoryFetchError ? (
                  <p style={errorStyle}>{categoryFetchError}</p>
                ) : null}
              </div>
              {hasUnmanagedCategory ? (
                <p style={warningStyle}>
                  Esta categoría no está gestionada; no aparecerá en el catálogo hasta crearla y publicarla en Categories.
                </p>
>>>>>>> c3fc9d32
              ) : null}
            </div>
            <div style={{ display: 'flex', gap: '0.75rem', flexWrap: 'wrap', alignItems: 'center' }}>
              <button
                type="button"
                style={descriptionSaveStatus === 'loading' ? disabledButtonStyle : buttonStyle}
                onClick={() => handleSaveDescription()}
                disabled={descriptionSaveStatus === 'loading'}
              >
                {descriptionSaveStatus === 'loading' ? 'Guardando descripción…' : 'Guardar descripción'}
              </button>
              <button
                type="button"
                style={descriptionSaveStatus === 'loading' ? disabledButtonStyle : buttonStyle}
                onClick={() => handleSaveDescription(true)}
                disabled={descriptionSaveStatus === 'loading'}
              >
                {descriptionSaveStatus === 'loading' ? 'Guardando descripción…' : 'Guardar y Ver'}
              </button>
              {descriptionSaveError ? <p style={errorStyle}>{descriptionSaveError}</p> : null}
              {descriptionSaveStatus === 'success' && descriptionSaveSuccess ? (
                <p style={successStyle}>{descriptionSaveSuccess}</p>
              ) : null}
            </div>
            <p style={helperStyle}>
              El contenido se guarda en TiDB como HTML limpio. El editor incluye tablas, listas, enlaces, imágenes y carga automática.
            </p>
            {isDescriptionTooLong ? (
              <p style={errorStyle}>
                La descripción supera el máximo recomendado. Reduce el contenido antes de guardar.
              </p>
            ) : null}
          </section>
        </div>
      ) : (
        <article style={{ ...cardStyle, gap: '0.5rem' }}>
          <h2 style={{ margin: 0, fontSize: '1.25rem', color: '#0f172a' }}>Selecciona un producto</h2>
          <p style={helperStyle}>
            Ingresa un slug o URL y presiona “Cargar producto” para empezar a editar.
          </p>
        </article>
      )}
    </section>
  );
}
<|MERGE_RESOLUTION|>--- conflicted
+++ resolved
@@ -44,33 +44,6 @@
 interface CategoryOption {
   slug: string;
   name: string;
-<<<<<<< HEAD
-=======
-  isPublished: boolean;
-}
-
-interface NewCategoryFormState {
-  name: string;
-  slug: string;
-  shortDescription: string;
-  longDescription: string;
-  isPublished: boolean;
-}
-
-type CategoryFetchStatus = 'idle' | 'loading' | 'success' | 'error';
-
-const CATEGORY_SLUG_PATTERN = /^[a-z0-9]+(?:-[a-z0-9]+)*$/;
-const CATEGORY_FETCH_DEBOUNCE_MS = 250;
-
-function slugifyCategoryName(name: string): string {
-  return name
-    .toLowerCase()
-    .normalize('NFD')
-    .replace(/\p{Diacritic}/gu, '')
-    .replace(/[^a-z0-9]+/g, '-')
-    .replace(/^-+|-+$/g, '')
-    .slice(0, 80);
->>>>>>> c3fc9d32
 }
 
 interface ProductFormState {
@@ -79,11 +52,7 @@
   summary: string;
   description: string;
   price: string;
-<<<<<<< HEAD
   categorySlug: string;
-=======
-  categoryInput: string;
->>>>>>> c3fc9d32
   ctaLead: string;
   ctaAffiliate: string;
   ctaStripe: string;
@@ -105,11 +74,7 @@
   summary: '',
   description: '',
   price: '',
-<<<<<<< HEAD
   categorySlug: '',
-=======
-  categoryInput: '',
->>>>>>> c3fc9d32
   ctaLead: '',
   ctaAffiliate: '',
   ctaStripe: '',
@@ -397,23 +362,9 @@
   const [descriptionSaveStatus, setDescriptionSaveStatus] = useState<AsyncStatus>('idle');
   const [descriptionSaveError, setDescriptionSaveError] = useState<string | null>(null);
   const [descriptionSaveSuccess, setDescriptionSaveSuccess] = useState<string | null>(null);
-<<<<<<< HEAD
   const [categoryOptions, setCategoryOptions] = useState<CategoryOption[]>([]);
   const [categoryFetchStatus, setCategoryFetchStatus] = useState<AsyncStatus>('idle');
   const [categoryFetchError, setCategoryFetchError] = useState<string | null>(null);
-=======
-  const [categorySelectionSlug, setCategorySelectionSlug] = useState<string | null>(null);
-  const [categorySelection, setCategorySelection] = useState<CategoryOption | null>(null);
-  const [categoryOptions, setCategoryOptions] = useState<CategoryOption[]>([]);
-  const [categoryFetchStatus, setCategoryFetchStatus] = useState<CategoryFetchStatus>('idle');
-  const [categoryFetchError, setCategoryFetchError] = useState<string | null>(null);
-  const [isCategoryDropdownOpen, setIsCategoryDropdownOpen] = useState(false);
-  const [isCategoryModalOpen, setIsCategoryModalOpen] = useState(false);
-  const [categoryForm, setCategoryForm] = useState<NewCategoryFormState>(emptyCategoryForm);
-  const [categoryModalStatus, setCategoryModalStatus] = useState<AsyncStatus>('idle');
-  const [categoryModalError, setCategoryModalError] = useState<string | null>(null);
-  const [categorySlugManuallyEdited, setCategorySlugManuallyEdited] = useState(false);
->>>>>>> c3fc9d32
   const descriptionEditorRef = useRef<TinyMceEditorHandle | null>(null);
   const lastLoadedSlugRef = useRef<string | null>(null);
   const categoryFetchAbortRef = useRef<AbortController | null>(null);
@@ -437,7 +388,6 @@
   }, [initialInput]);
 
   useEffect(() => {
-<<<<<<< HEAD
     let cancelled = false;
     const loadCategories = async () => {
       setCategoryFetchStatus('loading');
@@ -446,41 +396,10 @@
         const params = new URLSearchParams({ type: 'product', limit: '60' });
         const response = await fetch(`/api/admin/categories?${params.toString()}`, {
           cache: 'no-store'
-=======
-    const trimmed = form.categoryInput.trim();
-    if (categoryFetchTimeoutRef.current) {
-      clearTimeout(categoryFetchTimeoutRef.current);
-      categoryFetchTimeoutRef.current = null;
-    }
-    if (categoryFetchAbortRef.current) {
-      categoryFetchAbortRef.current.abort();
-      categoryFetchAbortRef.current = null;
-    }
-
-    const controller = new AbortController();
-    categoryFetchAbortRef.current = controller;
-    setCategoryFetchStatus('loading');
-    setCategoryFetchError(null);
-
-    categoryFetchTimeoutRef.current = setTimeout(async () => {
-      try {
-        const params = new URLSearchParams({ type: 'product', limit: '20' });
-        if (trimmed) {
-          params.set('query', trimmed);
-        }
-        const response = await fetch(`/api/admin/categories?${params.toString()}`, {
-          cache: 'no-store',
-          signal: controller.signal
->>>>>>> c3fc9d32
         });
         const body = (await response.json()) as Array<{
           slug?: string;
           name?: string;
-<<<<<<< HEAD
-=======
-          is_published?: boolean;
-          isPublished?: boolean;
->>>>>>> c3fc9d32
         }>;
         if (!response.ok) {
           const message = Array.isArray(body)
@@ -493,7 +412,6 @@
           ? body
               .map((item) => ({
                 slug: typeof item.slug === 'string' ? item.slug : '',
-<<<<<<< HEAD
                 name: typeof item.name === 'string' ? item.name : ''
               }))
               .filter((item) => item.slug && item.name)
@@ -531,73 +449,6 @@
       return next.sort((a, b) => a.name.localeCompare(b.name));
     });
   }, [form.categorySlug]);
-=======
-                name: typeof item.name === 'string' ? item.name : '',
-                isPublished: Boolean(
-                  typeof item.isPublished !== 'undefined' ? item.isPublished : item.is_published
-                )
-              }))
-              .filter((item) => item.slug && item.name)
-          : [];
-
-        setCategoryOptions(normalized);
-        setCategoryFetchStatus('success');
-
-        if (categorySelectionSlug) {
-          const match = normalized.find((item) => item.slug === categorySelectionSlug);
-          if (match) {
-            setCategorySelection(match);
-            setForm((prev) => {
-              const currentTrimmed = prev.categoryInput.trim();
-              if (currentTrimmed === categorySelectionSlug && match.name && match.name !== prev.categoryInput) {
-                return { ...prev, categoryInput: match.name };
-              }
-              return prev;
-            });
-          } else {
-            setCategorySelection((prev) => (prev && prev.slug === categorySelectionSlug ? prev : null));
-          }
-        } else {
-          setCategorySelection(null);
-        }
-      } catch (error) {
-        if ((error as Error)?.name === 'AbortError') {
-          return;
-        }
-        setCategoryFetchStatus('error');
-        setCategoryFetchError((error as Error)?.message ?? 'No se pudieron cargar las categorías.');
-      } finally {
-        if (categoryFetchAbortRef.current === controller) {
-          categoryFetchAbortRef.current = null;
-        }
-      }
-    }, CATEGORY_FETCH_DEBOUNCE_MS);
-
-    return () => {
-      if (categoryFetchTimeoutRef.current) {
-        clearTimeout(categoryFetchTimeoutRef.current);
-        categoryFetchTimeoutRef.current = null;
-      }
-      controller.abort();
-      if (categoryFetchAbortRef.current === controller) {
-        categoryFetchAbortRef.current = null;
-      }
-    };
-  }, [form.categoryInput, categorySelectionSlug, setForm]);
-
-  useEffect(() => {
-    if (!isCategoryModalOpen || categorySlugManuallyEdited) {
-      return;
-    }
-    setCategoryForm((prev) => {
-      const generated = slugifyCategoryName(prev.name);
-      if (generated === prev.slug) {
-        return prev;
-      }
-      return { ...prev, slug: generated };
-    });
-  }, [isCategoryModalOpen, categorySlugManuallyEdited, categoryForm.name]);
->>>>>>> c3fc9d32
 
   const updateUrl = useCallback(
     (slug: string) => {
@@ -621,11 +472,7 @@
       summary: product.short_summary ?? '',
       description: product.desc_html ?? '',
       price: product.price ?? '',
-<<<<<<< HEAD
       categorySlug: product.category ?? '',
-=======
-      categoryInput: product.category ?? '',
->>>>>>> c3fc9d32
       ctaLead: product.cta_lead_url ?? '',
       ctaAffiliate: product.cta_affiliate_url ?? '',
       ctaStripe: product.cta_stripe_url ?? '',
@@ -708,237 +555,11 @@
     []
   );
 
-<<<<<<< HEAD
   const handleCategoryChange = useCallback((event: ChangeEvent<HTMLSelectElement>) => {
     const value = event.target.value;
     setForm((prev) => ({ ...prev, categorySlug: value }));
   }, []);
 
-=======
-  const clearCategoryDropdownTimeout = useCallback(() => {
-    if (categoryDropdownTimeoutRef.current) {
-      clearTimeout(categoryDropdownTimeoutRef.current);
-      categoryDropdownTimeoutRef.current = null;
-    }
-  }, []);
-
-  const scheduleCategoryDropdownClose = useCallback(() => {
-    clearCategoryDropdownTimeout();
-    categoryDropdownTimeoutRef.current = setTimeout(() => {
-      setIsCategoryDropdownOpen(false);
-    }, 120);
-  }, [clearCategoryDropdownTimeout]);
-
-  const handleCategoryInputChange = useCallback(
-    (event: ChangeEvent<HTMLInputElement>) => {
-      const value = event.target.value;
-      setForm((prev) => ({ ...prev, categoryInput: value }));
-      if (categorySelectionSlug) {
-        setCategorySelectionSlug(null);
-      }
-      setCategorySelection(null);
-    },
-    [categorySelectionSlug]
-  );
-
-  const handleCategoryInputFocus = useCallback(() => {
-    clearCategoryDropdownTimeout();
-    setIsCategoryDropdownOpen(true);
-  }, [clearCategoryDropdownTimeout]);
-
-  const handleCategoryInputBlur = useCallback(() => {
-    scheduleCategoryDropdownClose();
-  }, [scheduleCategoryDropdownClose]);
-
-  const handleCategoryDropdownMouseEnter = useCallback(() => {
-    clearCategoryDropdownTimeout();
-  }, [clearCategoryDropdownTimeout]);
-
-  const handleCategoryDropdownMouseLeave = useCallback(() => {
-    scheduleCategoryDropdownClose();
-  }, [scheduleCategoryDropdownClose]);
-
-  const handleCategorySelect = useCallback(
-    (option: CategoryOption) => {
-      clearCategoryDropdownTimeout();
-      setCategorySelection(option);
-      setCategorySelectionSlug(option.slug);
-      setForm((prev) => ({ ...prev, categoryInput: option.name }));
-      setIsCategoryDropdownOpen(false);
-    },
-    [clearCategoryDropdownTimeout]
-  );
-
-  const handleOpenCategoryModal = useCallback(() => {
-    const baseName = form.categoryInput.trim();
-    const initialName = baseName.length > 0 ? baseName : '';
-    const initialSlug = initialName ? slugifyCategoryName(initialName) : '';
-    setCategoryForm({
-      name: initialName,
-      slug: initialSlug,
-      shortDescription: '',
-      longDescription: '',
-      isPublished: true
-    });
-    setCategorySlugManuallyEdited(false);
-    setCategoryModalStatus('idle');
-    setCategoryModalError(null);
-    setIsCategoryModalOpen(true);
-  }, [form.categoryInput]);
-
-  const handleCloseCategoryModal = useCallback(() => {
-    setIsCategoryModalOpen(false);
-    setCategoryModalStatus('idle');
-    setCategoryModalError(null);
-  }, []);
-
-  useEffect(() => {
-    if (!isCategoryModalOpen) {
-      return;
-    }
-    const handler = (event: KeyboardEvent) => {
-      if (event.key === 'Escape') {
-        event.preventDefault();
-        handleCloseCategoryModal();
-      }
-    };
-    window.addEventListener('keydown', handler);
-    return () => {
-      window.removeEventListener('keydown', handler);
-    };
-  }, [isCategoryModalOpen, handleCloseCategoryModal]);
-
-  const handleCategoryNameChange = useCallback((event: ChangeEvent<HTMLInputElement>) => {
-    const value = event.target.value;
-    setCategoryForm((prev) => ({ ...prev, name: value }));
-  }, []);
-
-  const handleCategorySlugChange = useCallback((event: ChangeEvent<HTMLInputElement>) => {
-    const value = event.target.value;
-    const normalized = value
-      .toLowerCase()
-      .replace(/[^a-z0-9-]+/g, '-')
-      .replace(/-{2,}/g, '-')
-      .replace(/^-+|-+$/g, '')
-      .slice(0, 80);
-    setCategorySlugManuallyEdited(true);
-    setCategoryForm((prev) => ({ ...prev, slug: normalized }));
-  }, []);
-
-  const handleCategoryShortChange = useCallback((event: ChangeEvent<HTMLInputElement>) => {
-    setCategoryForm((prev) => ({ ...prev, shortDescription: event.target.value }));
-  }, []);
-
-  const handleCategoryLongChange = useCallback((event: ChangeEvent<HTMLTextAreaElement>) => {
-    setCategoryForm((prev) => ({ ...prev, longDescription: event.target.value }));
-  }, []);
-
-  const handleCategoryPublishedChange = useCallback((event: ChangeEvent<HTMLInputElement>) => {
-    setCategoryForm((prev) => ({ ...prev, isPublished: event.target.checked }));
-  }, []);
-
-  const handleCreateCategory = useCallback(
-    async (event: FormEvent<HTMLFormElement>) => {
-      event.preventDefault();
-      if (categoryModalStatus === 'loading') {
-        return;
-      }
-
-      const name = categoryForm.name.trim();
-      const slug = categoryForm.slug.trim();
-      const shortDescription = categoryForm.shortDescription.trim();
-      const longDescription = categoryForm.longDescription.trim();
-
-      if (name.length < 2 || name.length > 120) {
-        setCategoryModalStatus('error');
-        setCategoryModalError('El nombre debe tener entre 2 y 120 caracteres.');
-        return;
-      }
-
-      if (!slug || slug.length > 80 || !CATEGORY_SLUG_PATTERN.test(slug)) {
-        setCategoryModalStatus('error');
-        setCategoryModalError('El slug debe usar letras minúsculas, números y guiones.');
-        return;
-      }
-
-      if (shortDescription.length > 255) {
-        setCategoryModalStatus('error');
-        setCategoryModalError('La descripción corta supera el límite de 255 caracteres.');
-        return;
-      }
-
-      if (longDescription.length > 4000) {
-        setCategoryModalStatus('error');
-        setCategoryModalError('La descripción larga supera el límite de 4000 caracteres.');
-        return;
-      }
-
-      setCategoryModalStatus('loading');
-      setCategoryModalError(null);
-
-      try {
-        const response = await fetch('/api/admin/categories', {
-          method: 'POST',
-          headers: {
-            'Content-Type': 'application/json'
-          },
-          body: JSON.stringify({
-            type: 'product',
-            name,
-            slug,
-            short_description: shortDescription || undefined,
-            long_description: longDescription || undefined,
-            is_published: categoryForm.isPublished
-          })
-        });
-
-        const rawBody = (await response.json()) as
-          | { slug?: string; name?: string; is_published?: boolean; isPublished?: boolean }
-          | { ok: false; message?: string; error_code?: string };
-
-        if (!response.ok || ('ok' in rawBody && rawBody.ok === false)) {
-          const message = 'message' in rawBody && rawBody.message ? rawBody.message : 'No se pudo crear la categoría.';
-          throw new Error(message);
-        }
-
-        const body = rawBody as {
-          slug?: string;
-          name?: string;
-          is_published?: boolean;
-          isPublished?: boolean;
-        };
-
-        const created: CategoryOption = {
-          slug: typeof body.slug === 'string' ? body.slug : slug,
-          name: typeof body.name === 'string' ? body.name : name,
-          isPublished: Boolean(
-            typeof body.isPublished !== 'undefined' ? body.isPublished : body.is_published ?? true
-          )
-        };
-
-        setCategoryModalStatus('success');
-        setCategorySelection(created);
-        setCategorySelectionSlug(created.slug);
-        setForm((prev) => ({ ...prev, categoryInput: created.name }));
-        setCategoryOptions((prev) => {
-          const filtered = prev.filter((item) => item.slug !== created.slug);
-          return [created, ...filtered].slice(0, 20);
-        });
-        setIsCategoryModalOpen(false);
-        setTimeout(() => {
-          categoryInputRef.current?.focus();
-        }, 160);
-      } catch (error) {
-        setCategoryModalStatus('error');
-        setCategoryModalError((error as Error)?.message ?? 'No se pudo crear la categoría.');
-      }
-    },
-    [categoryForm, categoryModalStatus]
-  );
-
-  const trimmedCategoryInput = useMemo(() => form.categoryInput.trim(), [form.categoryInput]);
-
->>>>>>> c3fc9d32
   const handleSave = useCallback(async (viewAfter = false) => {
     if (!selectedSlug) {
       setSaveError('Carga primero un producto para editarlo.');
@@ -969,11 +590,7 @@
       previewWindow = window.open('', '_blank');
     }
 
-<<<<<<< HEAD
     const categoryValue = form.categorySlug ? form.categorySlug : null;
-=======
-    const categoryValue = categorySelectionSlug ?? (trimmedCategoryInput ? trimmedCategoryInput : null);
->>>>>>> c3fc9d32
 
     const payload = {
       slug: selectedSlug,
@@ -1044,13 +661,7 @@
     applyProduct,
     form,
     selectedSlug,
-<<<<<<< HEAD
     syncDescriptionFromEditor
-=======
-    syncDescriptionFromEditor,
-    categorySelectionSlug,
-    trimmedCategoryInput
->>>>>>> c3fc9d32
   ]);
 
   const descriptionMetrics = useMemo(() => measureHtmlContent(form.description), [form.description]);
@@ -1527,7 +1138,6 @@
             <div style={{ display: 'flex', flexDirection: 'column', gap: '0.75rem' }}>
               <label style={labelStyle} htmlFor="product-category">
                 <span>Categoría</span>
-<<<<<<< HEAD
               </label>
               <select
                 id="product-category"
@@ -1548,95 +1158,6 @@
               ) : null}
               {categoryFetchStatus === 'success' && categoryOptions.length === 0 ? (
                 <p style={helperStyle}>No hay categorías publicadas todavía.</p>
-=======
-                {managedCategoryLabel ? (
-                  <span style={categoryBadgeStyle}>
-                    {managedCategoryLabel}
-                    {categorySelection && !categorySelection.isPublished ? (
-                      <span style={{ fontSize: '0.75rem', color: '#b45309' }}> · No publicada</span>
-                    ) : null}
-                  </span>
-                ) : null}
-              </label>
-              <div style={categoryFieldContainerStyle}>
-                <input
-                  id="product-category"
-                  ref={categoryInputRef}
-                  type="text"
-                  style={{ ...inputStyle, paddingRight: '2.5rem' }}
-                  placeholder="Busca o escribe una categoría…"
-                  value={form.categoryInput}
-                  onChange={handleCategoryInputChange}
-                  onFocus={handleCategoryInputFocus}
-                  onBlur={handleCategoryInputBlur}
-                  autoComplete="off"
-                />
-                {isCategoryDropdownOpen ? (
-                  <div
-                    style={categorySuggestionListStyle}
-                    onMouseEnter={handleCategoryDropdownMouseEnter}
-                    onMouseLeave={handleCategoryDropdownMouseLeave}
-                  >
-                    {categoryFetchStatus === 'loading' ? (
-                      <div style={categorySuggestionItemStyle}>
-                        <span style={{ fontSize: '0.85rem', color: '#475569' }}>Buscando categorías…</span>
-                      </div>
-                    ) : categoryFetchStatus === 'error' ? (
-                      <div style={categorySuggestionItemStyle}>
-                        <span style={{ fontSize: '0.85rem', color: '#ef4444' }}>
-                          {categoryFetchError ?? 'No se pudieron cargar las categorías.'}
-                        </span>
-                      </div>
-                    ) : categoryOptions.length > 0 ? (
-                      categoryOptions.map((option) => {
-                        const isActive = option.slug === categorySelectionSlug;
-                        return (
-                          <div
-                            key={option.slug}
-                            role="button"
-                            tabIndex={-1}
-                            style={isActive ? categorySuggestionActiveStyle : categorySuggestionItemStyle}
-                            onMouseDown={(event) => {
-                              event.preventDefault();
-                              handleCategorySelect(option);
-                            }}
-                          >
-                            <strong style={{ fontSize: '0.95rem', color: '#0f172a' }}>{option.name}</strong>
-                            <span style={{ fontSize: '0.8rem', color: '#475569' }}>{option.slug}</span>
-                          </div>
-                        );
-                      })
-                    ) : (
-                      <div style={categorySuggestionItemStyle}>
-                        <span style={{ fontSize: '0.85rem', color: '#475569' }}>No se encontraron categorías.</span>
-                      </div>
-                    )}
-                  </div>
-                ) : null}
-              </div>
-              <div
-                style={{
-                  display: 'flex',
-                  alignItems: 'center',
-                  gap: '0.75rem',
-                  flexWrap: 'wrap' as const
-                }}
-              >
-                <button type="button" style={buttonStyle} onClick={handleOpenCategoryModal}>
-                  + Nueva categoría
-                </button>
-                {categoryFetchStatus === 'loading' && !isCategoryDropdownOpen ? (
-                  <p style={helperStyle}>Buscando categorías…</p>
-                ) : null}
-                {categoryFetchStatus === 'error' && categoryFetchError ? (
-                  <p style={errorStyle}>{categoryFetchError}</p>
-                ) : null}
-              </div>
-              {hasUnmanagedCategory ? (
-                <p style={warningStyle}>
-                  Esta categoría no está gestionada; no aparecerá en el catálogo hasta crearla y publicarla en Categories.
-                </p>
->>>>>>> c3fc9d32
               ) : null}
             </div>
             <div style={{ display: 'flex', gap: '0.75rem', flexWrap: 'wrap', alignItems: 'center' }}>
