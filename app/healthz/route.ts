import { NextResponse } from 'next/server';
import { pingDatabase, toDbErrorInfo } from '@/lib/db';

function createRequestId() {
  return Math.random().toString(36).slice(2, 8);
}

function createRequestId() {
  return Math.random().toString(36).slice(2, 8);
}

export const runtime = 'nodejs';

export async function GET() {
  const requestId = createRequestId();
  const startedAt = Date.now();
  const version = process.env.VERCEL_GIT_COMMIT_SHA ?? process.env.GIT_COMMIT_SHA ?? 'dev';

  try {
    await pingDatabase();
    const duration = Date.now() - startedAt;
    console.log(`[healthz][${requestId}] SELECT 1 (${duration}ms)`);
    return NextResponse.json({ ok: true, db: 'up', version });
  } catch (error) {
    const duration = Date.now() - startedAt;
    console.error(`[healthz][${requestId}] DB healthcheck failed (${duration}ms)`, error);
<<<<<<< HEAD
    const info = toDbErrorInfo(error);
    const payload: Record<string, unknown> = { ok: false, db: 'down', error: 'connection_failed' };
    if (info.code) {
      payload.code = info.code;
    }
    if (typeof info.errno === 'number') {
      payload.errno = info.errno;
    }
    if (info.sqlState) {
      payload.sqlState = info.sqlState;
    }
    return NextResponse.json(payload, { status: 503 });
=======
    return NextResponse.json(
      { ok: false, db: 'down', error: 'connection_failed' },
      { status: 503 }
    );
>>>>>>> c5d91aa7
  }
}<|MERGE_RESOLUTION|>--- conflicted
+++ resolved
@@ -24,7 +24,6 @@
   } catch (error) {
     const duration = Date.now() - startedAt;
     console.error(`[healthz][${requestId}] DB healthcheck failed (${duration}ms)`, error);
-<<<<<<< HEAD
     const info = toDbErrorInfo(error);
     const payload: Record<string, unknown> = { ok: false, db: 'down', error: 'connection_failed' };
     if (info.code) {
@@ -37,11 +36,5 @@
       payload.sqlState = info.sqlState;
     }
     return NextResponse.json(payload, { status: 503 });
-=======
-    return NextResponse.json(
-      { ok: false, db: 'down', error: 'connection_failed' },
-      { status: 503 }
-    );
->>>>>>> c5d91aa7
   }
 }