--- conflicted
+++ resolved
@@ -2,11 +2,7 @@
 import Image from 'next/image';
 import { headers } from 'next/headers';
 import { notFound } from 'next/navigation';
-<<<<<<< HEAD
 import './page.css';
-=======
-import styles from './page.module.css';
->>>>>>> 5751808f
 import {
   getNormalizedPublishedProduct,
   type NormalizedProduct,
@@ -159,15 +155,9 @@
   const primaryCtaKey = ctas[0]?.key;
 
   return (
-<<<<<<< HEAD
     <main className="vpp-product-page">
       <section className="vpp-product-hero">
         <div className="vpp-product-media">
-=======
-    <main className={styles.productPage}>
-      <section className={styles.productHero}>
-        <div className={styles.productMedia}>
->>>>>>> 5751808f
           {primaryImage ? (
             <Image
               src={primaryImage}
@@ -175,44 +165,25 @@
               fill
               sizes="(max-width: 900px) 100vw, 540px"
               priority
-<<<<<<< HEAD
               className="vpp-product-media-image"
             />
           ) : (
             <div className="vpp-product-media-placeholder" aria-hidden="true">
-=======
-            />
-          ) : (
-            <div className={styles.productMediaPlaceholder} aria-hidden="true">
->>>>>>> 5751808f
               <span>Image coming soon</span>
             </div>
           )}
         </div>
-<<<<<<< HEAD
         <div className="vpp-product-details">
           <h1 className="vpp-product-title">{normalized.title_h1 || normalized.slug}</h1>
           {summary ? <p className="vpp-product-summary">{summary}</p> : null}
           {ctas.length > 0 ? (
             <div className="vpp-product-ctas">
-=======
-        <div className={styles.productDetails}>
-          <h1 className={styles.productTitle}>{normalized.title_h1 || normalized.slug}</h1>
-          {summary ? <p className={styles.productSummary}>{summary}</p> : null}
-          {ctas.length > 0 ? (
-            <div className={styles.productCtas}>
->>>>>>> 5751808f
               {ctas.map((cta) => {
                 const url = resolveCtaUrl(cta.key);
                 const isPrimary = cta.key === primaryCtaKey;
                 const ctaClassName = [
-<<<<<<< HEAD
                   'vpp-product-cta',
                   isPrimary ? 'vpp-product-cta-primary' : 'vpp-product-cta-secondary'
-=======
-                  styles.productCta,
-                  isPrimary ? styles.productCtaPrimary : styles.productCtaSecondary
->>>>>>> 5751808f
                 ].join(' ');
                 return (
                   <a
@@ -231,13 +202,8 @@
           <div
             className={
               [
-<<<<<<< HEAD
                 'vpp-product-price',
                 normalized.price ? 'vpp-product-price-visible' : 'vpp-product-price-empty'
-=======
-                styles.productPrice,
-                normalized.price ? styles.productPriceVisible : styles.productPriceEmpty
->>>>>>> 5751808f
               ].join(' ')
             }
             aria-hidden={normalized.price ? undefined : true}
@@ -247,15 +213,9 @@
         </div>
       </section>
       {normalized.desc_html ? (
-<<<<<<< HEAD
         <section className="vpp-product-description">
           <article
             className="vpp-product-description-content"
-=======
-        <section className={styles.productDescription}>
-          <article
-            className={styles.productDescriptionContent}
->>>>>>> 5751808f
             dangerouslySetInnerHTML={{ __html: normalized.desc_html }}
           />
         </section>
