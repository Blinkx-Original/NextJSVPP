--- conflicted
+++ resolved
@@ -462,18 +462,13 @@
   }
 
   try {
-<<<<<<< HEAD
     const [rawRows] = await pool.query(
-=======
-    const [rows] = await pool.query<RowDataPacket[]>(
->>>>>>> 06610627
       `SELECT COUNT(*) AS total
         FROM products
         WHERE is_published = 1 AND ${match.clause}`,
       match.params
     );
 
-<<<<<<< HEAD
     const rows = Array.isArray(rawRows) ? (rawRows as RowDataPacket[]) : [];
     if (rows.length === 0) {
       return 0;
@@ -484,14 +479,6 @@
       typeof raw === 'number'
         ? raw
         : Number.parseInt(raw !== null && raw !== undefined ? String(raw) : '0', 10);
-=======
-    if (!Array.isArray(rows) || rows.length === 0) {
-      return 0;
-    }
-
-    const value = rows[0]?.total;
-    const total = typeof value === 'number' ? value : Number.parseInt(String(value ?? '0'), 10);
->>>>>>> 06610627
     return Number.isFinite(total) && total > 0 ? total : 0;
   };
 
