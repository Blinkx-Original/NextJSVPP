import { z } from 'zod';
import { getPool, toDbErrorInfo } from './db';

const bigintLike = z.union([z.bigint(), z.number(), z.string()]);
type BigintLike = z.infer<typeof bigintLike>;

const CATEGORY_TYPE_SYNONYMS: Record<'product' | 'blog', string[]> = {
  product: ['product', 'products', 'product_category'],
  blog: ['blog', 'blogs', 'blog_category']
};

function normalizeCategoryType(value: string): 'product' | 'blog' {
  const normalized = value.trim().toLowerCase();
  if (CATEGORY_TYPE_SYNONYMS.blog.includes(normalized)) {
    return 'blog';
  }
  return 'product';
}

export function getCategoryTypeSynonyms(type: 'product' | 'blog'): string[] {
  return CATEGORY_TYPE_SYNONYMS[type];
}

const categoryRecordSchema = z.object({
  id: bigintLike,
  type: z
    .string()
    .transform((value) => normalizeCategoryType(value))
    .pipe(z.enum(['product', 'blog'])),
  slug: z.string(),
  name: z.string(),
  short_description: z.string().nullable().optional(),
  hero_image_url: z.string().nullable().optional(),
  last_tidb_update_at: z.string().nullable().optional(),
  updated_at: z.string().nullable().optional()
});

const categoryPickerRecordSchema = z.object({
  type: z
    .string()
    .transform((value) => normalizeCategoryType(value))
    .pipe(z.enum(['product', 'blog'])),
  slug: z.string(),
  name: z.string()
});

export type CategoryRecord = z.infer<typeof categoryRecordSchema>;

export interface CategorySummary {
  id: bigint;
  type: 'product' | 'blog';
  slug: string;
  name: string;
  shortDescription: string | null;
  heroImageUrl: string | null;
  lastUpdatedAt: string | null;
}

export interface CategoryPickerOption {
  type: 'product' | 'blog';
  slug: string;
  name: string;
}

export interface CategoryQueryOptions {
  type?: 'product' | 'blog';
  limit?: number;
  offset?: number;
  requestId?: string;
}

export interface CategoryQueryResult {
  categories: CategorySummary[];
  totalCount: number;
}

export interface CategoryPickerOptions {
  type?: 'product' | 'blog';
  requestId?: string;
}

function toBigInt(value: BigintLike): bigint {
  if (typeof value === 'bigint') {
    return value;
  }
  if (typeof value === 'number') {
    return BigInt(value);
  }
  return BigInt(value);
}

function toTrimmedOrNull(value: unknown): string | null {
  if (value === null || value === undefined) {
    return null;
  }
  if (typeof value !== 'string') {
    return String(value);
  }
  const trimmed = value.trim();
  return trimmed.length > 0 ? trimmed : null;
}

function normalizeCategoryRecord(record: CategoryRecord): CategorySummary {
  const lastUpdatedAt = record.updated_at || record.last_tidb_update_at || null;
  return {
    id: toBigInt(record.id),
    type: record.type,
    slug: record.slug,
    name: record.name,
    shortDescription: toTrimmedOrNull(record.short_description),
    heroImageUrl: toTrimmedOrNull(record.hero_image_url),
    lastUpdatedAt: lastUpdatedAt && lastUpdatedAt.length > 0 ? lastUpdatedAt : null
  };
}

async function countPublishedCategories(
  filters: Pick<CategoryQueryOptions, 'type'>
): Promise<number> {
  const pool = getPool();
  const where: string[] = ['is_published = 1'];
  const params: unknown[] = [];
  if (filters.type) {
    const synonyms = getCategoryTypeSynonyms(filters.type);
    where.push(`LOWER(type) IN (${synonyms.map(() => '?').join(', ')})`);
    params.push(...synonyms);
  }
  const sql = `SELECT COUNT(*) AS total FROM categories WHERE ${where.join(' AND ')}`;
  const [rows] = await pool.query(sql, params);
  const row = Array.isArray(rows) && rows.length > 0 ? (rows[0] as Record<string, unknown>) : null;
  const value = row && typeof row.total !== 'undefined' ? row.total : 0;
  const total = typeof value === 'number' ? value : Number.parseInt(String(value), 10);
  return Number.isFinite(total) && total > 0 ? total : 0;
}

export async function getPublishedCategories(
  options: CategoryQueryOptions = {}
): Promise<CategoryQueryResult> {
  const pool = getPool();
  const limit = options.limit ?? 30;
  const offset = options.offset ?? 0;
  const requestId = options.requestId;

  const where: string[] = ['is_published = 1'];
  const params: unknown[] = [];
  if (options.type) {
    const synonyms = getCategoryTypeSynonyms(options.type);
    where.push(`LOWER(type) IN (${synonyms.map(() => '?').join(', ')})`);
    params.push(...synonyms);
  }

  const sql = `SELECT id, type, slug, name, short_description, hero_image_url, last_tidb_update_at, updated_at\n    FROM categories\n    WHERE ${where.join(' AND ')}\n    ORDER BY type ASC, name ASC\n    LIMIT ? OFFSET ?`;

  params.push(limit);
  params.push(offset);

  try {
    const [rows] = await pool.query(sql, params);
    const parsed = z.array(categoryRecordSchema).safeParse(rows);
    if (!parsed.success) {
      console.error('[categories] failed to parse category rows', parsed.error.format());
      return { categories: [], totalCount: 0 };
    }

    const categories = parsed.data.map(normalizeCategoryRecord);
    const totalCount = await countPublishedCategories({ type: options.type });

    return { categories, totalCount };
  } catch (error) {
    const info = toDbErrorInfo(error);
    console.error('[categories] query error', info, requestId ? { requestId } : undefined);
    return { categories: [], totalCount: 0 };
  }
}

export async function getPublishedCategoryPickerOptions(
  options: CategoryPickerOptions = {}
): Promise<CategoryPickerOption[]> {
  const pool = getPool();
  const where: string[] = ['is_published = 1'];
  const params: unknown[] = [];

  if (options.type) {
    const synonyms = getCategoryTypeSynonyms(options.type);
    where.push(`LOWER(type) IN (${synonyms.map(() => '?').join(', ')})`);
    params.push(...synonyms);
  }

  const sql = `SELECT type, slug, name
    FROM categories
    WHERE ${where.join(' AND ')}
    ORDER BY name ASC`;

  try {
    const [rows] = await pool.query(sql, params);
    const parsed = z.array(categoryPickerRecordSchema).safeParse(rows);
    if (!parsed.success) {
      console.error('[categories] failed to parse category picker rows', parsed.error.format());
      return [];
    }

    return parsed.data.map((item) => ({
      type: item.type,
      slug: item.slug,
      name: item.name
    }));
  } catch (error) {
    const info = toDbErrorInfo(error);
    console.error('[categories] picker query error', info, options.requestId ? { requestId: options.requestId } : undefined);
    return [];
  }
}

export async function categoryExistsByType(
  type: 'product' | 'blog',
  slug: string
): Promise<boolean> {
  const pool = getPool();
  const sql = `SELECT 1
    FROM categories
    WHERE LOWER(type) = ?
      AND slug = ?
    LIMIT 1`;

  try {
    const [rows] = await pool.query(sql, [type, slug]);
    return Array.isArray(rows) && rows.length > 0;
  } catch (error) {
    console.error('[categories] exists query error', toDbErrorInfo(error));
    return false;
  }
}

export interface CategoryBySlugOptions {
  requestId?: string;
}

export async function getPublishedCategoryBySlug(
  slug: string,
  options: CategoryBySlugOptions = {}
): Promise<CategorySummary | null> {
  const pool = getPool();
  const requestId = options.requestId;

  const sql = `SELECT id, type, slug, name, short_description, hero_image_url, last_tidb_update_at, updated_at\n    FROM categories\n    WHERE slug = ? AND is_published = 1\n    LIMIT 1`;

  try {
    const [rows] = await pool.query(sql, [slug]);
    const parsed = z.array(categoryRecordSchema).safeParse(rows);
    if (!parsed.success || parsed.data.length === 0) {
      return null;
    }
    return normalizeCategoryRecord(parsed.data[0]!);
  } catch (error) {
    const info = toDbErrorInfo(error);
    console.error('[categories] lookup error', info, requestId ? { requestId } : undefined);
    return null;
  }
}

const categoryProductRecordSchema = z.object({
  id: bigintLike,
  slug: z.string(),
  title_h1: z.string(),
  short_summary: z.string().nullable().optional(),
  price: z.string().nullable().optional(),
  images_json: z.string().nullable().optional(),
  last_tidb_update_at: z.string().nullable().optional(),
  updated_at: z.string().nullable().optional()
});

export interface CategoryProductSummary {
  id: bigint;
  slug: string;
  title: string;
  shortSummary: string | null;
  price: string | null;
  primaryImage: string | null;
  lastUpdatedAt: string | null;
}

export interface CategoryProductsQueryOptions {
  limit?: number;
  offset?: number;
  requestId?: string;
}

export interface CategoryProductsQueryResult {
  products: CategoryProductSummary[];
  totalCount: number;
}

function parseImages(value: string | null | undefined): string[] {
  if (!value) {
    return [];
  }
  try {
    const parsed = JSON.parse(value);
    if (Array.isArray(parsed)) {
      return parsed.filter((item): item is string => typeof item === 'string' && item.length > 0);
    }
  } catch (error) {
    console.warn('[categories] unable to parse images_json', error);
  }
  return [];
}

function normalizeCategoryProductRecord(record: z.infer<typeof categoryProductRecordSchema>): CategoryProductSummary {
  const images = parseImages(record.images_json ?? null);
  const lastUpdatedAt = record.updated_at || record.last_tidb_update_at || null;
  return {
    id: toBigInt(record.id),
    slug: record.slug,
    title: record.title_h1,
    shortSummary: toTrimmedOrNull(record.short_summary),
    price: toTrimmedOrNull(record.price),
    primaryImage: images.length > 0 ? images[0]! : null,
    lastUpdatedAt: lastUpdatedAt && lastUpdatedAt.length > 0 ? lastUpdatedAt : null
  };
}

async function countCategoryProducts(categoryId: bigint): Promise<number> {
  const pool = getPool();
  try {
    const [rows] = await pool.query(
      `SELECT COUNT(*) AS total\n        FROM category_products cp\n        INNER JOIN products p ON p.id = cp.product_id\n        WHERE cp.category_id = ? AND p.is_published = 1`,
      [categoryId.toString()]
    );
    const row = Array.isArray(rows) && rows.length > 0 ? (rows[0] as Record<string, unknown>) : null;
    const value = row && typeof row.total !== 'undefined' ? row.total : 0;
    const total = typeof value === 'number' ? value : Number.parseInt(String(value), 10);
    return Number.isFinite(total) && total > 0 ? total : 0;
  } catch (error) {
    const info = toDbErrorInfo(error);
    console.error('[categories] count products error', info);
    return 0;
  }
}

type LegacyCategoryColumn = 'category' | 'category_slug';

const LEGACY_CATEGORY_COLUMNS: LegacyCategoryColumn[] = ['category', 'category_slug'];

function addLegacyCategoryVariant(values: Set<string>, raw: string | null | undefined) {
  if (!raw) {
    return;
  }
  const trimmed = raw.trim();
  if (trimmed.length === 0) {
    return;
  }
  values.add(trimmed);
}

function toSlugLike(value: string): string | null {
  const normalized = value
    .normalize('NFKD')
    .replace(/[\u0300-\u036f]/g, '')
    .replace(/[^\p{L}\p{N}]+/gu, ' ')
    .trim()
    .toLowerCase();
  if (normalized.length === 0) {
    return null;
  }
  return normalized.replace(/\s+/g, '-');
}

function buildLegacyCategoryMatches(category: Pick<CategorySummary, 'slug' | 'name'>): string[] {
  const values = new Set<string>();
  const slug = category.slug?.trim();
  if (slug) {
    addLegacyCategoryVariant(values, slug);
    addLegacyCategoryVariant(values, slug.replace(/[-_]+/g, ' ').replace(/\s+/g, ' '));
    addLegacyCategoryVariant(values, slug.replace(/[-\s]+/g, '_').replace(/_+/g, '_'));
  }
  const name = category.name?.trim();
  if (name) {
    addLegacyCategoryVariant(values, name);
    const slugLike = toSlugLike(name);
    if (slugLike) {
      addLegacyCategoryVariant(values, slugLike);
      addLegacyCategoryVariant(values, slugLike.replace(/-/g, ' '));
      addLegacyCategoryVariant(values, slugLike.replace(/-/g, '_'));
    }
  }
  return Array.from(values)
    .map((value) => value.trim())
    .filter((value) => value.length > 0);
}

function isUnknownColumnError(error: unknown): boolean {
  const info = toDbErrorInfo(error);
  return info.code === 'ER_BAD_FIELD_ERROR' || info.errno === 1054;
}

interface LegacyCategoryQueryParts {
  where: string;
  params: string[];
}

<<<<<<< HEAD
function normalizeLegacyCategoryVariants(variants: string[]): string[] {
  if (variants.length === 0) {
    return [];
  }

  const normalized = new Set<string>();
  for (const raw of variants) {
    const value = raw.toLowerCase().trim();
    if (value.length > 0) {
      normalized.add(value);
    }
  }
  return Array.from(normalized);
}

=======
>>>>>>> 1e2abc14
function buildLegacyCategoryQueryParts(
  column: LegacyCategoryColumn,
  variants: string[]
): LegacyCategoryQueryParts | null {
<<<<<<< HEAD
  const normalizedVariants = normalizeLegacyCategoryVariants(variants);
  if (normalizedVariants.length === 0) {
    return null;
  }

  const placeholders = normalizedVariants.map(() => '?').join(', ');
  return {
    where: `is_published = 1 AND LOWER(${column}) IN (${placeholders})`,
    params: normalizedVariants
=======
  if (variants.length === 0) {
    return null;
  }

  const normalized = variants.map((value) => value.toLowerCase()).filter((value) => value.length > 0);
  if (normalized.length === 0) {
    return null;
  }

  const placeholders = normalized.map(() => '?').join(', ');
  return {
    where: `is_published = 1 AND LOWER(${column}) IN (${placeholders})`,
    params: normalized
>>>>>>> 1e2abc14
  };
}

async function runLegacyCategoryCount(
  column: LegacyCategoryColumn,
  variants: string[]
): Promise<number | null> {
  const query = buildLegacyCategoryQueryParts(column, variants);
  if (!query) {
    return 0;
  }

  const pool = getPool();
  const sql = `SELECT COUNT(*) AS total
        FROM products
        WHERE ${query.where}`;
  const params = query.params;
  try {
    const [rows] = await pool.query(sql, params);
    const row = Array.isArray(rows) && rows.length > 0 ? (rows[0] as Record<string, unknown>) : null;
    const value = row && typeof row.total !== 'undefined' ? row.total : 0;
    const total = typeof value === 'number' ? value : Number.parseInt(String(value), 10);
    return Number.isFinite(total) && total > 0 ? total : 0;
  } catch (error) {
    if (isUnknownColumnError(error)) {
      return null;
    }
    const info = toDbErrorInfo(error);
    console.error('[categories] legacy count products error', info, { column });
    return 0;
  }
}

async function runLegacyCategoryQuery(
  column: LegacyCategoryColumn,
  variants: string[],
  options: CategoryProductsQueryOptions
): Promise<CategoryProductsQueryResult | null> {
  const query = buildLegacyCategoryQueryParts(column, variants);
  if (!query) {
    return { products: [], totalCount: 0 };
  }

  const pool = getPool();
  const limit = options.limit ?? 10;
  const offset = options.offset ?? 0;
  const requestId = options.requestId;
  const params = [...query.params, limit, offset];

  let rows: unknown = [];
  let unknownColumn = false;
  let fallbackResult: CategoryProductsQueryResult | null = null;

  try {
    const [rawRows] = await pool.query(
      `SELECT id, slug, title_h1, short_summary, price, images_json, last_tidb_update_at, updated_at
        FROM products
        WHERE ${query.where}
        ORDER BY title_h1 ASC
        LIMIT ? OFFSET ?`,
      params
    );
    rows = rawRows;
  } catch (error) {
    if (isUnknownColumnError(error)) {
      unknownColumn = true;
    } else {
      const info = toDbErrorInfo(error);
      console.error('[categories] legacy category products error', info, requestId ? { requestId } : undefined);
      fallbackResult = { products: [], totalCount: 0 };
    }
  }

  if (unknownColumn) {
    return null;
  }

  if (fallbackResult) {
    return fallbackResult;
  }

  const parsed = z.array(categoryProductRecordSchema).safeParse(rows);
  if (!parsed.success) {
    console.error(
      '[categories] failed to parse legacy product rows',
      parsed.error.format(),
      requestId ? { requestId } : undefined
    );
    return { products: [], totalCount: 0 };
  }

  const products = parsed.data.map(normalizeCategoryProductRecord);
  const totalCount = await runLegacyCategoryCount(column, variants);
  return { products, totalCount: totalCount ?? 0 };
}

async function countLegacyCategoryProducts(category: Pick<CategorySummary, 'slug' | 'name'>): Promise<number> {
  const variants = buildLegacyCategoryMatches(category);
  for (const column of LEGACY_CATEGORY_COLUMNS) {
    const total = await runLegacyCategoryCount(column, variants);
    if (total === null) {
      continue;
    }
    if (total > 0) {
      return total;
    }
  }
  return 0;
}

async function queryLegacyCategoryProducts(
  category: Pick<CategorySummary, 'slug' | 'name'>,
  options: CategoryProductsQueryOptions
): Promise<CategoryProductsQueryResult> {
  const variants = buildLegacyCategoryMatches(category);
  for (const column of LEGACY_CATEGORY_COLUMNS) {
    const result = await runLegacyCategoryQuery(column, variants, options);
    if (result === null) {
      continue;
    }
    if (result.products.length > 0 || result.totalCount > 0) {
      return result;
    }
  }
  return { products: [], totalCount: 0 };
}

export async function getPublishedProductsForCategory(
  category: Pick<CategorySummary, 'id' | 'slug' | 'name'>,
  options: CategoryProductsQueryOptions = {}
): Promise<CategoryProductsQueryResult> {
  const pool = getPool();
  const limit = options.limit ?? 10;
  const offset = options.offset ?? 0;
  const requestId = options.requestId;
  const placeholders = matches.map(() => '?').join(', ');
  const where = `is_published = 1 AND LOWER(${column}) IN (${placeholders})`;
  const params = [...matches.map((value) => value.toLowerCase()), limit, offset];

  try {
    const [rows] = await pool.query(sql, [category.id.toString(), limit, offset]);
    const parsed = z.array(categoryProductRecordSchema).safeParse(rows);
    if (parsed.success) {
      const products = parsed.data.map(normalizeCategoryProductRecord);
      let totalCount = await countCategoryProducts(category.id);
      if (products.length > 0 && totalCount === 0) {
        totalCount = products.length;
      }
      if (products.length > 0 || totalCount > 0) {
        return { products, totalCount };
      }
    } else {
      console.error('[categories] failed to parse product rows', parsed.error.format(), requestId ? { requestId } : undefined);
    }
  } catch (error) {
    const info = toDbErrorInfo(error);
    console.error('[categories] category products error', info, requestId ? { requestId } : undefined);
  }

  if (!category.slug) {
    return { products: [], totalCount: 0 };
  }

  return queryLegacyCategoryProducts(category, options);
}

export interface CategorySitemapEntry {
  slug: string;
  type: 'product' | 'blog';
  lastUpdatedAt: string | null;
}

export async function getPublishedCategorySitemapEntries(): Promise<CategorySitemapEntry[]> {
  const pool = getPool();
  try {
    const [rows] = await pool.query(
      `SELECT id, type, slug, name, short_description, hero_image_url, last_tidb_update_at, updated_at\n        FROM categories\n        WHERE is_published = 1`
    );
    const parsed = z.array(categoryRecordSchema).safeParse(rows);
    if (!parsed.success) {
      console.error('[categories] failed to parse sitemap categories', parsed.error.format());
      return [];
    }
    return parsed.data.map((record) => ({
      slug: record.slug,
      type: record.type,
      lastUpdatedAt: record.updated_at || record.last_tidb_update_at || null
    }));
  } catch (error) {
    const info = toDbErrorInfo(error);
    console.error('[categories] sitemap query error', info);
    return [];
  }
}<|MERGE_RESOLUTION|>--- conflicted
+++ resolved
@@ -397,7 +397,6 @@
   params: string[];
 }
 
-<<<<<<< HEAD
 function normalizeLegacyCategoryVariants(variants: string[]): string[] {
   if (variants.length === 0) {
     return [];
@@ -413,13 +412,10 @@
   return Array.from(normalized);
 }
 
-=======
->>>>>>> 1e2abc14
 function buildLegacyCategoryQueryParts(
   column: LegacyCategoryColumn,
   variants: string[]
 ): LegacyCategoryQueryParts | null {
-<<<<<<< HEAD
   const normalizedVariants = normalizeLegacyCategoryVariants(variants);
   if (normalizedVariants.length === 0) {
     return null;
@@ -429,21 +425,6 @@
   return {
     where: `is_published = 1 AND LOWER(${column}) IN (${placeholders})`,
     params: normalizedVariants
-=======
-  if (variants.length === 0) {
-    return null;
-  }
-
-  const normalized = variants.map((value) => value.toLowerCase()).filter((value) => value.length > 0);
-  if (normalized.length === 0) {
-    return null;
-  }
-
-  const placeholders = normalized.map(() => '?').join(', ');
-  return {
-    where: `is_published = 1 AND LOWER(${column}) IN (${placeholders})`,
-    params: normalized
->>>>>>> 1e2abc14
   };
 }
 
