import type { Pool, PoolConnection, RowDataPacket } from 'mysql2/promise';
import { z } from 'zod';
import { getPool, toDbErrorInfo } from './db';

type SqlClient = Pool | PoolConnection;

export type ProductCategoryColumnInfo =
  | { name: 'category' | 'category_slug'; mode: 'single' }
  | { name: 'categories'; mode: 'json' | 'text' };

let cachedProductCategoryColumns: ProductCategoryColumnInfo[] | undefined;

async function inspectProductCategoryColumn(
  client: SqlClient,
  column: 'category' | 'category_slug' | 'categories'
): Promise<ProductCategoryColumnInfo | null> {
  try {
    const [rows] = await client.query<RowDataPacket[]>(`SHOW COLUMNS FROM products LIKE ?`, [column]);
    if (!Array.isArray(rows) || rows.length === 0) {
      return null;
    }
    if (column === 'categories') {
      const row = rows[0] as Record<string, unknown>;
      const typeValue = String(row.Type ?? row.type ?? '').toLowerCase();
      return {
        name: 'categories',
        mode: typeValue.includes('json') ? 'json' : 'text'
      };
    }
    return { name: column, mode: 'single' };
  } catch (error) {
    const info = toDbErrorInfo(error);
    console.warn('[categories] failed to inspect product category column', info);
    return null;
  }
}

async function detectProductCategoryColumns(client: SqlClient): Promise<ProductCategoryColumnInfo[]> {
  if (cachedProductCategoryColumns !== undefined) {
    return cachedProductCategoryColumns;
  }

  const columns: ProductCategoryColumnInfo[] = [];
  const candidates: Array<'category' | 'category_slug' | 'categories'> = [
    'category',
    'category_slug',
    'categories'
  ];

  for (const column of candidates) {
    const info = await inspectProductCategoryColumn(client, column);
    if (info) {
      columns.push(info);
    }
  }

  cachedProductCategoryColumns = columns;
  return columns;
}

export async function getProductCategoryColumns(
  client?: SqlClient
): Promise<ProductCategoryColumnInfo[]> {
  if (cachedProductCategoryColumns !== undefined) {
    return cachedProductCategoryColumns;
  }
  const pool = client ?? getPool();
  return detectProductCategoryColumns(pool);
}

<<<<<<< HEAD
function buildNormalizedColumnExpression(column: string): string {
  return `LOWER(TRIM(COALESCE(\`${column}\`, '')))`;
}

=======
>>>>>>> bb28dbde
export function buildProductCategoryMatchClause(
  columns: ProductCategoryColumnInfo[],
  variants: string[]
): { clause: string; params: string[] } | null {
  if (!Array.isArray(columns) || columns.length === 0) {
    return null;
  }
  const normalized = variants
    .map((value) => value.trim().toLowerCase())
    .filter((value, index, all) => value.length > 0 && all.indexOf(value) === index);
  if (normalized.length === 0) {
    return null;
  }

  const columnClauses: string[] = [];
  const params: string[] = [];

  for (const column of columns) {
    if (column.mode === 'single') {
<<<<<<< HEAD
      const expression = buildNormalizedColumnExpression(column.name);
      const equality = normalized.map(() => `${expression} = ?`).join(' OR ');
=======
      const equality = normalized.map(() => `LOWER(\`${column.name}\`) = ?`).join(' OR ');
>>>>>>> bb28dbde
      if (equality.length > 0) {
        columnClauses.push(`(${equality})`);
        params.push(...normalized);
      }
      continue;
    }

    if (column.mode === 'json') {
      const jsonContains = normalized.map(() => `JSON_CONTAINS(\`${column.name}\`, JSON_QUOTE(?))`).join(' OR ');
      if (jsonContains.length > 0) {
        columnClauses.push(`(JSON_VALID(\`${column.name}\`) AND (${jsonContains}))`);
        params.push(...normalized);
      }
      continue;
    }

<<<<<<< HEAD
    const expression = buildNormalizedColumnExpression(column.name);
    const equality = normalized.map(() => `${expression} = ?`).join(' OR ');
=======
    const equality = normalized.map(() => `LOWER(TRIM(\`${column.name}\`)) = ?`).join(' OR ');
>>>>>>> bb28dbde
    const jsonContains = normalized.map(() => `JSON_CONTAINS(\`${column.name}\`, JSON_QUOTE(?))`).join(' OR ');
    const parts: string[] = [];
    if (equality.length > 0) {
      parts.push(`(${equality})`);
      params.push(...normalized);
    }
    if (jsonContains.length > 0) {
      parts.push(`(JSON_VALID(\`${column.name}\`) AND (${jsonContains}))`);
      params.push(...normalized);
    }
    if (parts.length > 0) {
      columnClauses.push(`(${parts.join(' OR ')})`);
    }
  }

  if (columnClauses.length === 0) {
    return null;
  }

  const clause = columnClauses.length === 1 ? columnClauses[0]! : `(${columnClauses.join(' OR ')})`;
  return { clause, params };
}

const bigintLike = z.union([z.bigint(), z.number(), z.string()]);
type BigintLike = z.infer<typeof bigintLike>;

const CATEGORY_TYPE_SYNONYMS: Record<'product' | 'blog', string[]> = {
  product: ['product', 'products', 'product_category'],
  blog: ['blog', 'blogs', 'blog_category']
};

function normalizeCategoryType(value: string): 'product' | 'blog' {
  const normalized = value.trim().toLowerCase();
  if (CATEGORY_TYPE_SYNONYMS.blog.includes(normalized)) {
    return 'blog';
  }
  return 'product';
}

export function getCategoryTypeSynonyms(type: 'product' | 'blog'): string[] {
  return CATEGORY_TYPE_SYNONYMS[type];
}

const categoryRecordSchema = z.object({
  id: bigintLike,
  type: z
    .string()
    .transform((value) => normalizeCategoryType(value))
    .pipe(z.enum(['product', 'blog'])),
  slug: z.string(),
  name: z.string(),
  short_description: z.string().nullable().optional(),
  hero_image_url: z.string().nullable().optional(),
  last_tidb_update_at: z.string().nullable().optional(),
  updated_at: z.string().nullable().optional()
});

const categoryPickerRecordSchema = z.object({
  type: z
    .string()
    .transform((value) => normalizeCategoryType(value))
    .pipe(z.enum(['product', 'blog'])),
  slug: z.string(),
  name: z.string()
});

export type CategoryRecord = z.infer<typeof categoryRecordSchema>;

export interface CategorySummary {
  id: bigint;
  type: 'product' | 'blog';
  slug: string;
  name: string;
  shortDescription: string | null;
  heroImageUrl: string | null;
  lastUpdatedAt: string | null;
}

export interface CategoryPickerOption {
  type: 'product' | 'blog';
  slug: string;
  name: string;
}

export interface CategoryQueryOptions {
  type?: 'product' | 'blog';
  limit?: number;
  offset?: number;
  requestId?: string;
}

export interface CategoryQueryResult {
  categories: CategorySummary[];
  totalCount: number;
}

export interface CategoryPickerOptions {
  type?: 'product' | 'blog';
  requestId?: string;
}

function toBigInt(value: BigintLike): bigint {
  if (typeof value === 'bigint') {
    return value;
  }
  if (typeof value === 'number') {
    return BigInt(value);
  }
  return BigInt(value);
}

function toTrimmedOrNull(value: unknown): string | null {
  if (value === null || value === undefined) {
    return null;
  }
  if (typeof value !== 'string') {
    return String(value);
  }
  const trimmed = value.trim();
  return trimmed.length > 0 ? trimmed : null;
}

function normalizeCategoryRecord(record: CategoryRecord): CategorySummary {
  const lastUpdatedAt = record.updated_at || record.last_tidb_update_at || null;
  return {
    id: toBigInt(record.id),
    type: record.type,
    slug: record.slug,
    name: record.name,
    shortDescription: toTrimmedOrNull(record.short_description),
    heroImageUrl: toTrimmedOrNull(record.hero_image_url),
    lastUpdatedAt: lastUpdatedAt && lastUpdatedAt.length > 0 ? lastUpdatedAt : null
  };
}

async function countPublishedCategories(
  filters: Pick<CategoryQueryOptions, 'type'>
): Promise<number> {
  const pool = getPool();
  const where: string[] = ['is_published = 1'];
  const params: unknown[] = [];
  if (filters.type) {
    const synonyms = getCategoryTypeSynonyms(filters.type);
    where.push(`LOWER(type) IN (${synonyms.map(() => '?').join(', ')})`);
    params.push(...synonyms);
  }
  const sql = `SELECT COUNT(*) AS total FROM categories WHERE ${where.join(' AND ')}`;
  const [rows] = await pool.query(sql, params);
  const row = Array.isArray(rows) && rows.length > 0 ? (rows[0] as Record<string, unknown>) : null;
  const value = row && typeof row.total !== 'undefined' ? row.total : 0;
  const total = typeof value === 'number' ? value : Number.parseInt(String(value), 10);
  return Number.isFinite(total) && total > 0 ? total : 0;
}

export async function getPublishedCategories(
  options: CategoryQueryOptions = {}
): Promise<CategoryQueryResult> {
  const pool = getPool();
  const limit = options.limit ?? 30;
  const offset = options.offset ?? 0;
  const requestId = options.requestId;

  const where: string[] = ['is_published = 1'];
  const params: unknown[] = [];
  if (options.type) {
    const synonyms = getCategoryTypeSynonyms(options.type);
    where.push(`LOWER(type) IN (${synonyms.map(() => '?').join(', ')})`);
    params.push(...synonyms);
  }

  const sql = `SELECT id, type, slug, name, short_description, hero_image_url, last_tidb_update_at, updated_at\n    FROM categories\n    WHERE ${where.join(' AND ')}\n    ORDER BY type ASC, name ASC\n    LIMIT ? OFFSET ?`;

  params.push(limit);
  params.push(offset);

  try {
    const [rows] = await pool.query(sql, params);
    const parsed = z.array(categoryRecordSchema).safeParse(rows);
    if (!parsed.success) {
      console.error('[categories] failed to parse category rows', parsed.error.format());
      return { categories: [], totalCount: 0 };
    }

    const categories = parsed.data.map(normalizeCategoryRecord);
    const totalCount = await countPublishedCategories({ type: options.type });

    return { categories, totalCount };
  } catch (error) {
    const info = toDbErrorInfo(error);
    console.error('[categories] query error', info, requestId ? { requestId } : undefined);
    return { categories: [], totalCount: 0 };
  }
}

export async function getPublishedCategoryPickerOptions(
  options: CategoryPickerOptions = {}
): Promise<CategoryPickerOption[]> {
  const pool = getPool();
  const where: string[] = ['is_published = 1'];
  const params: unknown[] = [];

  if (options.type) {
    const synonyms = getCategoryTypeSynonyms(options.type);
    where.push(`LOWER(type) IN (${synonyms.map(() => '?').join(', ')})`);
    params.push(...synonyms);
  }

  const sql = `SELECT type, slug, name
    FROM categories
    WHERE ${where.join(' AND ')}
    ORDER BY name ASC`;

  try {
    const [rows] = await pool.query(sql, params);
    const parsed = z.array(categoryPickerRecordSchema).safeParse(rows);
    if (!parsed.success) {
      console.error('[categories] failed to parse category picker rows', parsed.error.format());
      return [];
    }

    return parsed.data.map((item) => ({
      type: item.type,
      slug: item.slug,
      name: item.name
    }));
  } catch (error) {
    const info = toDbErrorInfo(error);
    console.error('[categories] picker query error', info, options.requestId ? { requestId: options.requestId } : undefined);
    return [];
  }
}

export async function categoryExistsByType(
  type: 'product' | 'blog',
  slug: string
): Promise<boolean> {
  const pool = getPool();
  const sql = `SELECT 1
    FROM categories
    WHERE LOWER(type) = ?
      AND slug = ?
    LIMIT 1`;

  try {
    const [rows] = await pool.query(sql, [type, slug]);
    return Array.isArray(rows) && rows.length > 0;
  } catch (error) {
    console.error('[categories] exists query error', toDbErrorInfo(error));
    return false;
  }
}

export interface CategoryBySlugOptions {
  requestId?: string;
}

export async function getPublishedCategoryBySlug(
  slug: string,
  options: CategoryBySlugOptions = {}
): Promise<CategorySummary | null> {
  const pool = getPool();
  const requestId = options.requestId;

  const sql = `SELECT id, type, slug, name, short_description, hero_image_url, last_tidb_update_at, updated_at\n    FROM categories\n    WHERE slug = ? AND is_published = 1\n    LIMIT 1`;

  try {
    const [rows] = await pool.query(sql, [slug]);
    const parsed = z.array(categoryRecordSchema).safeParse(rows);
    if (!parsed.success || parsed.data.length === 0) {
      return null;
    }
    return normalizeCategoryRecord(parsed.data[0]!);
  } catch (error) {
    const info = toDbErrorInfo(error);
    console.error('[categories] lookup error', info, requestId ? { requestId } : undefined);
    return null;
  }
}

const categoryProductRecordSchema = z.object({
  id: bigintLike,
  slug: z.string(),
  title_h1: z.string(),
  short_summary: z.string().nullable().optional(),
  price: z.string().nullable().optional(),
  images_json: z.string().nullable().optional(),
  last_tidb_update_at: z.string().nullable().optional(),
  updated_at: z.string().nullable().optional()
});

export interface CategoryProductSummary {
  id: bigint;
  slug: string;
  title: string;
  shortSummary: string | null;
  price: string | null;
  primaryImage: string | null;
  lastUpdatedAt: string | null;
}

export interface CategoryProductsQueryOptions {
  limit?: number;
  offset?: number;
  requestId?: string;
}

export interface CategoryProductsQueryResult {
  products: CategoryProductSummary[];
  totalCount: number;
}

function parseImages(value: string | null | undefined): string[] {
  if (!value) {
    return [];
  }
  try {
    const parsed = JSON.parse(value);
    if (Array.isArray(parsed)) {
      return parsed.filter((item): item is string => typeof item === 'string' && item.length > 0);
    }
  } catch (error) {
    console.warn('[categories] unable to parse images_json', error);
  }
  return [];
}

function normalizeCategoryProductRecord(record: z.infer<typeof categoryProductRecordSchema>): CategoryProductSummary {
  const images = parseImages(record.images_json ?? null);
  const lastUpdatedAt = record.updated_at || record.last_tidb_update_at || null;
  return {
    id: toBigInt(record.id),
    slug: record.slug,
    title: record.title_h1,
    shortSummary: toTrimmedOrNull(record.short_summary),
    price: toTrimmedOrNull(record.price),
    primaryImage: images.length > 0 ? images[0]! : null,
    lastUpdatedAt: lastUpdatedAt && lastUpdatedAt.length > 0 ? lastUpdatedAt : null
  };
}

async function countCategoryProducts(
  slug: string | null | undefined,
  columns?: ProductCategoryColumnInfo[]
): Promise<number> {
  const normalized = typeof slug === 'string' ? slug.trim().toLowerCase() : '';
  if (!normalized) {
    return 0;
  }

  const pool = getPool();
  const detectedColumns = columns ?? (await getProductCategoryColumns(pool));
  const match = buildProductCategoryMatchClause(detectedColumns, [normalized]);
  if (!match) {
    return 0;
  }

  try {
    const [rawRows] = await pool.query(
      `SELECT COUNT(*) AS total
        FROM products
        WHERE is_published = 1 AND ${match.clause}`,
      match.params
    );

    const rows = Array.isArray(rawRows) ? (rawRows as RowDataPacket[]) : [];
    if (rows.length === 0) {
      return 0;
    }

    const raw = rows[0]?.total as number | string | null | undefined;
    let total: number;
    if (typeof raw === 'number') {
      total = raw;
    } else {
      const asString = raw !== null && raw !== undefined ? String(raw) : '0';
      const parsed = Number.parseInt(asString, 10);
      total = Number.isFinite(parsed) ? parsed : 0;
    }
    return total > 0 ? total : 0;
  } catch (error) {
    const info = toDbErrorInfo(error);
    if (info.code !== 'ER_BAD_FIELD_ERROR' && info.code !== '42703') {
      console.error('[categories] count products fallback error', info);
    }
    return 0;
  }
}

function addLegacyCategoryVariant(values: Set<string>, raw: string | null | undefined) {
  if (!raw) {
    return;
  }
  const trimmed = raw.trim();
  if (trimmed.length === 0) {
    return;
  }
  values.add(trimmed);
}

function toSlugLike(value: string): string | null {
  const normalized = value
    .normalize('NFKD')
    .replace(/[\u0300-\u036f]/g, '')
    .replace(/[^\p{L}\p{N}]+/gu, ' ')
    .trim()
    .toLowerCase();
  if (normalized.length === 0) {
    return null;
  }
  return normalized.replace(/\s+/g, '-');
}

function buildLegacyCategoryMatches(category: Pick<CategorySummary, 'slug' | 'name'>): string[] {
  const values = new Set<string>();
  const slug = category.slug?.trim();
  if (slug) {
    addLegacyCategoryVariant(values, slug);
    addLegacyCategoryVariant(values, slug.replace(/[-_]+/g, ' ').replace(/\s+/g, ' '));
    addLegacyCategoryVariant(values, slug.replace(/[-\s]+/g, '_').replace(/_+/g, '_'));
  }
  const name = category.name?.trim();
  if (name) {
    addLegacyCategoryVariant(values, name);
    const slugLike = toSlugLike(name);
    if (slugLike) {
      addLegacyCategoryVariant(values, slugLike);
      addLegacyCategoryVariant(values, slugLike.replace(/-/g, ' '));
      addLegacyCategoryVariant(values, slugLike.replace(/-/g, '_'));
    }
  }
  return Array.from(values)
    .map((value) => value.trim())
    .filter((value) => value.length > 0);
}

function normalizeLegacyCategoryVariants(variants: string[]): string[] {
  if (variants.length === 0) {
    return [];
  }

  const normalized = new Set<string>();
  for (const raw of variants) {
    const value = raw.toLowerCase().trim();
    if (value.length > 0) {
      normalized.add(value);
    }
  }
  return Array.from(normalized);
}

function buildLegacyCategoryWhereClause(
  columns: ProductCategoryColumnInfo[],
  variants: string[]
): { where: string; params: string[] } | null {
  const normalized = normalizeLegacyCategoryVariants(variants);
  if (normalized.length === 0) {
    return null;
  }

  const match = buildProductCategoryMatchClause(columns, normalized);
  if (!match) {
    return null;
  }

  return {
    where: `is_published = 1 AND ${match.clause}`,
    params: match.params
  };
}

async function countLegacyCategoryProducts(
  category: Pick<CategorySummary, 'slug' | 'name'>,
  columns?: ProductCategoryColumnInfo[]
): Promise<number> {
  const variants = buildLegacyCategoryMatches(category);
  const pool = getPool();
  const detectedColumns = columns ?? (await getProductCategoryColumns(pool));
  const query = buildLegacyCategoryWhereClause(detectedColumns, variants);
  if (!query) {
    return 0;
  }

  const sql = `SELECT COUNT(*) AS total
        FROM products
        WHERE ${query.where}`;

  try {
    const [rows] = await pool.query<RowDataPacket[]>(sql, query.params);
    if (!Array.isArray(rows) || rows.length === 0) {
      return 0;
    }

    const value = rows[0]?.total;
    const total = typeof value === 'number' ? value : Number.parseInt(String(value ?? '0'), 10);
    return Number.isFinite(total) && total > 0 ? total : 0;
  } catch (error) {
    const info = toDbErrorInfo(error);
    console.error('[categories] legacy count products error', info);
    return 0;
  }
}

async function queryLegacyCategoryProducts(
  category: Pick<CategorySummary, 'slug' | 'name'>,
  options: CategoryProductsQueryOptions,
  columns?: ProductCategoryColumnInfo[]
): Promise<CategoryProductsQueryResult> {
  const variants = buildLegacyCategoryMatches(category);
  const pool = getPool();
  const detectedColumns = columns ?? (await getProductCategoryColumns(pool));
  const query = buildLegacyCategoryWhereClause(detectedColumns, variants);
  if (!query) {
    return { products: [], totalCount: 0 };
  }

  const limit = options.limit ?? 10;
  const offset = options.offset ?? 0;
  const requestId = options.requestId;

  try {
    const [rows] = await pool.query(
      `SELECT id, slug, title_h1, short_summary, price, images_json, last_tidb_update_at, updated_at
        FROM products
        WHERE ${query.where}
        ORDER BY title_h1 ASC
        LIMIT ? OFFSET ?`,
      [...query.params, limit, offset]
    );

    const parsed = z.array(categoryProductRecordSchema).safeParse(rows);
    if (!parsed.success) {
      console.error(
        '[categories] failed to parse legacy product rows',
        parsed.error.format(),
        requestId ? { requestId } : undefined
      );
      return { products: [], totalCount: 0 };
    }

    const products = parsed.data.map(normalizeCategoryProductRecord);
    const totalCount = await countLegacyCategoryProducts(category, detectedColumns);
    return { products, totalCount };
  } catch (error) {
    const info = toDbErrorInfo(error);
    console.error('[categories] legacy category products error', info, requestId ? { requestId } : undefined);
    return { products: [], totalCount: 0 };
  }
}

export async function getPublishedProductsForCategory(
  category: Pick<CategorySummary, 'id' | 'slug' | 'name'>,
  options: CategoryProductsQueryOptions = {}
): Promise<CategoryProductsQueryResult> {
  const pool = getPool();
  const limit = options.limit ?? 10;
  const offset = options.offset ?? 0;
  const requestId = options.requestId;
  const normalizedSlug = typeof category.slug === 'string' ? category.slug.trim().toLowerCase() : '';
  const columns = await getProductCategoryColumns(pool);

  if (normalizedSlug) {
    const match = buildProductCategoryMatchClause(columns, [normalizedSlug]);
    if (match) {
      try {
        const [rows] = await pool.query(
          `SELECT id, slug, title_h1, short_summary, price, images_json, last_tidb_update_at, updated_at
          FROM products
          WHERE is_published = 1 AND ${match.clause}
          ORDER BY title_h1 ASC
          LIMIT ? OFFSET ?`,
          [...match.params, limit, offset]
        );
        const parsed = z.array(categoryProductRecordSchema).safeParse(rows);
        if (parsed.success) {
          const products = parsed.data.map(normalizeCategoryProductRecord);
          let totalCount = await countCategoryProducts(category.slug ?? null, columns);
          if (products.length > 0 && totalCount === 0) {
            totalCount = products.length;
          }
          if (products.length > 0 || totalCount > 0) {
            return { products, totalCount };
          }
        } else {
          console.error(
            '[categories] failed to parse product rows',
            parsed.error.format(),
            requestId ? { requestId } : undefined
          );
        }
      } catch (error) {
        const info = toDbErrorInfo(error);
        console.error('[categories] category products error', info, requestId ? { requestId } : undefined);
      }
    }
  }

  if (!category.slug) {
    return { products: [], totalCount: 0 };
  }

  return queryLegacyCategoryProducts(category, options, columns);
}

export interface CategorySitemapEntry {
  slug: string;
  type: 'product' | 'blog';
  lastUpdatedAt: string | null;
}

export async function getPublishedCategorySitemapEntries(): Promise<CategorySitemapEntry[]> {
  const pool = getPool();
  try {
    const [rows] = await pool.query(
      `SELECT id, type, slug, name, short_description, hero_image_url, last_tidb_update_at, updated_at\n        FROM categories\n        WHERE is_published = 1`
    );
    const parsed = z.array(categoryRecordSchema).safeParse(rows);
    if (!parsed.success) {
      console.error('[categories] failed to parse sitemap categories', parsed.error.format());
      return [];
    }
    return parsed.data.map((record) => ({
      slug: record.slug,
      type: record.type,
      lastUpdatedAt: record.updated_at || record.last_tidb_update_at || null
    }));
  } catch (error) {
    const info = toDbErrorInfo(error);
    console.error('[categories] sitemap query error', info);
    return [];
  }
}<|MERGE_RESOLUTION|>--- conflicted
+++ resolved
@@ -68,13 +68,10 @@
   return detectProductCategoryColumns(pool);
 }
 
-<<<<<<< HEAD
 function buildNormalizedColumnExpression(column: string): string {
   return `LOWER(TRIM(COALESCE(\`${column}\`, '')))`;
 }
 
-=======
->>>>>>> bb28dbde
 export function buildProductCategoryMatchClause(
   columns: ProductCategoryColumnInfo[],
   variants: string[]
@@ -94,12 +91,8 @@
 
   for (const column of columns) {
     if (column.mode === 'single') {
-<<<<<<< HEAD
       const expression = buildNormalizedColumnExpression(column.name);
       const equality = normalized.map(() => `${expression} = ?`).join(' OR ');
-=======
-      const equality = normalized.map(() => `LOWER(\`${column.name}\`) = ?`).join(' OR ');
->>>>>>> bb28dbde
       if (equality.length > 0) {
         columnClauses.push(`(${equality})`);
         params.push(...normalized);
@@ -116,12 +109,8 @@
       continue;
     }
 
-<<<<<<< HEAD
     const expression = buildNormalizedColumnExpression(column.name);
     const equality = normalized.map(() => `${expression} = ?`).join(' OR ');
-=======
-    const equality = normalized.map(() => `LOWER(TRIM(\`${column.name}\`)) = ?`).join(' OR ');
->>>>>>> bb28dbde
     const jsonContains = normalized.map(() => `JSON_CONTAINS(\`${column.name}\`, JSON_QUOTE(?))`).join(' OR ');
     const parts: string[] = [];
     if (equality.length > 0) {
