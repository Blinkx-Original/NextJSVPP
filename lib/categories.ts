import type { Pool, PoolConnection, RowDataPacket } from 'mysql2/promise';
import { z } from 'zod';
import { slugifyCategoryName } from './category-slug';
import { getPool, toDbErrorInfo } from './db';

// -- Category type helpers --------------------------------------------------

type SqlClient = Pool | PoolConnection;

type CategoryType = 'product' | 'blog';

export type ProductCategoryColumn = 'category' | 'category_slug' | 'categories';
export type BlogCategoryColumn = 'category_slug' | 'category';

let cachedProductCategoryColumns: ProductCategoryColumn[] | undefined;
let cachedBlogCategoryColumn: BlogCategoryColumn | null | undefined;

async function detectProductCategoryColumns(client: SqlClient): Promise<ProductCategoryColumn[]> {
  if (cachedProductCategoryColumns !== undefined) {
    return cachedProductCategoryColumns;
  }

  const columns: ProductCategoryColumn[] = [];
  const candidates: ProductCategoryColumn[] = ['category', 'category_slug', 'categories'];

  for (const column of candidates) {
    try {
      const [rows] = await client.query<RowDataPacket[]>(`SHOW COLUMNS FROM products LIKE ?`, [column]);
      if (Array.isArray(rows) && rows.length > 0) {
        columns.push(column);
      }
    } catch (error) {
      const info = toDbErrorInfo(error);
      console.warn('[categories] failed to inspect product column', info);
    }
  }

  cachedProductCategoryColumns = columns;
  return columns;
}

export async function getProductCategoryColumns(client?: SqlClient): Promise<ProductCategoryColumn[]> {
  if (cachedProductCategoryColumns !== undefined) {
    return cachedProductCategoryColumns;
  }
  const pool = client ?? getPool();
  return detectProductCategoryColumns(pool);
}

async function detectBlogCategoryColumn(client: SqlClient): Promise<BlogCategoryColumn | null> {
  if (cachedBlogCategoryColumn !== undefined) {
    return cachedBlogCategoryColumn;
  }

  const candidates: BlogCategoryColumn[] = ['category_slug', 'category'];

  for (const column of candidates) {
    try {
      const [rows] = await client.query<RowDataPacket[]>(`SHOW COLUMNS FROM posts LIKE ?`, [column]);
      if (Array.isArray(rows) && rows.length > 0) {
        cachedBlogCategoryColumn = column;
        return column;
      }
    } catch (error) {
      const info = toDbErrorInfo(error);
      console.warn('[categories] failed to inspect blog posts column', info);
    }
  }

  cachedBlogCategoryColumn = null;
  return null;
}

export async function getBlogCategoryColumn(client?: SqlClient): Promise<BlogCategoryColumn | null> {
  if (cachedBlogCategoryColumn !== undefined) {
    return cachedBlogCategoryColumn;
  }
  const pool = client ?? getPool();
  return detectBlogCategoryColumn(pool);
}

type CategoryVariantSource = {
  slug?: string | null;
  name?: string | null;
};

interface CategoryVariantBuckets {
  normalized: Set<string>;
  raw: Set<string>;
  collapsed: Set<string>;
}

export interface CategoryVariants {
  normalized: string[];
  raw: string[];
  collapsed: string[];
}

function addCategoryVariant(
  buckets: CategoryVariantBuckets,
  value: string | null | undefined
): void {
  if (typeof value !== 'string') {
    return;
<<<<<<< HEAD
  }

  const trimmed = value.trim();
  if (!trimmed) {
    return;
  }

  buckets.raw.add(trimmed);

  const normalized = trimmed.toLowerCase();
  if (normalized) {
    buckets.normalized.add(normalized);
    const collapsed = normalized.replace(/[\s-]+/g, '');
    if (collapsed) {
      buckets.collapsed.add(collapsed);
    }
  }

  const withSpaces = trimmed.replace(/-/g, ' ').trim();
  if (withSpaces && withSpaces !== trimmed) {
    buckets.raw.add(withSpaces);
    const normalizedWithSpaces = withSpaces.toLowerCase();
    if (normalizedWithSpaces) {
      buckets.normalized.add(normalizedWithSpaces);
      const collapsedWithSpaces = normalizedWithSpaces.replace(/[\s-]+/g, '');
      if (collapsedWithSpaces) {
        buckets.collapsed.add(collapsedWithSpaces);
      }
    }
  }
=======
  }

  const trimmed = value.trim();
  if (!trimmed) {
    return;
  }

  buckets.raw.add(trimmed);

  const normalized = trimmed.toLowerCase();
  if (normalized) {
    buckets.normalized.add(normalized);
    const collapsed = normalized.replace(/[\s-]+/g, '');
    if (collapsed) {
      buckets.collapsed.add(collapsed);
    }
  }

  const withSpaces = trimmed.replace(/-/g, ' ').trim();
  if (withSpaces && withSpaces !== trimmed) {
    buckets.raw.add(withSpaces);
    const normalizedWithSpaces = withSpaces.toLowerCase();
    if (normalizedWithSpaces) {
      buckets.normalized.add(normalizedWithSpaces);
      const collapsedWithSpaces = normalizedWithSpaces.replace(/[\s-]+/g, '');
      if (collapsedWithSpaces) {
        buckets.collapsed.add(collapsedWithSpaces);
      }
    }
  }
>>>>>>> 598baa35
}

export function buildCategoryVariants(source: CategoryVariantSource): CategoryVariants {
  const buckets: CategoryVariantBuckets = {
    normalized: new Set<string>(),
    raw: new Set<string>(),
    collapsed: new Set<string>()
  };

  addCategoryVariant(buckets, source.slug ?? null);

  if (source.name) {
    addCategoryVariant(buckets, slugifyCategoryName(source.name));
    addCategoryVariant(buckets, source.name);
  }

  return {
    normalized: Array.from(buckets.normalized),
    raw: Array.from(buckets.raw),
    collapsed: Array.from(buckets.collapsed)
  };
}

function normalizeCount(value: unknown): number {
  if (typeof value === 'number' && Number.isFinite(value)) {
    return value;
  }
  if (typeof value === 'string' && value) {
    const parsed = Number.parseInt(value, 10);
    if (Number.isFinite(parsed)) {
      return parsed;
    }
  }
  return 0;
}

export function getCategoryTypeSynonyms(type: CategoryType): string[] {
  if (type === 'blog') {
    return ['blog', 'blogs'];
  }
  return ['product', 'products'];
}

const bigintLike = z.union([z.bigint(), z.number(), z.string()]);

type BigintLike = z.infer<typeof bigintLike>;

const categoryRecordSchema = z.object({
  id: bigintLike,
  type: z.string(),
  slug: z.string(),
  name: z.string(),
  short_description: z.string().nullable().optional(),
  long_description: z.string().nullable().optional(),
  hero_image_url: z.string().nullable().optional(),
  last_tidb_update_at: z.string().nullable().optional(),
  updated_at: z.string().nullable().optional()
});

function toBigInt(value: BigintLike): bigint {
  if (typeof value === 'bigint') {
    return value;
  }
  if (typeof value === 'number') {
    return BigInt(Math.trunc(value));
  }
  return BigInt(value);
}

function toTrimmedOrNull(value: unknown): string | null {
  if (typeof value !== 'string') {
    return null;
  }
  const trimmed = value.trim();
  return trimmed.length > 0 ? trimmed : null;
}

export type CategoryRecord = z.infer<typeof categoryRecordSchema>;

export interface CategorySummary {
  id: bigint;
  type: CategoryType;
  slug: string;
  name: string;
  shortDescription: string | null;
  longDescription: string | null;
  heroImageUrl: string | null;
  lastUpdatedAt: string | null;
}

function normalizeCategoryRecord(record: CategoryRecord): CategorySummary {
  const typeValue = record.type?.toLowerCase() === 'blog' ? 'blog' : 'product';
  const lastUpdated = record.updated_at || record.last_tidb_update_at || null;
  return {
    id: toBigInt(record.id),
    type: typeValue,
    slug: record.slug,
    name: record.name,
    shortDescription: toTrimmedOrNull(record.short_description),
    longDescription: toTrimmedOrNull(record.long_description),
    heroImageUrl: toTrimmedOrNull(record.hero_image_url),
    lastUpdatedAt: lastUpdated && lastUpdated.trim().length > 0 ? lastUpdated : null
  };
}

export interface CategoryPickerOption {
  type: CategoryType;
  slug: string;
  name: string;
}

export interface CategoryQueryOptions {
  type?: CategoryType;
  limit?: number;
  offset?: number;
  requestId?: string;
}

export interface CategoryQueryResult {
  categories: CategorySummary[];
  totalCount: number;
}

export interface CategoryPickerOptions {
  type?: CategoryType;
  requestId?: string;
}

export interface AllCategoriesQueryOptions {
  type?: CategoryType;
  batchSize?: number;
  requestId?: string;
}

function buildCategoryWhereClause(options: { type?: CategoryType }): { where: string; params: unknown[] } {
  const where: string[] = ['is_published = 1'];
  const params: unknown[] = [];

  if (options.type) {
    const synonyms = getCategoryTypeSynonyms(options.type);
    const placeholders = synonyms.map(() => '?').join(', ');
    where.push(`LOWER(type) IN (${placeholders})`);
    params.push(...synonyms);
  }

  return { where: where.join(' AND '), params };
}

export async function getPublishedCategories(options: CategoryQueryOptions = {}): Promise<CategoryQueryResult> {
  const pool = getPool();
  const limit = options.limit ?? 12;
  const offset = options.offset ?? 0;
  const { where, params } = buildCategoryWhereClause({ type: options.type });

  try {
    const [rows] = await pool.query(
      `SELECT id, type, slug, name, short_description, long_description, hero_image_url, last_tidb_update_at, updated_at
        FROM categories
        WHERE ${where}
        ORDER BY name ASC
        LIMIT ? OFFSET ?`,
      [...params, limit, offset]
    );

    const parsed = z.array(categoryRecordSchema).safeParse(rows);
    if (!parsed.success) {
      console.error('[categories] failed to parse published categories', parsed.error.format(), options.requestId
        ? { requestId: options.requestId }
        : undefined);
      return { categories: [], totalCount: 0 };
    }

    const categories = parsed.data.map(normalizeCategoryRecord);

    const [countRows] = await pool.query<RowDataPacket[]>(
      `SELECT COUNT(*) AS total FROM categories WHERE ${where}`,
      params
    );
    const total = Array.isArray(countRows) && countRows.length > 0 ? countRows[0]?.total : 0;

    return { categories, totalCount: normalizeCount(total) };
  } catch (error) {
    const info = toDbErrorInfo(error);
    console.error('[categories] published categories query failed', info, options.requestId ? { requestId: options.requestId } : undefined);
    return { categories: [], totalCount: 0 };
  }
}

export async function getAllPublishedCategories(
  options: AllCategoriesQueryOptions = {}
): Promise<CategorySummary[]> {
  const batchSize = options.batchSize && options.batchSize > 0 ? Math.min(options.batchSize, 500) : 200;
  const categories: CategorySummary[] = [];
  let offset = 0;

  while (true) {
    const { categories: pageCategories, totalCount } = await getPublishedCategories({
      type: options.type,
      limit: batchSize,
      offset,
      requestId: options.requestId
    });

    if (pageCategories.length === 0) {
      break;
    }

    categories.push(...pageCategories);
    offset += pageCategories.length;

    if (offset >= totalCount || pageCategories.length < batchSize) {
      break;
    }
  }

  return categories;
}

export async function getPublishedCategoryPickerOptions(
  options: CategoryPickerOptions = {}
): Promise<CategoryPickerOption[]> {
  const pool = getPool();
  const { where, params } = buildCategoryWhereClause({ type: options.type });

  try {
    const [rows] = await pool.query(
      `SELECT type, slug, name
        FROM categories
        WHERE ${where}
        ORDER BY name ASC`,
      params
    );

    const parsed = z
      .array(
        z.object({
          type: z.string(),
          slug: z.string(),
          name: z.string()
        })
      )
      .safeParse(rows);

    if (!parsed.success) {
      console.error('[categories] failed to parse picker options', parsed.error.format(), options.requestId
        ? { requestId: options.requestId }
        : undefined);
      return [];
    }

    return parsed.data.map((item) => ({
      type: item.type.toLowerCase() === 'blog' ? 'blog' : 'product',
      slug: item.slug,
      name: item.name
    }));
  } catch (error) {
    const info = toDbErrorInfo(error);
    console.error('[categories] picker options query failed', info, options.requestId ? { requestId: options.requestId } : undefined);
    return [];
  }
}

export async function categoryExistsByType(type: CategoryType, slug: string): Promise<boolean> {
  const pool = getPool();
  const synonyms = getCategoryTypeSynonyms(type);
  const placeholders = synonyms.map(() => '?').join(', ');

  try {
    const [rows] = await pool.query<RowDataPacket[]>(
      `SELECT 1
        FROM categories
        WHERE slug = ? AND LOWER(type) IN (${placeholders})
        LIMIT 1`,
      [slug, ...synonyms]
    );
    return Array.isArray(rows) && rows.length > 0;
  } catch (error) {
    console.error('[categories] exists query failed', toDbErrorInfo(error));
    return false;
  }
}

export interface CategoryBySlugOptions {
  requestId?: string;
}

export async function getPublishedCategoryBySlug(
  slug: string,
  options: CategoryBySlugOptions = {}
): Promise<CategorySummary | null> {
  const pool = getPool();
  try {
    const [rows] = await pool.query(
      `SELECT id, type, slug, name, short_description, long_description, hero_image_url, last_tidb_update_at, updated_at
        FROM categories
        WHERE slug = ? AND is_published = 1
        LIMIT 1`,
      [slug]
    );

    const parsed = z.array(categoryRecordSchema).safeParse(rows);
    if (!parsed.success || parsed.data.length === 0) {
      return null;
    }

    return normalizeCategoryRecord(parsed.data[0]!);
  } catch (error) {
    const info = toDbErrorInfo(error);
    console.error('[categories] lookup by slug failed', info, options.requestId ? { requestId: options.requestId } : undefined);
    return null;
  }
}

const categoryProductRecordSchema = z.object({
  id: bigintLike,
  slug: z.string(),
  title_h1: z.string(),
  short_summary: z.string().nullable().optional(),
  price: z.string().nullable().optional(),
  images_json: z.string().nullable().optional(),
  last_tidb_update_at: z.string().nullable().optional(),
  updated_at: z.string().nullable().optional()
});

export interface CategoryProductSummary {
  id: bigint;
  slug: string;
  title: string;
  shortSummary: string | null;
  price: string | null;
  primaryImage: string | null;
  lastUpdatedAt: string | null;
}

export interface CategoryProductsQueryOptions {
  limit?: number;
  offset?: number;
  requestId?: string;
}

export interface CategoryProductsQueryResult {
  products: CategoryProductSummary[];
  totalCount: number;
}

function parseImages(value: string | null | undefined): string[] {
  if (!value) {
    return [];
  }
  try {
    const parsed = JSON.parse(value);
    if (Array.isArray(parsed)) {
      return parsed.filter((item): item is string => typeof item === 'string' && item.length > 0);
    }
  } catch (error) {
    console.warn('[categories] failed to parse images_json', error);
  }
  return [];
}

function normalizeProductRecord(record: z.infer<typeof categoryProductRecordSchema>): CategoryProductSummary {
  const images = parseImages(record.images_json ?? null);
  const lastUpdated = record.updated_at || record.last_tidb_update_at || null;
  return {
    id: toBigInt(record.id),
    slug: record.slug,
    title: record.title_h1,
    shortSummary: toTrimmedOrNull(record.short_summary),
    price: toTrimmedOrNull(record.price),
    primaryImage: images.length > 0 ? images[0]! : null,
    lastUpdatedAt: lastUpdated && lastUpdated.trim().length > 0 ? lastUpdated : null
  };
}

// Build a robust match fragment for category columns, including JSON arrays or CSV text in `categories`.
function buildCategoryMatchFragments(
  columns: ProductCategoryColumn[],
  variants: CategoryVariants
): { where: string; params: unknown[] } {
  const pieces: string[] = [];
  const params: unknown[] = [];

  const hasVariants =
    variants.normalized.length > 0 || variants.raw.length > 0 || variants.collapsed.length > 0;

  if (columns.length === 0 || !hasVariants) {
    return { where: '0', params };
  }

  for (const column of columns) {
    if (column === 'category' || column === 'category_slug') {
      if (variants.normalized.length === 0) {
        continue;
      }
      const placeholders = variants.normalized.map(() => '?').join(', ');
      pieces.push(`LOWER(TRIM(??)) IN (${placeholders})`);
      params.push(column, ...variants.normalized);
    } else if (column === 'categories') {
      const jsonPieces: string[] = [];
      const jsonParams: unknown[] = [];
      const csvPieces: string[] = [];
      const csvParams: unknown[] = [];

      const jsonScalarValues = Array.from(
        new Set<string>([...variants.raw, ...variants.normalized].filter((value) => value.length > 0))
      );
      const jsonSlugValues = Array.from(new Set<string>(variants.normalized.filter((value) => value.length > 0)));
      const jsonNameValues = Array.from(new Set<string>(variants.raw.filter((value) => value.length > 0)));

      for (const value of jsonScalarValues) {
        jsonPieces.push('JSON_CONTAINS(CAST(?? AS JSON), JSON_QUOTE(?))');
        jsonParams.push(column, value);
      }

      for (const value of jsonSlugValues) {
        jsonPieces.push("JSON_CONTAINS(JSON_EXTRACT(CAST(?? AS JSON), '$[*].slug'), JSON_QUOTE(?))");
        jsonParams.push(column, value);
        jsonPieces.push("JSON_CONTAINS(JSON_EXTRACT(CAST(?? AS JSON), '$[*].category_slug'), JSON_QUOTE(?))");
        jsonParams.push(column, value);
      }

      for (const value of jsonNameValues) {
        jsonPieces.push("JSON_CONTAINS(JSON_EXTRACT(CAST(?? AS JSON), '$[*].name'), JSON_QUOTE(?))");
        jsonParams.push(column, value);
      }

      for (const collapsed of variants.collapsed) {
        if (collapsed.length === 0) {
          continue;
        }
        const sanitizedExpr = String.raw`REPLACE(REPLACE(REPLACE(REPLACE(REPLACE(REPLACE(REPLACE(REPLACE(LOWER(TRIM(CAST(?? AS CHAR)))), '"', ','), '[', ','), ']', ','), '{', ','), '}', ','), ':', ','), ' ', ''), '-', '')`;
        csvPieces.push(`(
            FIND_IN_SET(?, ${sanitizedExpr}) > 0
            OR
            CONCAT(',', ${sanitizedExpr}, ',') LIKE ?
          )`);
        csvParams.push(collapsed, column, column, `%,${collapsed},%`);
      }

      const clauses: string[] = [];
      if (jsonPieces.length > 0) {
        clauses.push(`(JSON_VALID(??) AND (${jsonPieces.join(' OR ')}))`);
        params.push(column, ...jsonParams);
      }
      if (csvPieces.length > 0) {
        clauses.push(`(${csvPieces.join(' OR ')})`);
        params.push(...csvParams);
      }

      if (clauses.length > 0) {
        pieces.push(clauses.length === 1 ? clauses[0]! : `(${clauses.join(' OR ')})`);
      }
    }
  }

  const where = pieces.length > 0 ? pieces.join(' OR ') : '0';
  return { where, params };
}

async function countProductsForCategory(
  variants: CategoryVariants,
  columns: ProductCategoryColumn[]
): Promise<number> {
  const hasVariants =
    variants.normalized.length > 0 || variants.raw.length > 0 || variants.collapsed.length > 0;

  if (!hasVariants || columns.length === 0) {
    return 0;
  }

  const pool = getPool();
  const { where, params } = buildCategoryMatchFragments(columns, variants);

  try {
    const [rows] = await pool.query<RowDataPacket[]>(
      `SELECT COUNT(*) AS total
        FROM products
        WHERE is_published = 1 AND (${where})`,
      params
    );
    const total = Array.isArray(rows) && rows.length > 0 ? rows[0]?.total : 0;
    return normalizeCount(total);
  } catch (error) {
    const info = toDbErrorInfo(error);
    console.error('[categories] count products failed', info);
    return 0;
  }
}

export async function getPublishedProductsForCategory(
  category: Pick<CategorySummary, 'id' | 'slug' | 'name'>,
  options: CategoryProductsQueryOptions = {}
): Promise<CategoryProductsQueryResult> {
  const pool = getPool();
  const limit = options.limit ?? 10;
  const offset = options.offset ?? 0;
  const requestId = options.requestId;
  const columns = await getProductCategoryColumns(pool);
  const variants = buildCategoryVariants({ slug: category.slug, name: category.name });

  const hasVariants =
    variants.normalized.length > 0 || variants.raw.length > 0 || variants.collapsed.length > 0;

  if (!hasVariants || columns.length === 0) {
    return { products: [], totalCount: 0 };
  }

  const { where, params } = buildCategoryMatchFragments(columns, variants);

  try {
    const [rows] = await pool.query(
      `SELECT id, slug, title_h1, short_summary, price, images_json, last_tidb_update_at, updated_at
        FROM products
        WHERE is_published = 1 AND (${where})
        ORDER BY title_h1 ASC
        LIMIT ? OFFSET ?`,
      [...params, limit, offset]
    );

    const parsed = z.array(categoryProductRecordSchema).safeParse(rows);
    if (!parsed.success) {
      console.error('[categories] failed to parse products for category', parsed.error.format(), requestId
        ? { requestId }
        : undefined);
      return { products: [], totalCount: 0 };
    }

    const products = parsed.data.map(normalizeProductRecord);
    const totalCount = await countProductsForCategory(variants, columns);

    return { products, totalCount };
  } catch (error) {
    const info = toDbErrorInfo(error);
    console.error('[categories] products for category query failed', info, requestId ? { requestId } : undefined);
    return { products: [], totalCount: 0 };
  }
}

export interface CategorySitemapEntry {
  slug: string;
  type: CategoryType;
  lastUpdatedAt: string | null;
}

export async function getPublishedCategorySitemapEntries(): Promise<CategorySitemapEntry[]> {
  const pool = getPool();
  try {
    const [rows] = await pool.query(
      `SELECT id, type, slug, name, short_description, long_description, hero_image_url, last_tidb_update_at, updated_at
        FROM categories
        WHERE is_published = 1`
    );

    const parsed = z.array(categoryRecordSchema).safeParse(rows);
    if (!parsed.success) {
      console.error('[categories] failed to parse sitemap entries', parsed.error.format());
      return [];
    }

    return parsed.data.map((record) => {
      const summary = normalizeCategoryRecord(record);
      return {
        slug: summary.slug,
        type: summary.type,
        lastUpdatedAt: summary.lastUpdatedAt
      };
    });
  } catch (error) {
    const info = toDbErrorInfo(error);
    console.error('[categories] sitemap query failed', info);
    return [];
  }
}

export function resetCategoryColumnCaches(): void {
  cachedProductCategoryColumns = undefined;
}<|MERGE_RESOLUTION|>--- conflicted
+++ resolved
@@ -102,7 +102,6 @@
 ): void {
   if (typeof value !== 'string') {
     return;
-<<<<<<< HEAD
   }
 
   const trimmed = value.trim();
@@ -133,38 +132,6 @@
       }
     }
   }
-=======
-  }
-
-  const trimmed = value.trim();
-  if (!trimmed) {
-    return;
-  }
-
-  buckets.raw.add(trimmed);
-
-  const normalized = trimmed.toLowerCase();
-  if (normalized) {
-    buckets.normalized.add(normalized);
-    const collapsed = normalized.replace(/[\s-]+/g, '');
-    if (collapsed) {
-      buckets.collapsed.add(collapsed);
-    }
-  }
-
-  const withSpaces = trimmed.replace(/-/g, ' ').trim();
-  if (withSpaces && withSpaces !== trimmed) {
-    buckets.raw.add(withSpaces);
-    const normalizedWithSpaces = withSpaces.toLowerCase();
-    if (normalizedWithSpaces) {
-      buckets.normalized.add(normalizedWithSpaces);
-      const collapsedWithSpaces = normalizedWithSpaces.replace(/[\s-]+/g, '');
-      if (collapsedWithSpaces) {
-        buckets.collapsed.add(collapsedWithSpaces);
-      }
-    }
-  }
->>>>>>> 598baa35
 }
 
 export function buildCategoryVariants(source: CategoryVariantSource): CategoryVariants {
