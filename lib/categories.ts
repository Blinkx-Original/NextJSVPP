import type { Pool, PoolConnection, RowDataPacket } from 'mysql2/promise';
import { z } from 'zod';
import { getPool, toDbErrorInfo } from './db';

type SqlClient = Pool | PoolConnection;

export type ProductCategoryColumnInfo =
  | { name: 'category' | 'category_slug'; mode: 'single' }
  | { name: 'categories'; mode: 'json' | 'text' };

let cachedProductCategoryColumns: ProductCategoryColumnInfo[] | undefined;

async function inspectProductCategoryColumn(
  client: SqlClient,
  column: 'category' | 'category_slug' | 'categories'
): Promise<ProductCategoryColumnInfo | null> {
  try {
    const [rows] = await client.query<RowDataPacket[]>(`SHOW COLUMNS FROM products LIKE ?`, [column]);
    if (!Array.isArray(rows) || rows.length === 0) {
      return null;
    }
    if (column === 'categories') {
      const row = rows[0] as Record<string, unknown>;
      const typeValue = String(row.Type ?? row.type ?? '').toLowerCase();
      return {
        name: 'categories',
        mode: typeValue.includes('json') ? 'json' : 'text'
      };
    }
    return { name: column, mode: 'single' };
  } catch (error) {
    const info = toDbErrorInfo(error);
    console.warn('[categories] failed to inspect product category column', info);
    return null;
  }
}

async function detectProductCategoryColumns(client: SqlClient): Promise<ProductCategoryColumnInfo[]> {
  if (cachedProductCategoryColumns !== undefined) {
    return cachedProductCategoryColumns;
  }

  const columns: ProductCategoryColumnInfo[] = [];
  const candidates: Array<'category' | 'category_slug' | 'categories'> = [
    'category',
    'category_slug',
    'categories'
  ];

  for (const column of candidates) {
    const info = await inspectProductCategoryColumn(client, column);
    if (info) {
      columns.push(info);
    }
  }

  cachedProductCategoryColumns = columns;
  return columns;
}

export async function getProductCategoryColumns(
  client?: SqlClient
): Promise<ProductCategoryColumnInfo[]> {
  if (cachedProductCategoryColumns !== undefined) {
    return cachedProductCategoryColumns;
  }
  const pool = client ?? getPool();
  return detectProductCategoryColumns(pool);
}

export function buildProductCategoryMatchClause(
  columns: ProductCategoryColumnInfo[],
  variants: string[]
): { clause: string; params: string[] } | null {
  if (!Array.isArray(columns) || columns.length === 0) {
    return null;
  }
  const normalized = variants
    .map((value) => value.trim().toLowerCase())
    .filter((value, index, all) => value.length > 0 && all.indexOf(value) === index);
  if (normalized.length === 0) {
    return null;
  }

  const columnClauses: string[] = [];
  const params: string[] = [];

  for (const column of columns) {
    if (column.mode === 'single') {
      const equality = normalized.map(() => `LOWER(\`${column.name}\`) = ?`).join(' OR ');
      if (equality.length > 0) {
        columnClauses.push(`(${equality})`);
        params.push(...normalized);
      }
      continue;
    }

    if (column.mode === 'json') {
      const jsonContains = normalized.map(() => `JSON_CONTAINS(\`${column.name}\`, JSON_QUOTE(?))`).join(' OR ');
      if (jsonContains.length > 0) {
        columnClauses.push(`(JSON_VALID(\`${column.name}\`) AND (${jsonContains}))`);
        params.push(...normalized);
      }
      continue;
    }

    const equality = normalized.map(() => `LOWER(TRIM(\`${column.name}\`)) = ?`).join(' OR ');
    const jsonContains = normalized.map(() => `JSON_CONTAINS(\`${column.name}\`, JSON_QUOTE(?))`).join(' OR ');
    const parts: string[] = [];
    if (equality.length > 0) {
      parts.push(`(${equality})`);
      params.push(...normalized);
    }
    if (jsonContains.length > 0) {
      parts.push(`(JSON_VALID(\`${column.name}\`) AND (${jsonContains}))`);
      params.push(...normalized);
    }
    if (parts.length > 0) {
      columnClauses.push(`(${parts.join(' OR ')})`);
    }
  }

  if (columnClauses.length === 0) {
    return null;
  }

  const clause = columnClauses.length === 1 ? columnClauses[0]! : `(${columnClauses.join(' OR ')})`;
  return { clause, params };
}

const bigintLike = z.union([z.bigint(), z.number(), z.string()]);
type BigintLike = z.infer<typeof bigintLike>;

const CATEGORY_TYPE_SYNONYMS: Record<'product' | 'blog', string[]> = {
  product: ['product', 'products', 'product_category'],
  blog: ['blog', 'blogs', 'blog_category']
};

function normalizeCategoryType(value: string): 'product' | 'blog' {
  const normalized = value.trim().toLowerCase();
  if (CATEGORY_TYPE_SYNONYMS.blog.includes(normalized)) {
    return 'blog';
  }
  return 'product';
}

export function getCategoryTypeSynonyms(type: 'product' | 'blog'): string[] {
  return CATEGORY_TYPE_SYNONYMS[type];
}

const categoryRecordSchema = z.object({
  id: bigintLike,
  type: z
    .string()
    .transform((value) => normalizeCategoryType(value))
    .pipe(z.enum(['product', 'blog'])),
  slug: z.string(),
  name: z.string(),
  short_description: z.string().nullable().optional(),
  hero_image_url: z.string().nullable().optional(),
  last_tidb_update_at: z.string().nullable().optional(),
  updated_at: z.string().nullable().optional()
});

const categoryPickerRecordSchema = z.object({
  type: z
    .string()
    .transform((value) => normalizeCategoryType(value))
    .pipe(z.enum(['product', 'blog'])),
  slug: z.string(),
  name: z.string()
});

export type CategoryRecord = z.infer<typeof categoryRecordSchema>;

export interface CategorySummary {
  id: bigint;
  type: 'product' | 'blog';
  slug: string;
  name: string;
  shortDescription: string | null;
  heroImageUrl: string | null;
  lastUpdatedAt: string | null;
}

export interface CategoryPickerOption {
  type: 'product' | 'blog';
  slug: string;
  name: string;
}

export interface CategoryQueryOptions {
  type?: 'product' | 'blog';
  limit?: number;
  offset?: number;
  requestId?: string;
}

export interface CategoryQueryResult {
  categories: CategorySummary[];
  totalCount: number;
}

export interface CategoryPickerOptions {
  type?: 'product' | 'blog';
  requestId?: string;
}

function toBigInt(value: BigintLike): bigint {
  if (typeof value === 'bigint') {
    return value;
  }
  if (typeof value === 'number') {
    return BigInt(value);
  }
  return BigInt(value);
}

function toTrimmedOrNull(value: unknown): string | null {
  if (value === null || value === undefined) {
    return null;
  }
  if (typeof value !== 'string') {
    return String(value);
  }
  const trimmed = value.trim();
  return trimmed.length > 0 ? trimmed : null;
}

function normalizeCategoryRecord(record: CategoryRecord): CategorySummary {
  const lastUpdatedAt = record.updated_at || record.last_tidb_update_at || null;
  return {
    id: toBigInt(record.id),
    type: record.type,
    slug: record.slug,
    name: record.name,
    shortDescription: toTrimmedOrNull(record.short_description),
    heroImageUrl: toTrimmedOrNull(record.hero_image_url),
    lastUpdatedAt: lastUpdatedAt && lastUpdatedAt.length > 0 ? lastUpdatedAt : null
  };
}

async function countPublishedCategories(
  filters: Pick<CategoryQueryOptions, 'type'>
): Promise<number> {
  const pool = getPool();
  const where: string[] = ['is_published = 1'];
  const params: unknown[] = [];
  if (filters.type) {
    const synonyms = getCategoryTypeSynonyms(filters.type);
    where.push(`LOWER(type) IN (${synonyms.map(() => '?').join(', ')})`);
    params.push(...synonyms);
  }
  const sql = `SELECT COUNT(*) AS total FROM categories WHERE ${where.join(' AND ')}`;
  const [rows] = await pool.query(sql, params);
  const row = Array.isArray(rows) && rows.length > 0 ? (rows[0] as Record<string, unknown>) : null;
  const value = row && typeof row.total !== 'undefined' ? row.total : 0;
  const total = typeof value === 'number' ? value : Number.parseInt(String(value), 10);
  return Number.isFinite(total) && total > 0 ? total : 0;
}

export async function getPublishedCategories(
  options: CategoryQueryOptions = {}
): Promise<CategoryQueryResult> {
  const pool = getPool();
  const limit = options.limit ?? 30;
  const offset = options.offset ?? 0;
  const requestId = options.requestId;

  const where: string[] = ['is_published = 1'];
  const params: unknown[] = [];
  if (options.type) {
    const synonyms = getCategoryTypeSynonyms(options.type);
    where.push(`LOWER(type) IN (${synonyms.map(() => '?').join(', ')})`);
    params.push(...synonyms);
  }

  const sql = `SELECT id, type, slug, name, short_description, hero_image_url, last_tidb_update_at, updated_at\n    FROM categories\n    WHERE ${where.join(' AND ')}\n    ORDER BY type ASC, name ASC\n    LIMIT ? OFFSET ?`;

  params.push(limit);
  params.push(offset);

  try {
    const [rows] = await pool.query(sql, params);
    const parsed = z.array(categoryRecordSchema).safeParse(rows);
    if (!parsed.success) {
      console.error('[categories] failed to parse category rows', parsed.error.format());
      return { categories: [], totalCount: 0 };
    }

    const categories = parsed.data.map(normalizeCategoryRecord);
    const totalCount = await countPublishedCategories({ type: options.type });

    return { categories, totalCount };
  } catch (error) {
    const info = toDbErrorInfo(error);
    console.error('[categories] query error', info, requestId ? { requestId } : undefined);
    return { categories: [], totalCount: 0 };
  }
}

export async function getPublishedCategoryPickerOptions(
  options: CategoryPickerOptions = {}
): Promise<CategoryPickerOption[]> {
  const pool = getPool();
  const where: string[] = ['is_published = 1'];
  const params: unknown[] = [];

  if (options.type) {
    const synonyms = getCategoryTypeSynonyms(options.type);
    where.push(`LOWER(type) IN (${synonyms.map(() => '?').join(', ')})`);
    params.push(...synonyms);
  }

  const sql = `SELECT type, slug, name
    FROM categories
    WHERE ${where.join(' AND ')}
    ORDER BY name ASC`;

  try {
    const [rows] = await pool.query(sql, params);
    const parsed = z.array(categoryPickerRecordSchema).safeParse(rows);
    if (!parsed.success) {
      console.error('[categories] failed to parse category picker rows', parsed.error.format());
      return [];
    }

    return parsed.data.map((item) => ({
      type: item.type,
      slug: item.slug,
      name: item.name
    }));
  } catch (error) {
    const info = toDbErrorInfo(error);
    console.error('[categories] picker query error', info, options.requestId ? { requestId: options.requestId } : undefined);
    return [];
  }
}

export async function categoryExistsByType(
  type: 'product' | 'blog',
  slug: string
): Promise<boolean> {
  const pool = getPool();
  const sql = `SELECT 1
    FROM categories
    WHERE LOWER(type) = ?
      AND slug = ?
    LIMIT 1`;

  try {
    const [rows] = await pool.query(sql, [type, slug]);
    return Array.isArray(rows) && rows.length > 0;
  } catch (error) {
    console.error('[categories] exists query error', toDbErrorInfo(error));
    return false;
  }
}

export interface CategoryBySlugOptions {
  requestId?: string;
}

export async function getPublishedCategoryBySlug(
  slug: string,
  options: CategoryBySlugOptions = {}
): Promise<CategorySummary | null> {
  const pool = getPool();
  const requestId = options.requestId;

  const sql = `SELECT id, type, slug, name, short_description, hero_image_url, last_tidb_update_at, updated_at\n    FROM categories\n    WHERE slug = ? AND is_published = 1\n    LIMIT 1`;

  try {
    const [rows] = await pool.query(sql, [slug]);
    const parsed = z.array(categoryRecordSchema).safeParse(rows);
    if (!parsed.success || parsed.data.length === 0) {
      return null;
    }
    return normalizeCategoryRecord(parsed.data[0]!);
  } catch (error) {
    const info = toDbErrorInfo(error);
    console.error('[categories] lookup error', info, requestId ? { requestId } : undefined);
    return null;
  }
}

const categoryProductRecordSchema = z.object({
  id: bigintLike,
  slug: z.string(),
  title_h1: z.string(),
  short_summary: z.string().nullable().optional(),
  price: z.string().nullable().optional(),
  images_json: z.string().nullable().optional(),
  last_tidb_update_at: z.string().nullable().optional(),
  updated_at: z.string().nullable().optional()
});

export interface CategoryProductSummary {
  id: bigint;
  slug: string;
  title: string;
  shortSummary: string | null;
  price: string | null;
  primaryImage: string | null;
  lastUpdatedAt: string | null;
}

export interface CategoryProductsQueryOptions {
  limit?: number;
  offset?: number;
  requestId?: string;
}

export interface CategoryProductsQueryResult {
  products: CategoryProductSummary[];
  totalCount: number;
}

function parseImages(value: string | null | undefined): string[] {
  if (!value) {
    return [];
  }
  try {
    const parsed = JSON.parse(value);
    if (Array.isArray(parsed)) {
      return parsed.filter((item): item is string => typeof item === 'string' && item.length > 0);
    }
  } catch (error) {
    console.warn('[categories] unable to parse images_json', error);
  }
  return [];
}

function normalizeCategoryProductRecord(record: z.infer<typeof categoryProductRecordSchema>): CategoryProductSummary {
  const images = parseImages(record.images_json ?? null);
  const lastUpdatedAt = record.updated_at || record.last_tidb_update_at || null;
  return {
    id: toBigInt(record.id),
    slug: record.slug,
    title: record.title_h1,
    shortSummary: toTrimmedOrNull(record.short_summary),
    price: toTrimmedOrNull(record.price),
    primaryImage: images.length > 0 ? images[0]! : null,
    lastUpdatedAt: lastUpdatedAt && lastUpdatedAt.length > 0 ? lastUpdatedAt : null
  };
}

async function countCategoryProducts(
  slug: string | null | undefined,
  columns?: ProductCategoryColumnInfo[]
): Promise<number> {
  const normalized = typeof slug === 'string' ? slug.trim().toLowerCase() : '';
  if (!normalized) {
    return 0;
  }

  const pool = getPool();
  const detectedColumns = columns ?? (await getProductCategoryColumns(pool));
  const match = buildProductCategoryMatchClause(detectedColumns, [normalized]);
  if (!match) {
    return 0;
  }

  try {
    const [rawRows] = await pool.query(
      `SELECT COUNT(*) AS total
        FROM products
        WHERE is_published = 1 AND ${match.clause}`,
      match.params
    );

    const rows = Array.isArray(rawRows) ? (rawRows as RowDataPacket[]) : [];
    if (rows.length === 0) {
      return 0;
    }

    const raw = rows[0]?.total as number | string | null | undefined;
<<<<<<< HEAD
    let total: number;
    if (typeof raw === 'number') {
      total = raw;
    } else {
      const asString = raw !== null && raw !== undefined ? String(raw) : '0';
      const parsed = Number.parseInt(asString, 10);
      total = Number.isFinite(parsed) ? parsed : 0;
    }
    return total > 0 ? total : 0;
=======
    const total =
      typeof raw === 'number'
        ? raw
        : Number.parseInt(raw !== null && raw !== undefined ? String(raw) : '0', 10);
    return Number.isFinite(total) && total > 0 ? total : 0;
  };

  try {
    return await runQuery(false);
  } catch (error) {
    const info = toDbErrorInfo(error);
    if (info.code !== 'ER_BAD_FIELD_ERROR' && info.code !== '42703') {
      console.error('[categories] count products error', info);
      return 0;
    }
  }

  try {
    return await runQuery(true);
>>>>>>> 6d0c5ad9
  } catch (error) {
    const info = toDbErrorInfo(error);
    if (info.code !== 'ER_BAD_FIELD_ERROR' && info.code !== '42703') {
      console.error('[categories] count products fallback error', info);
    }
    return 0;
  }
}

function addLegacyCategoryVariant(values: Set<string>, raw: string | null | undefined) {
  if (!raw) {
    return;
  }
  const trimmed = raw.trim();
  if (trimmed.length === 0) {
    return;
  }
  values.add(trimmed);
}

function toSlugLike(value: string): string | null {
  const normalized = value
    .normalize('NFKD')
    .replace(/[\u0300-\u036f]/g, '')
    .replace(/[^\p{L}\p{N}]+/gu, ' ')
    .trim()
    .toLowerCase();
  if (normalized.length === 0) {
    return null;
  }
  return normalized.replace(/\s+/g, '-');
}

function buildLegacyCategoryMatches(category: Pick<CategorySummary, 'slug' | 'name'>): string[] {
  const values = new Set<string>();
  const slug = category.slug?.trim();
  if (slug) {
    addLegacyCategoryVariant(values, slug);
    addLegacyCategoryVariant(values, slug.replace(/[-_]+/g, ' ').replace(/\s+/g, ' '));
    addLegacyCategoryVariant(values, slug.replace(/[-\s]+/g, '_').replace(/_+/g, '_'));
  }
  const name = category.name?.trim();
  if (name) {
    addLegacyCategoryVariant(values, name);
    const slugLike = toSlugLike(name);
    if (slugLike) {
      addLegacyCategoryVariant(values, slugLike);
      addLegacyCategoryVariant(values, slugLike.replace(/-/g, ' '));
      addLegacyCategoryVariant(values, slugLike.replace(/-/g, '_'));
    }
  }
  return Array.from(values)
    .map((value) => value.trim())
    .filter((value) => value.length > 0);
}

function normalizeLegacyCategoryVariants(variants: string[]): string[] {
  if (variants.length === 0) {
    return [];
  }

  const normalized = new Set<string>();
  for (const raw of variants) {
    const value = raw.toLowerCase().trim();
    if (value.length > 0) {
      normalized.add(value);
    }
  }
  return Array.from(normalized);
}

function buildLegacyCategoryWhereClause(
  columns: ProductCategoryColumnInfo[],
  variants: string[]
): { where: string; params: string[] } | null {
  const normalized = normalizeLegacyCategoryVariants(variants);
  if (normalized.length === 0) {
    return null;
  }

  const match = buildProductCategoryMatchClause(columns, normalized);
  if (!match) {
    return null;
  }

  return {
    where: `is_published = 1 AND ${match.clause}`,
    params: match.params
  };
}

async function countLegacyCategoryProducts(
  category: Pick<CategorySummary, 'slug' | 'name'>,
  columns?: ProductCategoryColumnInfo[]
): Promise<number> {
  const variants = buildLegacyCategoryMatches(category);
  const pool = getPool();
  const detectedColumns = columns ?? (await getProductCategoryColumns(pool));
  const query = buildLegacyCategoryWhereClause(detectedColumns, variants);
  if (!query) {
    return 0;
  }

  const sql = `SELECT COUNT(*) AS total
        FROM products
        WHERE ${query.where}`;

  try {
    const [rows] = await pool.query<RowDataPacket[]>(sql, query.params);
    if (!Array.isArray(rows) || rows.length === 0) {
      return 0;
    }

    const value = rows[0]?.total;
    const total = typeof value === 'number' ? value : Number.parseInt(String(value ?? '0'), 10);
    return Number.isFinite(total) && total > 0 ? total : 0;
  } catch (error) {
    const info = toDbErrorInfo(error);
    console.error('[categories] legacy count products error', info);
    return 0;
  }
}

async function queryLegacyCategoryProducts(
  category: Pick<CategorySummary, 'slug' | 'name'>,
  options: CategoryProductsQueryOptions,
  columns?: ProductCategoryColumnInfo[]
): Promise<CategoryProductsQueryResult> {
  const variants = buildLegacyCategoryMatches(category);
  const pool = getPool();
  const detectedColumns = columns ?? (await getProductCategoryColumns(pool));
  const query = buildLegacyCategoryWhereClause(detectedColumns, variants);
  if (!query) {
    return { products: [], totalCount: 0 };
  }

  const limit = options.limit ?? 10;
  const offset = options.offset ?? 0;
  const requestId = options.requestId;

  try {
    const [rows] = await pool.query(
      `SELECT id, slug, title_h1, short_summary, price, images_json, last_tidb_update_at, updated_at
        FROM products
        WHERE ${query.where}
        ORDER BY title_h1 ASC
        LIMIT ? OFFSET ?`,
      [...query.params, limit, offset]
    );

    const parsed = z.array(categoryProductRecordSchema).safeParse(rows);
    if (!parsed.success) {
      console.error(
        '[categories] failed to parse legacy product rows',
        parsed.error.format(),
        requestId ? { requestId } : undefined
      );
      return { products: [], totalCount: 0 };
    }

    const products = parsed.data.map(normalizeCategoryProductRecord);
    const totalCount = await countLegacyCategoryProducts(category, detectedColumns);
    return { products, totalCount };
  } catch (error) {
    const info = toDbErrorInfo(error);
    console.error('[categories] legacy category products error', info, requestId ? { requestId } : undefined);
    return { products: [], totalCount: 0 };
  }
}

export async function getPublishedProductsForCategory(
  category: Pick<CategorySummary, 'id' | 'slug' | 'name'>,
  options: CategoryProductsQueryOptions = {}
): Promise<CategoryProductsQueryResult> {
  const pool = getPool();
  const limit = options.limit ?? 10;
  const offset = options.offset ?? 0;
  const requestId = options.requestId;
  const normalizedSlug = typeof category.slug === 'string' ? category.slug.trim().toLowerCase() : '';
  const columns = await getProductCategoryColumns(pool);

  if (normalizedSlug) {
    const match = buildProductCategoryMatchClause(columns, [normalizedSlug]);
    if (match) {
      try {
        const [rows] = await pool.query(
          `SELECT id, slug, title_h1, short_summary, price, images_json, last_tidb_update_at, updated_at
          FROM products
          WHERE is_published = 1 AND ${match.clause}
          ORDER BY title_h1 ASC
          LIMIT ? OFFSET ?`,
          [...match.params, limit, offset]
        );
        const parsed = z.array(categoryProductRecordSchema).safeParse(rows);
        if (parsed.success) {
          const products = parsed.data.map(normalizeCategoryProductRecord);
          let totalCount = await countCategoryProducts(category.slug ?? null, columns);
          if (products.length > 0 && totalCount === 0) {
            totalCount = products.length;
          }
          if (products.length > 0 || totalCount > 0) {
            return { products, totalCount };
          }
        } else {
          console.error(
            '[categories] failed to parse product rows',
            parsed.error.format(),
            requestId ? { requestId } : undefined
          );
        }
      } catch (error) {
        const info = toDbErrorInfo(error);
        console.error('[categories] category products error', info, requestId ? { requestId } : undefined);
      }
    }
  }

  if (!category.slug) {
    return { products: [], totalCount: 0 };
  }

  return queryLegacyCategoryProducts(category, options, columns);
}

export interface CategorySitemapEntry {
  slug: string;
  type: 'product' | 'blog';
  lastUpdatedAt: string | null;
}

export async function getPublishedCategorySitemapEntries(): Promise<CategorySitemapEntry[]> {
  const pool = getPool();
  try {
    const [rows] = await pool.query(
      `SELECT id, type, slug, name, short_description, hero_image_url, last_tidb_update_at, updated_at\n        FROM categories\n        WHERE is_published = 1`
    );
    const parsed = z.array(categoryRecordSchema).safeParse(rows);
    if (!parsed.success) {
      console.error('[categories] failed to parse sitemap categories', parsed.error.format());
      return [];
    }
    return parsed.data.map((record) => ({
      slug: record.slug,
      type: record.type,
      lastUpdatedAt: record.updated_at || record.last_tidb_update_at || null
    }));
  } catch (error) {
    const info = toDbErrorInfo(error);
    console.error('[categories] sitemap query error', info);
    return [];
  }
}<|MERGE_RESOLUTION|>--- conflicted
+++ resolved
@@ -475,7 +475,6 @@
     }
 
     const raw = rows[0]?.total as number | string | null | undefined;
-<<<<<<< HEAD
     let total: number;
     if (typeof raw === 'number') {
       total = raw;
@@ -485,27 +484,6 @@
       total = Number.isFinite(parsed) ? parsed : 0;
     }
     return total > 0 ? total : 0;
-=======
-    const total =
-      typeof raw === 'number'
-        ? raw
-        : Number.parseInt(raw !== null && raw !== undefined ? String(raw) : '0', 10);
-    return Number.isFinite(total) && total > 0 ? total : 0;
-  };
-
-  try {
-    return await runQuery(false);
-  } catch (error) {
-    const info = toDbErrorInfo(error);
-    if (info.code !== 'ER_BAD_FIELD_ERROR' && info.code !== '42703') {
-      console.error('[categories] count products error', info);
-      return 0;
-    }
-  }
-
-  try {
-    return await runQuery(true);
->>>>>>> 6d0c5ad9
   } catch (error) {
     const info = toDbErrorInfo(error);
     if (info.code !== 'ER_BAD_FIELD_ERROR' && info.code !== '42703') {
