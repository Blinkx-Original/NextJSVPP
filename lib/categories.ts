import type { Pool, PoolConnection, RowDataPacket } from 'mysql2/promise';
import { z } from 'zod';
import { slugifyCategoryName } from './category-slug';
import { getPool, toDbErrorInfo } from './db';
import { slugifyCategoryName } from './category-slug';

// -- Category type helpers --------------------------------------------------

type SqlClient = Pool | PoolConnection;

type CategoryType = 'product' | 'blog';

export type ProductCategoryColumn = 'category' | 'category_slug' | 'categories';
export type BlogCategoryColumn = 'category_slug' | 'category';

let cachedProductCategoryColumns: ProductCategoryColumn[] | undefined;
let cachedBlogCategoryColumn: BlogCategoryColumn | null | undefined;

async function detectProductCategoryColumns(client: SqlClient): Promise<ProductCategoryColumn[]> {
  if (cachedProductCategoryColumns !== undefined) {
    return cachedProductCategoryColumns;
  }

  const columns: ProductCategoryColumn[] = [];
  const candidates: ProductCategoryColumn[] = ['category', 'category_slug', 'categories'];

  for (const column of candidates) {
    try {
      const [rows] = await client.query<RowDataPacket[]>(`SHOW COLUMNS FROM products LIKE ?`, [column]);
      if (Array.isArray(rows) && rows.length > 0) {
        columns.push(column);
      }
    } catch (error) {
      const info = toDbErrorInfo(error);
      console.warn('[categories] failed to inspect product column', info);
    }
  }

  cachedProductCategoryColumns = columns;
  return columns;
}

export async function getProductCategoryColumns(client?: SqlClient): Promise<ProductCategoryColumn[]> {
  if (cachedProductCategoryColumns !== undefined) {
    return cachedProductCategoryColumns;
  }
  const pool = client ?? getPool();
  return detectProductCategoryColumns(pool);
}

async function detectBlogCategoryColumn(client: SqlClient): Promise<BlogCategoryColumn | null> {
  if (cachedBlogCategoryColumn !== undefined) {
    return cachedBlogCategoryColumn;
<<<<<<< HEAD
  }

  const candidates: BlogCategoryColumn[] = ['category_slug', 'category'];

  for (const column of candidates) {
    try {
      const [rows] = await client.query<RowDataPacket[]>(`SHOW COLUMNS FROM posts LIKE ?`, [column]);
      if (Array.isArray(rows) && rows.length > 0) {
        cachedBlogCategoryColumn = column;
        return column;
      }
    } catch (error) {
      const info = toDbErrorInfo(error);
      console.warn('[categories] failed to inspect blog posts column', info);
    }
  }

  cachedBlogCategoryColumn = null;
  return null;
}

export async function getBlogCategoryColumn(client?: SqlClient): Promise<BlogCategoryColumn | null> {
  if (cachedBlogCategoryColumn !== undefined) {
    return cachedBlogCategoryColumn;
  }
  const pool = client ?? getPool();
  return detectBlogCategoryColumn(pool);
=======
  }

  const candidates: BlogCategoryColumn[] = ['category_slug', 'category'];

  for (const column of candidates) {
    try {
      const [rows] = await client.query<RowDataPacket[]>(`SHOW COLUMNS FROM posts LIKE ?`, [column]);
      if (Array.isArray(rows) && rows.length > 0) {
        cachedBlogCategoryColumn = column;
        return column;
      }
    } catch (error) {
      const info = toDbErrorInfo(error);
      console.warn('[categories] failed to inspect blog posts column', info);
    }
  }

  cachedBlogCategoryColumn = null;
  return null;
}

export async function getBlogCategoryColumn(client?: SqlClient): Promise<BlogCategoryColumn | null> {
  if (cachedBlogCategoryColumn !== undefined) {
    return cachedBlogCategoryColumn;
  }
  const pool = client ?? getPool();
  return detectBlogCategoryColumn(pool);
}

type CategoryVariantSource = {
  slug?: string | null;
  name?: string | null;
};

interface CategoryVariantBuckets {
  normalized: Set<string>;
  raw: Set<string>;
  collapsed: Set<string>;
}

export interface CategoryVariants {
  normalized: string[];
  raw: string[];
  collapsed: string[];
}

function addCategoryVariant(
  buckets: CategoryVariantBuckets,
  value: string | null | undefined
): void {
  if (typeof value !== 'string') {
    return;
  }

  const trimmed = value.trim();
  if (!trimmed) {
    return;
  }

  buckets.raw.add(trimmed);

  const normalized = trimmed.toLowerCase();
  if (normalized) {
    buckets.normalized.add(normalized);
    const collapsed = normalized.replace(/[\s-]+/g, '');
    if (collapsed) {
      buckets.collapsed.add(collapsed);
    }
  }

  const withSpaces = trimmed.replace(/-/g, ' ').trim();
  if (withSpaces && withSpaces !== trimmed) {
    buckets.raw.add(withSpaces);
    const normalizedWithSpaces = withSpaces.toLowerCase();
    if (normalizedWithSpaces) {
      buckets.normalized.add(normalizedWithSpaces);
      const collapsedWithSpaces = normalizedWithSpaces.replace(/[\s-]+/g, '');
      if (collapsedWithSpaces) {
        buckets.collapsed.add(collapsedWithSpaces);
      }
    }
  }
}

export function buildCategoryVariants(source: CategoryVariantSource): CategoryVariants {
  const buckets: CategoryVariantBuckets = {
    normalized: new Set<string>(),
    raw: new Set<string>(),
    collapsed: new Set<string>()
  };

  addCategoryVariant(buckets, source.slug ?? null);

  if (source.name) {
    addCategoryVariant(buckets, slugifyCategoryName(source.name));
    addCategoryVariant(buckets, source.name);
  }

  return {
    normalized: Array.from(buckets.normalized),
    raw: Array.from(buckets.raw),
    collapsed: Array.from(buckets.collapsed)
  };
>>>>>>> 2a50428d
}

function normalizeCount(value: unknown): number {
  if (typeof value === 'number' && Number.isFinite(value)) {
    return value;
  }
  if (typeof value === 'string' && value) {
    const parsed = Number.parseInt(value, 10);
    if (Number.isFinite(parsed)) {
      return parsed;
    }
  }
  return 0;
}

export function getCategoryTypeSynonyms(type: CategoryType): string[] {
  if (type === 'blog') {
    return ['blog', 'blogs'];
  }
  return ['product', 'products'];
}

const bigintLike = z.union([z.bigint(), z.number(), z.string()]);

type BigintLike = z.infer<typeof bigintLike>;

const categoryRecordSchema = z.object({
  id: bigintLike,
  type: z.string(),
  slug: z.string(),
  name: z.string(),
  short_description: z.string().nullable().optional(),
  long_description: z.string().nullable().optional(),
  hero_image_url: z.string().nullable().optional(),
  last_tidb_update_at: z.string().nullable().optional(),
  updated_at: z.string().nullable().optional()
});

function toBigInt(value: BigintLike): bigint {
  if (typeof value === 'bigint') {
    return value;
  }
  if (typeof value === 'number') {
    return BigInt(Math.trunc(value));
  }
  return BigInt(value);
}

function toTrimmedOrNull(value: unknown): string | null {
  if (typeof value !== 'string') {
    return null;
  }
  const trimmed = value.trim();
  return trimmed.length > 0 ? trimmed : null;
}

export type CategoryRecord = z.infer<typeof categoryRecordSchema>;

export interface CategorySummary {
  id: bigint;
  type: CategoryType;
  slug: string;
  name: string;
  shortDescription: string | null;
  longDescription: string | null;
  heroImageUrl: string | null;
  lastUpdatedAt: string | null;
}

function normalizeCategoryRecord(record: CategoryRecord): CategorySummary {
  const typeValue = record.type?.toLowerCase() === 'blog' ? 'blog' : 'product';
  const lastUpdated = record.updated_at || record.last_tidb_update_at || null;
  return {
    id: toBigInt(record.id),
    type: typeValue,
    slug: record.slug,
    name: record.name,
    shortDescription: toTrimmedOrNull(record.short_description),
    longDescription: toTrimmedOrNull(record.long_description),
    heroImageUrl: toTrimmedOrNull(record.hero_image_url),
    lastUpdatedAt: lastUpdated && lastUpdated.trim().length > 0 ? lastUpdated : null
  };
}

export interface CategoryPickerOption {
  type: CategoryType;
  slug: string;
  name: string;
}

export interface CategoryQueryOptions {
  type?: CategoryType;
  limit?: number;
  offset?: number;
  requestId?: string;
}

export interface CategoryQueryResult {
  categories: CategorySummary[];
  totalCount: number;
}

export interface CategoryPickerOptions {
  type?: CategoryType;
  requestId?: string;
}

export interface AllCategoriesQueryOptions {
  type?: CategoryType;
  batchSize?: number;
  requestId?: string;
}

function buildCategoryWhereClause(options: { type?: CategoryType }): { where: string; params: unknown[] } {
  const where: string[] = ['is_published = 1'];
  const params: unknown[] = [];

  if (options.type) {
    const synonyms = getCategoryTypeSynonyms(options.type);
    const placeholders = synonyms.map(() => '?').join(', ');
    where.push(`LOWER(type) IN (${placeholders})`);
    params.push(...synonyms);
  }

  return { where: where.join(' AND '), params };
}

export async function getPublishedCategories(options: CategoryQueryOptions = {}): Promise<CategoryQueryResult> {
  const pool = getPool();
  const limit = options.limit ?? 12;
  const offset = options.offset ?? 0;
  const { where, params } = buildCategoryWhereClause({ type: options.type });

  try {
    const [rows] = await pool.query(
      `SELECT id, type, slug, name, short_description, long_description, hero_image_url, last_tidb_update_at, updated_at
        FROM categories
        WHERE ${where}
        ORDER BY name ASC
        LIMIT ? OFFSET ?`,
      [...params, limit, offset]
    );

    const parsed = z.array(categoryRecordSchema).safeParse(rows);
    if (!parsed.success) {
      console.error('[categories] failed to parse published categories', parsed.error.format(), options.requestId
        ? { requestId: options.requestId }
        : undefined);
      return { categories: [], totalCount: 0 };
    }

    const categories = parsed.data.map(normalizeCategoryRecord);

    const [countRows] = await pool.query<RowDataPacket[]>(
      `SELECT COUNT(*) AS total FROM categories WHERE ${where}`,
      params
    );
    const total = Array.isArray(countRows) && countRows.length > 0 ? countRows[0]?.total : 0;

    return { categories, totalCount: normalizeCount(total) };
  } catch (error) {
    const info = toDbErrorInfo(error);
    console.error('[categories] published categories query failed', info, options.requestId ? { requestId: options.requestId } : undefined);
    return { categories: [], totalCount: 0 };
  }
}

export async function getAllPublishedCategories(
  options: AllCategoriesQueryOptions = {}
): Promise<CategorySummary[]> {
  const batchSize = options.batchSize && options.batchSize > 0 ? Math.min(options.batchSize, 500) : 200;
  const categories: CategorySummary[] = [];
  let offset = 0;

  while (true) {
    const { categories: pageCategories, totalCount } = await getPublishedCategories({
      type: options.type,
      limit: batchSize,
      offset,
      requestId: options.requestId
    });

    if (pageCategories.length === 0) {
      break;
    }

    categories.push(...pageCategories);
    offset += pageCategories.length;

    if (offset >= totalCount || pageCategories.length < batchSize) {
      break;
    }
  }

  return categories;
}

export async function getPublishedCategoryPickerOptions(
  options: CategoryPickerOptions = {}
): Promise<CategoryPickerOption[]> {
  const pool = getPool();
  const { where, params } = buildCategoryWhereClause({ type: options.type });

  try {
    const [rows] = await pool.query(
      `SELECT type, slug, name
        FROM categories
        WHERE ${where}
        ORDER BY name ASC`,
      params
    );

    const parsed = z
      .array(
        z.object({
          type: z.string(),
          slug: z.string(),
          name: z.string()
        })
      )
      .safeParse(rows);

    if (!parsed.success) {
      console.error('[categories] failed to parse picker options', parsed.error.format(), options.requestId
        ? { requestId: options.requestId }
        : undefined);
      return [];
    }

    return parsed.data.map((item) => ({
      type: item.type.toLowerCase() === 'blog' ? 'blog' : 'product',
      slug: item.slug,
      name: item.name
    }));
  } catch (error) {
    const info = toDbErrorInfo(error);
    console.error('[categories] picker options query failed', info, options.requestId ? { requestId: options.requestId } : undefined);
    return [];
  }
}

export async function categoryExistsByType(type: CategoryType, slug: string): Promise<boolean> {
  const pool = getPool();
  const synonyms = getCategoryTypeSynonyms(type);
  const placeholders = synonyms.map(() => '?').join(', ');

  try {
    const [rows] = await pool.query<RowDataPacket[]>(
      `SELECT 1
        FROM categories
        WHERE slug = ? AND LOWER(type) IN (${placeholders})
        LIMIT 1`,
      [slug, ...synonyms]
    );
    return Array.isArray(rows) && rows.length > 0;
  } catch (error) {
    console.error('[categories] exists query failed', toDbErrorInfo(error));
    return false;
  }
}

export interface CategoryBySlugOptions {
  requestId?: string;
}

export async function getPublishedCategoryBySlug(
  slug: string,
  options: CategoryBySlugOptions = {}
): Promise<CategorySummary | null> {
  const pool = getPool();
  try {
    const [rows] = await pool.query(
      `SELECT id, type, slug, name, short_description, long_description, hero_image_url, last_tidb_update_at, updated_at
        FROM categories
        WHERE slug = ? AND is_published = 1
        LIMIT 1`,
      [slug]
    );

    const parsed = z.array(categoryRecordSchema).safeParse(rows);
    if (!parsed.success || parsed.data.length === 0) {
      return null;
    }

    return normalizeCategoryRecord(parsed.data[0]!);
  } catch (error) {
    const info = toDbErrorInfo(error);
    console.error('[categories] lookup by slug failed', info, options.requestId ? { requestId: options.requestId } : undefined);
    return null;
  }
}

const categoryProductRecordSchema = z.object({
  id: bigintLike,
  slug: z.string(),
  title_h1: z.string(),
  short_summary: z.string().nullable().optional(),
  price: z.string().nullable().optional(),
  images_json: z.string().nullable().optional(),
  last_tidb_update_at: z.string().nullable().optional(),
  updated_at: z.string().nullable().optional()
});

export interface CategoryProductSummary {
  id: bigint;
  slug: string;
  title: string;
  shortSummary: string | null;
  price: string | null;
  primaryImage: string | null;
  lastUpdatedAt: string | null;
}

export interface CategoryProductsQueryOptions {
  limit?: number;
  offset?: number;
  requestId?: string;
}

export interface CategoryProductsQueryResult {
  products: CategoryProductSummary[];
  totalCount: number;
}

function parseImages(value: string | null | undefined): string[] {
  if (!value) {
    return [];
  }
  try {
    const parsed = JSON.parse(value);
    if (Array.isArray(parsed)) {
      return parsed.filter((item): item is string => typeof item === 'string' && item.length > 0);
    }
  } catch (error) {
    console.warn('[categories] failed to parse images_json', error);
  }
  return [];
}

function normalizeProductRecord(record: z.infer<typeof categoryProductRecordSchema>): CategoryProductSummary {
  const images = parseImages(record.images_json ?? null);
  const lastUpdated = record.updated_at || record.last_tidb_update_at || null;
  return {
    id: toBigInt(record.id),
    slug: record.slug,
    title: record.title_h1,
    shortSummary: toTrimmedOrNull(record.short_summary),
    price: toTrimmedOrNull(record.price),
    primaryImage: images.length > 0 ? images[0]! : null,
    lastUpdatedAt: lastUpdated && lastUpdated.trim().length > 0 ? lastUpdated : null
  };
}

// Build a robust match fragment for category columns, including JSON arrays or CSV text in `categories`.
interface CategoryMatchData {
  normalizedValues: string[];
  jsonValues: string[];
  csvTokens: string[];
}

function createCategoryMatchData(
  category: Pick<CategorySummary, 'slug' | 'name'>
): CategoryMatchData {
  const normalizedValues = new Set<string>();
  const jsonValues = new Set<string>();
  const csvTokens = new Set<string>();

  function registerCandidate(value: string | null | undefined) {
    if (typeof value !== 'string') {
      return;
    }
    const trimmed = value.trim();
    if (!trimmed) {
      return;
    }

    jsonValues.add(trimmed);

    const normalized = trimmed.toLowerCase();
    jsonValues.add(normalized);
    normalizedValues.add(normalized);

    const csv = normalized.replace(/\s+/g, '');
    if (csv) {
      csvTokens.add(csv);
    }
  }

  registerCandidate(category.slug);
  registerCandidate(category.name);

  if (typeof category.name === 'string' && category.name.trim()) {
    registerCandidate(slugifyCategoryName(category.name));
  }

  return {
    normalizedValues: Array.from(normalizedValues),
    jsonValues: Array.from(jsonValues),
    csvTokens: Array.from(csvTokens)
  };
}

function buildCategoryMatchFragments(
  columns: ProductCategoryColumn[],
<<<<<<< HEAD
  match: CategoryMatchData
=======
  variants: CategoryVariants
>>>>>>> 2a50428d
): { where: string; params: unknown[] } {
  const pieces: string[] = [];
  const params: unknown[] = [];

  const hasVariants =
    variants.normalized.length > 0 || variants.raw.length > 0 || variants.collapsed.length > 0;

  if (columns.length === 0 || !hasVariants) {
    return { where: '0', params };
  }

  for (const column of columns) {
<<<<<<< HEAD
    if ((column === 'category' || column === 'category_slug') && match.normalizedValues.length > 0) {
      const equality = match.normalizedValues.map(() => 'LOWER(TRIM(??)) = ?').join(' OR ');
      pieces.push(`(${equality})`);
      for (const value of match.normalizedValues) {
        params.push(column, value);
      }
    } else if (column === 'categories' && (match.jsonValues.length > 0 || match.csvTokens.length > 0)) {
      const jsonFragments: string[] = [];
      const jsonParams: unknown[] = [];
      for (const value of match.jsonValues) {
        jsonFragments.push('JSON_CONTAINS(CAST(?? AS JSON), JSON_QUOTE(?))');
        jsonParams.push(column, value);
      }

      const csvFragments: string[] = [];
      const csvParams: unknown[] = [];
      for (const token of match.csvTokens) {
        csvFragments.push(`FIND_IN_SET(?, REPLACE(LOWER(TRIM(??)), ' ', '')) > 0`);
        csvParams.push(token, column);
        csvFragments.push(`CONCAT(',', REPLACE(LOWER(TRIM(??)), ' ', ''), ',') LIKE ?`);
        csvParams.push(column, `%,${token},%`);
      }

      const jsonClause = jsonFragments.length > 0 ? jsonFragments.join(' OR ') : '0';
      const csvClause = csvFragments.length > 0 ? csvFragments.join(' OR ') : '0';

      pieces.push(`(
        (JSON_VALID(??) AND (${jsonClause}))
        OR
        (NOT JSON_VALID(??) AND (${csvClause}))
      )`);

      params.push(column, ...jsonParams, column, ...csvParams);
=======
    if (column === 'category' || column === 'category_slug') {
      if (variants.normalized.length === 0) {
        continue;
      }
      const placeholders = variants.normalized.map(() => '?').join(', ');
      pieces.push(`LOWER(TRIM(??)) IN (${placeholders})`);
      params.push(column, ...variants.normalized);
    } else if (column === 'categories') {
      const jsonPieces: string[] = [];
      const jsonParams: unknown[] = [];
      const csvPieces: string[] = [];
      const csvParams: unknown[] = [];

      const jsonScalarValues = Array.from(
        new Set<string>([...variants.raw, ...variants.normalized].filter((value) => value.length > 0))
      );
      const jsonSlugValues = Array.from(new Set<string>(variants.normalized.filter((value) => value.length > 0)));
      const jsonNameValues = Array.from(new Set<string>(variants.raw.filter((value) => value.length > 0)));

      for (const value of jsonScalarValues) {
        jsonPieces.push('JSON_CONTAINS(CAST(?? AS JSON), JSON_QUOTE(?))');
        jsonParams.push(column, value);
      }

      for (const value of jsonSlugValues) {
        jsonPieces.push("JSON_CONTAINS(JSON_EXTRACT(CAST(?? AS JSON), '$[*].slug'), JSON_QUOTE(?))");
        jsonParams.push(column, value);
        jsonPieces.push("JSON_CONTAINS(JSON_EXTRACT(CAST(?? AS JSON), '$[*].category_slug'), JSON_QUOTE(?))");
        jsonParams.push(column, value);
      }

      for (const value of jsonNameValues) {
        jsonPieces.push("JSON_CONTAINS(JSON_EXTRACT(CAST(?? AS JSON), '$[*].name'), JSON_QUOTE(?))");
        jsonParams.push(column, value);
      }

      for (const collapsed of variants.collapsed) {
        if (collapsed.length === 0) {
          continue;
        }
        const sanitizedExpr = String.raw`REPLACE(REPLACE(REPLACE(REPLACE(REPLACE(REPLACE(REPLACE(REPLACE(LOWER(TRIM(CAST(?? AS CHAR)))), '"', ','), '[', ','), ']', ','), '{', ','), '}', ','), ':', ','), ' ', ''), '-', '')`;
        csvPieces.push(`(
            FIND_IN_SET(?, ${sanitizedExpr}) > 0
            OR
            CONCAT(',', ${sanitizedExpr}, ',') LIKE ?
          )`);
        csvParams.push(collapsed, column, column, `%,${collapsed},%`);
      }

      const clauses: string[] = [];
      if (jsonPieces.length > 0) {
        clauses.push(`(JSON_VALID(??) AND (${jsonPieces.join(' OR ')}))`);
        params.push(column, ...jsonParams);
      }
      if (csvPieces.length > 0) {
        clauses.push(`(${csvPieces.join(' OR ')})`);
        params.push(...csvParams);
      }

      if (clauses.length > 0) {
        pieces.push(clauses.length === 1 ? clauses[0]! : `(${clauses.join(' OR ')})`);
      }
>>>>>>> 2a50428d
    }
  }

  const where = pieces.length > 0 ? pieces.join(' OR ') : '0';
  return { where, params };
}

async function countProductsForCategory(
<<<<<<< HEAD
  category: Pick<CategorySummary, 'slug' | 'name'>,
  columns: ProductCategoryColumn[],
  match?: CategoryMatchData
): Promise<number> {
  if (columns.length === 0) {
    return 0;
  }

  const categoryMatch = match ?? createCategoryMatchData(category);
  if (
    categoryMatch.normalizedValues.length === 0 &&
    categoryMatch.jsonValues.length === 0 &&
    categoryMatch.csvTokens.length === 0
  ) {
=======
  variants: CategoryVariants,
  columns: ProductCategoryColumn[]
): Promise<number> {
  const hasVariants =
    variants.normalized.length > 0 || variants.raw.length > 0 || variants.collapsed.length > 0;

  if (!hasVariants || columns.length === 0) {
>>>>>>> 2a50428d
    return 0;
  }

  const pool = getPool();
<<<<<<< HEAD
  const { where, params } = buildCategoryMatchFragments(columns, categoryMatch);
=======
  const { where, params } = buildCategoryMatchFragments(columns, variants);
>>>>>>> 2a50428d

  try {
    const [rows] = await pool.query<RowDataPacket[]>(
      `SELECT COUNT(*) AS total
        FROM products
        WHERE is_published = 1 AND (${where})`,
      params
    );
    const total = Array.isArray(rows) && rows.length > 0 ? rows[0]?.total : 0;
    return normalizeCount(total);
  } catch (error) {
    const info = toDbErrorInfo(error);
    console.error('[categories] count products failed', info);
    return 0;
  }
}

export async function getPublishedProductsForCategory(
  category: Pick<CategorySummary, 'id' | 'slug' | 'name'>,
  options: CategoryProductsQueryOptions = {}
): Promise<CategoryProductsQueryResult> {
  const pool = getPool();
  const limit = options.limit ?? 10;
  const offset = options.offset ?? 0;
  const requestId = options.requestId;
  const columns = await getProductCategoryColumns(pool);
<<<<<<< HEAD
  if (columns.length === 0) {
    return { products: [], totalCount: 0 };
  }
  const match = createCategoryMatchData({ slug: category.slug, name: category.name });
  if (match.normalizedValues.length === 0 && match.jsonValues.length === 0 && match.csvTokens.length === 0) {
    return { products: [], totalCount: 0 };
  }

  const { where, params } = buildCategoryMatchFragments(columns, match);
=======
  const variants = buildCategoryVariants({ slug: category.slug, name: category.name });

  const hasVariants =
    variants.normalized.length > 0 || variants.raw.length > 0 || variants.collapsed.length > 0;

  if (!hasVariants || columns.length === 0) {
    return { products: [], totalCount: 0 };
  }

  const { where, params } = buildCategoryMatchFragments(columns, variants);
>>>>>>> 2a50428d

  try {
    const [rows] = await pool.query(
      `SELECT id, slug, title_h1, short_summary, price, images_json, last_tidb_update_at, updated_at
        FROM products
        WHERE is_published = 1 AND (${where})
        ORDER BY title_h1 ASC
        LIMIT ? OFFSET ?`,
      [...params, limit, offset]
    );

    const parsed = z.array(categoryProductRecordSchema).safeParse(rows);
    if (!parsed.success) {
      console.error('[categories] failed to parse products for category', parsed.error.format(), requestId
        ? { requestId }
        : undefined);
      return { products: [], totalCount: 0 };
    }

    const products = parsed.data.map(normalizeProductRecord);
<<<<<<< HEAD
    const totalCount = await countProductsForCategory({ slug: category.slug, name: category.name }, columns, match);
=======
    const totalCount = await countProductsForCategory(variants, columns);
>>>>>>> 2a50428d

    return { products, totalCount };
  } catch (error) {
    const info = toDbErrorInfo(error);
    console.error('[categories] products for category query failed', info, requestId ? { requestId } : undefined);
    return { products: [], totalCount: 0 };
  }
}

export interface CategorySitemapEntry {
  slug: string;
  type: CategoryType;
  lastUpdatedAt: string | null;
}

export async function getPublishedCategorySitemapEntries(): Promise<CategorySitemapEntry[]> {
  const pool = getPool();
  try {
    const [rows] = await pool.query(
      `SELECT id, type, slug, name, short_description, long_description, hero_image_url, last_tidb_update_at, updated_at
        FROM categories
        WHERE is_published = 1`
    );

    const parsed = z.array(categoryRecordSchema).safeParse(rows);
    if (!parsed.success) {
      console.error('[categories] failed to parse sitemap entries', parsed.error.format());
      return [];
    }

    return parsed.data.map((record) => {
      const summary = normalizeCategoryRecord(record);
      return {
        slug: summary.slug,
        type: summary.type,
        lastUpdatedAt: summary.lastUpdatedAt
      };
    });
  } catch (error) {
    const info = toDbErrorInfo(error);
    console.error('[categories] sitemap query failed', info);
    return [];
  }
}

export function resetCategoryColumnCaches(): void {
  cachedProductCategoryColumns = undefined;
}<|MERGE_RESOLUTION|>--- conflicted
+++ resolved
@@ -51,7 +51,6 @@
 async function detectBlogCategoryColumn(client: SqlClient): Promise<BlogCategoryColumn | null> {
   if (cachedBlogCategoryColumn !== undefined) {
     return cachedBlogCategoryColumn;
-<<<<<<< HEAD
   }
 
   const candidates: BlogCategoryColumn[] = ['category_slug', 'category'];
@@ -79,111 +78,6 @@
   }
   const pool = client ?? getPool();
   return detectBlogCategoryColumn(pool);
-=======
-  }
-
-  const candidates: BlogCategoryColumn[] = ['category_slug', 'category'];
-
-  for (const column of candidates) {
-    try {
-      const [rows] = await client.query<RowDataPacket[]>(`SHOW COLUMNS FROM posts LIKE ?`, [column]);
-      if (Array.isArray(rows) && rows.length > 0) {
-        cachedBlogCategoryColumn = column;
-        return column;
-      }
-    } catch (error) {
-      const info = toDbErrorInfo(error);
-      console.warn('[categories] failed to inspect blog posts column', info);
-    }
-  }
-
-  cachedBlogCategoryColumn = null;
-  return null;
-}
-
-export async function getBlogCategoryColumn(client?: SqlClient): Promise<BlogCategoryColumn | null> {
-  if (cachedBlogCategoryColumn !== undefined) {
-    return cachedBlogCategoryColumn;
-  }
-  const pool = client ?? getPool();
-  return detectBlogCategoryColumn(pool);
-}
-
-type CategoryVariantSource = {
-  slug?: string | null;
-  name?: string | null;
-};
-
-interface CategoryVariantBuckets {
-  normalized: Set<string>;
-  raw: Set<string>;
-  collapsed: Set<string>;
-}
-
-export interface CategoryVariants {
-  normalized: string[];
-  raw: string[];
-  collapsed: string[];
-}
-
-function addCategoryVariant(
-  buckets: CategoryVariantBuckets,
-  value: string | null | undefined
-): void {
-  if (typeof value !== 'string') {
-    return;
-  }
-
-  const trimmed = value.trim();
-  if (!trimmed) {
-    return;
-  }
-
-  buckets.raw.add(trimmed);
-
-  const normalized = trimmed.toLowerCase();
-  if (normalized) {
-    buckets.normalized.add(normalized);
-    const collapsed = normalized.replace(/[\s-]+/g, '');
-    if (collapsed) {
-      buckets.collapsed.add(collapsed);
-    }
-  }
-
-  const withSpaces = trimmed.replace(/-/g, ' ').trim();
-  if (withSpaces && withSpaces !== trimmed) {
-    buckets.raw.add(withSpaces);
-    const normalizedWithSpaces = withSpaces.toLowerCase();
-    if (normalizedWithSpaces) {
-      buckets.normalized.add(normalizedWithSpaces);
-      const collapsedWithSpaces = normalizedWithSpaces.replace(/[\s-]+/g, '');
-      if (collapsedWithSpaces) {
-        buckets.collapsed.add(collapsedWithSpaces);
-      }
-    }
-  }
-}
-
-export function buildCategoryVariants(source: CategoryVariantSource): CategoryVariants {
-  const buckets: CategoryVariantBuckets = {
-    normalized: new Set<string>(),
-    raw: new Set<string>(),
-    collapsed: new Set<string>()
-  };
-
-  addCategoryVariant(buckets, source.slug ?? null);
-
-  if (source.name) {
-    addCategoryVariant(buckets, slugifyCategoryName(source.name));
-    addCategoryVariant(buckets, source.name);
-  }
-
-  return {
-    normalized: Array.from(buckets.normalized),
-    raw: Array.from(buckets.raw),
-    collapsed: Array.from(buckets.collapsed)
-  };
->>>>>>> 2a50428d
 }
 
 function normalizeCount(value: unknown): number {
@@ -588,11 +482,7 @@
 
 function buildCategoryMatchFragments(
   columns: ProductCategoryColumn[],
-<<<<<<< HEAD
   match: CategoryMatchData
-=======
-  variants: CategoryVariants
->>>>>>> 2a50428d
 ): { where: string; params: unknown[] } {
   const pieces: string[] = [];
   const params: unknown[] = [];
@@ -605,7 +495,6 @@
   }
 
   for (const column of columns) {
-<<<<<<< HEAD
     if ((column === 'category' || column === 'category_slug') && match.normalizedValues.length > 0) {
       const equality = match.normalizedValues.map(() => 'LOWER(TRIM(??)) = ?').join(' OR ');
       pieces.push(`(${equality})`);
@@ -639,70 +528,6 @@
       )`);
 
       params.push(column, ...jsonParams, column, ...csvParams);
-=======
-    if (column === 'category' || column === 'category_slug') {
-      if (variants.normalized.length === 0) {
-        continue;
-      }
-      const placeholders = variants.normalized.map(() => '?').join(', ');
-      pieces.push(`LOWER(TRIM(??)) IN (${placeholders})`);
-      params.push(column, ...variants.normalized);
-    } else if (column === 'categories') {
-      const jsonPieces: string[] = [];
-      const jsonParams: unknown[] = [];
-      const csvPieces: string[] = [];
-      const csvParams: unknown[] = [];
-
-      const jsonScalarValues = Array.from(
-        new Set<string>([...variants.raw, ...variants.normalized].filter((value) => value.length > 0))
-      );
-      const jsonSlugValues = Array.from(new Set<string>(variants.normalized.filter((value) => value.length > 0)));
-      const jsonNameValues = Array.from(new Set<string>(variants.raw.filter((value) => value.length > 0)));
-
-      for (const value of jsonScalarValues) {
-        jsonPieces.push('JSON_CONTAINS(CAST(?? AS JSON), JSON_QUOTE(?))');
-        jsonParams.push(column, value);
-      }
-
-      for (const value of jsonSlugValues) {
-        jsonPieces.push("JSON_CONTAINS(JSON_EXTRACT(CAST(?? AS JSON), '$[*].slug'), JSON_QUOTE(?))");
-        jsonParams.push(column, value);
-        jsonPieces.push("JSON_CONTAINS(JSON_EXTRACT(CAST(?? AS JSON), '$[*].category_slug'), JSON_QUOTE(?))");
-        jsonParams.push(column, value);
-      }
-
-      for (const value of jsonNameValues) {
-        jsonPieces.push("JSON_CONTAINS(JSON_EXTRACT(CAST(?? AS JSON), '$[*].name'), JSON_QUOTE(?))");
-        jsonParams.push(column, value);
-      }
-
-      for (const collapsed of variants.collapsed) {
-        if (collapsed.length === 0) {
-          continue;
-        }
-        const sanitizedExpr = String.raw`REPLACE(REPLACE(REPLACE(REPLACE(REPLACE(REPLACE(REPLACE(REPLACE(LOWER(TRIM(CAST(?? AS CHAR)))), '"', ','), '[', ','), ']', ','), '{', ','), '}', ','), ':', ','), ' ', ''), '-', '')`;
-        csvPieces.push(`(
-            FIND_IN_SET(?, ${sanitizedExpr}) > 0
-            OR
-            CONCAT(',', ${sanitizedExpr}, ',') LIKE ?
-          )`);
-        csvParams.push(collapsed, column, column, `%,${collapsed},%`);
-      }
-
-      const clauses: string[] = [];
-      if (jsonPieces.length > 0) {
-        clauses.push(`(JSON_VALID(??) AND (${jsonPieces.join(' OR ')}))`);
-        params.push(column, ...jsonParams);
-      }
-      if (csvPieces.length > 0) {
-        clauses.push(`(${csvPieces.join(' OR ')})`);
-        params.push(...csvParams);
-      }
-
-      if (clauses.length > 0) {
-        pieces.push(clauses.length === 1 ? clauses[0]! : `(${clauses.join(' OR ')})`);
-      }
->>>>>>> 2a50428d
     }
   }
 
@@ -711,7 +536,6 @@
 }
 
 async function countProductsForCategory(
-<<<<<<< HEAD
   category: Pick<CategorySummary, 'slug' | 'name'>,
   columns: ProductCategoryColumn[],
   match?: CategoryMatchData
@@ -726,24 +550,11 @@
     categoryMatch.jsonValues.length === 0 &&
     categoryMatch.csvTokens.length === 0
   ) {
-=======
-  variants: CategoryVariants,
-  columns: ProductCategoryColumn[]
-): Promise<number> {
-  const hasVariants =
-    variants.normalized.length > 0 || variants.raw.length > 0 || variants.collapsed.length > 0;
-
-  if (!hasVariants || columns.length === 0) {
->>>>>>> 2a50428d
     return 0;
   }
 
   const pool = getPool();
-<<<<<<< HEAD
   const { where, params } = buildCategoryMatchFragments(columns, categoryMatch);
-=======
-  const { where, params } = buildCategoryMatchFragments(columns, variants);
->>>>>>> 2a50428d
 
   try {
     const [rows] = await pool.query<RowDataPacket[]>(
@@ -770,7 +581,6 @@
   const offset = options.offset ?? 0;
   const requestId = options.requestId;
   const columns = await getProductCategoryColumns(pool);
-<<<<<<< HEAD
   if (columns.length === 0) {
     return { products: [], totalCount: 0 };
   }
@@ -780,18 +590,6 @@
   }
 
   const { where, params } = buildCategoryMatchFragments(columns, match);
-=======
-  const variants = buildCategoryVariants({ slug: category.slug, name: category.name });
-
-  const hasVariants =
-    variants.normalized.length > 0 || variants.raw.length > 0 || variants.collapsed.length > 0;
-
-  if (!hasVariants || columns.length === 0) {
-    return { products: [], totalCount: 0 };
-  }
-
-  const { where, params } = buildCategoryMatchFragments(columns, variants);
->>>>>>> 2a50428d
 
   try {
     const [rows] = await pool.query(
@@ -812,11 +610,7 @@
     }
 
     const products = parsed.data.map(normalizeProductRecord);
-<<<<<<< HEAD
     const totalCount = await countProductsForCategory({ slug: category.slug, name: category.name }, columns, match);
-=======
-    const totalCount = await countProductsForCategory(variants, columns);
->>>>>>> 2a50428d
 
     return { products, totalCount };
   } catch (error) {
