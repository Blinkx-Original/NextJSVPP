--- conflicted
+++ resolved
@@ -392,7 +392,6 @@
   return info.code === 'ER_BAD_FIELD_ERROR' || info.errno === 1054;
 }
 
-<<<<<<< HEAD
 interface LegacyCategoryQueryParts {
   where: string;
   params: string[];
@@ -418,13 +417,10 @@
   };
 }
 
-=======
->>>>>>> dcd8a90d
 async function runLegacyCategoryCount(
   column: LegacyCategoryColumn,
   variants: string[]
 ): Promise<number | null> {
-<<<<<<< HEAD
   const query = buildLegacyCategoryQueryParts(column, variants);
   if (!query) {
     return 0;
@@ -435,17 +431,6 @@
         FROM products
         WHERE ${query.where}`;
   const params = query.params;
-=======
-  if (variants.length === 0) {
-    return 0;
-  }
-  const pool = getPool();
-  const placeholders = variants.map(() => '?').join(', ');
-  const sql = `SELECT COUNT(*) AS total
-        FROM products
-        WHERE is_published = 1 AND LOWER(${column}) IN (${placeholders})`;
-  const params = variants.map((value) => value.toLowerCase());
->>>>>>> dcd8a90d
   try {
     const [rows] = await pool.query(sql, params);
     const row = Array.isArray(rows) && rows.length > 0 ? (rows[0] as Record<string, unknown>) : null;
@@ -467,12 +452,8 @@
   variants: string[],
   options: CategoryProductsQueryOptions
 ): Promise<CategoryProductsQueryResult | null> {
-<<<<<<< HEAD
   const query = buildLegacyCategoryQueryParts(column, variants);
   if (!query) {
-=======
-  if (variants.length === 0) {
->>>>>>> dcd8a90d
     return { products: [], totalCount: 0 };
   }
 
@@ -480,13 +461,7 @@
   const limit = options.limit ?? 10;
   const offset = options.offset ?? 0;
   const requestId = options.requestId;
-<<<<<<< HEAD
   const params = [...query.params, limit, offset];
-=======
-  const placeholders = variants.map(() => '?').join(', ');
-  const where = `is_published = 1 AND LOWER(${column}) IN (${placeholders})`;
-  const params = [...variants.map((value) => value.toLowerCase()), limit, offset];
->>>>>>> dcd8a90d
 
   let rows: unknown = [];
   let unknownColumn = false;
@@ -496,11 +471,7 @@
     const [rawRows] = await pool.query(
       `SELECT id, slug, title_h1, short_summary, price, images_json, last_tidb_update_at, updated_at
         FROM products
-<<<<<<< HEAD
         WHERE ${query.where}
-=======
-        WHERE ${where}
->>>>>>> dcd8a90d
         ORDER BY title_h1 ASC
         LIMIT ? OFFSET ?`,
       params
