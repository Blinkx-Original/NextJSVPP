--- conflicted
+++ resolved
@@ -336,7 +336,6 @@
   }
 }
 
-<<<<<<< HEAD
 type LegacyCategoryColumn = 'category' | 'category_slug';
 
 const LEGACY_CATEGORY_COLUMNS: LegacyCategoryColumn[] = ['category', 'category_slug'];
@@ -380,37 +379,20 @@
   const params = matches.map((value) => value.toLowerCase());
   try {
     const [rows] = await pool.query(sql, params);
-=======
-async function countLegacyCategoryProducts(slug: string): Promise<number> {
-  const pool = getPool();
-  try {
-    const [rows] = await pool.query(
-      `SELECT COUNT(*) AS total
-        FROM products
-        WHERE is_published = 1 AND category = ?`,
-      [slug]
-    );
->>>>>>> aabd7d9e
     const row = Array.isArray(rows) && rows.length > 0 ? (rows[0] as Record<string, unknown>) : null;
     const value = row && typeof row.total !== 'undefined' ? row.total : 0;
     const total = typeof value === 'number' ? value : Number.parseInt(String(value), 10);
     return Number.isFinite(total) && total > 0 ? total : 0;
   } catch (error) {
-<<<<<<< HEAD
     if (isUnknownColumnError(error)) {
       return null;
     }
     const info = toDbErrorInfo(error);
     console.error('[categories] legacy count products error', info, { column });
-=======
-    const info = toDbErrorInfo(error);
-    console.error('[categories] legacy count products error', info);
->>>>>>> aabd7d9e
     return 0;
   }
 }
 
-<<<<<<< HEAD
 async function runLegacyCategoryQuery(
   column: LegacyCategoryColumn,
   matches: string[],
@@ -420,38 +402,22 @@
     return { products: [], totalCount: 0 };
   }
 
-=======
-async function queryLegacyCategoryProducts(
-  slug: string,
-  options: CategoryProductsQueryOptions
-): Promise<CategoryProductsQueryResult> {
->>>>>>> aabd7d9e
   const pool = getPool();
   const limit = options.limit ?? 10;
   const offset = options.offset ?? 0;
   const requestId = options.requestId;
-<<<<<<< HEAD
   const placeholders = matches.map(() => '?').join(', ');
   const where = `is_published = 1 AND LOWER(${column}) IN (${placeholders})`;
   const params = [...matches.map((value) => value.toLowerCase()), limit, offset];
-=======
->>>>>>> aabd7d9e
 
   try {
     const [rows] = await pool.query(
       `SELECT id, slug, title_h1, short_summary, price, images_json, last_tidb_update_at, updated_at
         FROM products
-<<<<<<< HEAD
         WHERE ${where}
         ORDER BY title_h1 ASC
         LIMIT ? OFFSET ?`,
       params
-=======
-        WHERE is_published = 1 AND category = ?
-        ORDER BY title_h1 ASC
-        LIMIT ? OFFSET ?`,
-      [slug, limit, offset]
->>>>>>> aabd7d9e
     );
     const parsed = z.array(categoryProductRecordSchema).safeParse(rows);
     if (!parsed.success) {
@@ -460,7 +426,6 @@
     }
 
     const products = parsed.data.map(normalizeCategoryProductRecord);
-<<<<<<< HEAD
     const totalCount = await runLegacyCategoryCount(column, matches);
     return { products, totalCount: totalCount ?? 0 };
   } catch (error) {
@@ -530,10 +495,6 @@
     } else {
       console.error('[categories] failed to parse product rows', parsed.error.format(), requestId ? { requestId } : undefined);
     }
-=======
-    const totalCount = await countLegacyCategoryProducts(slug);
-    return { products, totalCount };
->>>>>>> aabd7d9e
   } catch (error) {
     const info = toDbErrorInfo(error);
     console.error('[categories] legacy category products error', info, requestId ? { requestId } : undefined);
@@ -576,11 +537,7 @@
     return { products: [], totalCount: 0 };
   }
 
-<<<<<<< HEAD
   return queryLegacyCategoryProducts(category, options);
-=======
-  return queryLegacyCategoryProducts(category.slug, options);
->>>>>>> aabd7d9e
 }
 
 export interface CategorySitemapEntry {
