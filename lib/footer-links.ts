--- conflicted
+++ resolved
@@ -1,10 +1,6 @@
 import footerLinksData from '@/content/footer/links.json';
 
-<<<<<<< HEAD
 export type FooterLink = {
-=======
-interface FooterLinkRecord {
->>>>>>> 56d3ad6c
   title: string;
   href: string;
   external?: boolean;
@@ -15,14 +11,6 @@
   slug: string | null;
 }
 
-<<<<<<< HEAD
-=======
-interface FooterLinkEntry {
-  link: FooterLink;
-  slug: string | null;
-}
-
->>>>>>> 56d3ad6c
 const footerLinkEntries: FooterLinkEntry[] = (footerLinksData as FooterLink[]).map((link) => ({
   link,
   slug: extractInternalSlug(link)
