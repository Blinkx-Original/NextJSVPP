import footerLinksData from '@/content/footer/links.json';

interface FooterLinkRecord {
  title: string;
  href: string;
  external?: boolean;
}

export interface FooterLink {
  title: string;
  href: string;
  external: boolean;
  slug?: string;
  originalHref: string;
}

function extractSlug(rawHref: string): string | undefined {
  if (!rawHref) {
    return undefined;
  }

  const href = rawHref.trim();
  if (!href || /^https?:\/\//i.test(href)) {
    return undefined;
  }

  const normalizedPath = href.startsWith('/') ? href : `/${href}`;
  const [pathWithoutSearch] = normalizedPath.split(/[?#]/, 1);
  const path = pathWithoutSearch?.replace(/\/+$/g, '') ?? '';
  if (!path) {
    return undefined;
  }

  const segments = path.split('/').filter(Boolean);
  if (segments.length === 0) {
    return undefined;
  }

  const firstSegment = segments[0]?.toLowerCase();
  if (segments.length === 1 || firstSegment === 'legal') {
    return segments[segments.length - 1];
  }

  return undefined;
}

function normalizeFooterLink(record: FooterLinkRecord): FooterLink {
  const rawHref = record.href ?? '';
  const trimmedHref = rawHref.trim();
  const explicitExternal = record.external === true;
  const inferredExternal = /^https?:\/\//i.test(trimmedHref);
  const external = explicitExternal || inferredExternal;

  const slug = external ? undefined : extractSlug(trimmedHref);
  const href = !external && slug ? `/legal/${slug}` : trimmedHref || '#';

  return {
    title: record.title,
    href,
    external,
    slug,
    originalHref: trimmedHref || rawHref
  };
}

const footerLinks: FooterLink[] = (footerLinksData as FooterLinkRecord[]).map(
  normalizeFooterLink
);

function stripQueryAndHash(href: string): string {
  return href.split('#')[0]?.split('?')[0] ?? href;
}

function extractInternalSlug(link: FooterLink): string | null {
  if (isExternalLink(link)) {
    return null;
  }

  const cleanedHref = stripQueryAndHash(link.href).trim();
  if (!cleanedHref.startsWith('/')) {
    return null;
  }

  const trimmed = cleanedHref.replace(/\/+$/, '').replace(/^\/+/, '');
  if (!trimmed) {
    return null;
  }

  const segments = trimmed.split('/');
  const slug = segments[segments.length - 1];
  return slug.toLowerCase();
}

function stripQueryAndHash(href: string): string {
  return href.split('#')[0]?.split('?')[0] ?? href;
}

function normalizeSlugLikeValue(value: string): string | null {
  const trimmed = value.trim().replace(/\/+$/, '').replace(/^\/+/, '');
  if (!trimmed) {
    return null;
  }

  const segments = trimmed.split('/');
  const slug = segments[segments.length - 1];
  return slug.toLowerCase();
}

function extractInternalSlug(link: FooterLink): string | null {
  if (isExternalLink(link)) {
    return null;
  }

  const cleanedHref = stripQueryAndHash(link.href);
  if (!cleanedHref.startsWith('/')) {
    return null;
  }

  return normalizeSlugLikeValue(cleanedHref) ?? null;
}

export function getFooterLinks(): FooterLink[] {
  return footerLinks.map((link) => ({ ...link }));
}

export function isExternalLink(link: FooterLink): boolean {
  return link.external;
}

export function getInternalFooterSlugs(): string[] {
  return footerLinks
<<<<<<< HEAD
    .map((link) => extractInternalSlug(link))
    .filter((slug): slug is string => Boolean(slug));
}

export function findFooterLinkBySlug(slug: string): FooterLink | undefined {
  const normalized = normalizeSlugLikeValue(slug);
  if (!normalized) {
    return undefined;
  }

  return footerLinks.find((link) => extractInternalSlug(link) === normalized);
=======
    .filter((link) => !link.external && link.slug)
    .map((link) => link.slug!)
    .filter((value, index, array) => array.indexOf(value) === index);
}

export function findFooterLinkBySlug(slug: string): FooterLink | undefined {
  const normalized = slug.trim().replace(/\/$/, '').toLowerCase();
  return footerLinks.find((link) =>
    link.slug ? link.slug.trim().replace(/\/$/, '').toLowerCase() === normalized : false
  );
>>>>>>> cac96f66
}<|MERGE_RESOLUTION|>--- conflicted
+++ resolved
@@ -129,7 +129,6 @@
 
 export function getInternalFooterSlugs(): string[] {
   return footerLinks
-<<<<<<< HEAD
     .map((link) => extractInternalSlug(link))
     .filter((slug): slug is string => Boolean(slug));
 }
@@ -141,16 +140,4 @@
   }
 
   return footerLinks.find((link) => extractInternalSlug(link) === normalized);
-=======
-    .filter((link) => !link.external && link.slug)
-    .map((link) => link.slug!)
-    .filter((value, index, array) => array.indexOf(value) === index);
-}
-
-export function findFooterLinkBySlug(slug: string): FooterLink | undefined {
-  const normalized = slug.trim().replace(/\/$/, '').toLowerCase();
-  return footerLinks.find((link) =>
-    link.slug ? link.slug.trim().replace(/\/$/, '').toLowerCase() === normalized : false
-  );
->>>>>>> cac96f66
 }