--- conflicted
+++ resolved
@@ -6,7 +6,6 @@
   external?: boolean;
 }
 
-<<<<<<< HEAD
 interface FooterLinkEntry {
   link: FooterLink;
   slug: string | null;
@@ -19,123 +18,6 @@
 
 export function getFooterLinks(): FooterLink[] {
   return footerLinkEntries.map((entry) => entry.link);
-=======
-export interface FooterLink {
-  title: string;
-  href: string;
-  external: boolean;
-  slug?: string;
-  originalHref: string;
-}
-
-function extractSlug(rawHref: string): string | undefined {
-  if (!rawHref) {
-    return undefined;
-  }
-
-  const href = rawHref.trim();
-  if (!href || /^https?:\/\//i.test(href)) {
-    return undefined;
-  }
-
-  const normalizedPath = href.startsWith('/') ? href : `/${href}`;
-  const [pathWithoutSearch] = normalizedPath.split(/[?#]/, 1);
-  const path = pathWithoutSearch?.replace(/\/+$/g, '') ?? '';
-  if (!path) {
-    return undefined;
-  }
-
-  const segments = path.split('/').filter(Boolean);
-  if (segments.length === 0) {
-    return undefined;
-  }
-
-  const firstSegment = segments[0]?.toLowerCase();
-  if (segments.length === 1 || firstSegment === 'legal') {
-    return segments[segments.length - 1];
-  }
-
-  return undefined;
-}
-
-function normalizeFooterLink(record: FooterLinkRecord): FooterLink {
-  const rawHref = record.href ?? '';
-  const trimmedHref = rawHref.trim();
-  const explicitExternal = record.external === true;
-  const inferredExternal = /^https?:\/\//i.test(trimmedHref);
-  const external = explicitExternal || inferredExternal;
-
-  const slug = external ? undefined : extractSlug(trimmedHref);
-  const href = !external && slug ? `/legal/${slug}` : trimmedHref || '#';
-
-  return {
-    title: record.title,
-    href,
-    external,
-    slug,
-    originalHref: trimmedHref || rawHref
-  };
-}
-
-const footerLinks: FooterLink[] = (footerLinksData as FooterLinkRecord[]).map(
-  normalizeFooterLink
-);
-
-function stripQueryAndHash(href: string): string {
-  return href.split('#')[0]?.split('?')[0] ?? href;
-}
-
-function extractInternalSlug(link: FooterLink): string | null {
-  if (isExternalLink(link)) {
-    return null;
-  }
-
-  const cleanedHref = stripQueryAndHash(link.href).trim();
-  if (!cleanedHref.startsWith('/')) {
-    return null;
-  }
-
-  const trimmed = cleanedHref.replace(/\/+$/, '').replace(/^\/+/, '');
-  if (!trimmed) {
-    return null;
-  }
-
-  const segments = trimmed.split('/');
-  const slug = segments[segments.length - 1];
-  return slug.toLowerCase();
-}
-
-function stripQueryAndHash(href: string): string {
-  return href.split('#')[0]?.split('?')[0] ?? href;
-}
-
-function normalizeSlugLikeValue(value: string): string | null {
-  const trimmed = value.trim().replace(/\/+$/, '').replace(/^\/+/, '');
-  if (!trimmed) {
-    return null;
-  }
-
-  const segments = trimmed.split('/');
-  const slug = segments[segments.length - 1];
-  return slug.toLowerCase();
-}
-
-function extractInternalSlug(link: FooterLink): string | null {
-  if (isExternalLink(link)) {
-    return null;
-  }
-
-  const cleanedHref = stripQueryAndHash(link.href);
-  if (!cleanedHref.startsWith('/')) {
-    return null;
-  }
-
-  return normalizeSlugLikeValue(cleanedHref) ?? null;
-}
-
-export function getFooterLinks(): FooterLink[] {
-  return footerLinks.map((link) => ({ ...link }));
->>>>>>> 8231a65a
 }
 
 export function isExternalLink(link: FooterLink): boolean {
@@ -143,13 +25,8 @@
 }
 
 export function getInternalFooterSlugs(): string[] {
-<<<<<<< HEAD
   return footerLinkEntries
     .map((entry) => entry.slug)
-=======
-  return footerLinks
-    .map((link) => extractInternalSlug(link))
->>>>>>> 8231a65a
     .filter((slug): slug is string => Boolean(slug));
 }
 
@@ -159,7 +36,6 @@
     return undefined;
   }
 
-<<<<<<< HEAD
   return footerLinkEntries.find((entry) => entry.slug === normalized)?.link;
 }
 
@@ -189,7 +65,4 @@
   }
 
   return normalizeSlugLikeValue(cleanedHref) ?? null;
-=======
-  return footerLinks.find((link) => extractInternalSlug(link) === normalized);
->>>>>>> 8231a65a
 }