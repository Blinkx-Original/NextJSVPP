import footerLinksData from '@/content/footer/links.json';

interface FooterLinkRecord {
  title: string;
  href: string;
  external?: boolean;
}

export interface FooterLink {
  title: string;
  href: string;
  external: boolean;
  slug?: string;
  originalHref: string;
}

function extractSlug(rawHref: string): string | undefined {
  if (!rawHref) {
    return undefined;
  }

  const href = rawHref.trim();
  if (!href || /^https?:\/\//i.test(href)) {
    return undefined;
  }

  const normalizedPath = href.startsWith('/') ? href : `/${href}`;
  const [pathWithoutSearch] = normalizedPath.split(/[?#]/, 1);
  const path = pathWithoutSearch?.replace(/\/+$/g, '') ?? '';
  if (!path) {
    return undefined;
  }

  const segments = path.split('/').filter(Boolean);
  if (segments.length === 0) {
    return undefined;
  }

  const firstSegment = segments[0]?.toLowerCase();
  if (segments.length === 1 || firstSegment === 'legal') {
    return segments[segments.length - 1];
  }

  return undefined;
}

function normalizeFooterLink(record: FooterLinkRecord): FooterLink {
  const rawHref = record.href ?? '';
  const trimmedHref = rawHref.trim();
  const explicitExternal = record.external === true;
  const inferredExternal = /^https?:\/\//i.test(trimmedHref);
  const external = explicitExternal || inferredExternal;

  const slug = external ? undefined : extractSlug(trimmedHref);
  const href = !external && slug ? `/legal/${slug}` : trimmedHref || '#';

  return {
    title: record.title,
    href,
    external,
    slug,
    originalHref: trimmedHref || rawHref
  };
}

const footerLinks: FooterLink[] = (footerLinksData as FooterLinkRecord[]).map(
  normalizeFooterLink
);

function stripQueryAndHash(href: string): string {
  return href.split('#')[0]?.split('?')[0] ?? href;
}

function extractInternalSlug(link: FooterLink): string | null {
  if (isExternalLink(link)) {
    return null;
  }

  const cleanedHref = stripQueryAndHash(link.href).trim();
  if (!cleanedHref.startsWith('/')) {
    return null;
  }

  const trimmed = cleanedHref.replace(/\/+$/, '').replace(/^\/+/, '');
  if (!trimmed) {
    return null;
  }

  const segments = trimmed.split('/');
  const slug = segments[segments.length - 1];
  return slug.toLowerCase();
}

export function getFooterLinks(): FooterLink[] {
  return footerLinks.map((link) => ({ ...link }));
}

export function isExternalLink(link: FooterLink): boolean {
  return link.external;
}

export function getInternalFooterSlugs(): string[] {
  return footerLinks
<<<<<<< HEAD
    .filter((link) => !link.external && link.slug)
    .map((link) => link.slug!)
    .filter((value, index, array) => array.indexOf(value) === index);
}

export function findFooterLinkBySlug(slug: string): FooterLink | undefined {
  const normalized = slug.trim().replace(/\/$/, '').toLowerCase();
  return footerLinks.find((link) =>
    link.slug ? link.slug.trim().replace(/\/$/, '').toLowerCase() === normalized : false
  );
=======
    .map((link) => extractInternalSlug(link))
    .filter((slug): slug is string => Boolean(slug));
}

export function findFooterLinkBySlug(slug: string): FooterLink | undefined {
  const normalized = slug.replace(/\/$/, '').toLowerCase();
  return footerLinks.find((link) => extractInternalSlug(link) === normalized);
>>>>>>> 4688093c
}<|MERGE_RESOLUTION|>--- conflicted
+++ resolved
@@ -101,7 +101,6 @@
 
 export function getInternalFooterSlugs(): string[] {
   return footerLinks
-<<<<<<< HEAD
     .filter((link) => !link.external && link.slug)
     .map((link) => link.slug!)
     .filter((value, index, array) => array.indexOf(value) === index);
@@ -112,13 +111,4 @@
   return footerLinks.find((link) =>
     link.slug ? link.slug.trim().replace(/\/$/, '').toLowerCase() === normalized : false
   );
-=======
-    .map((link) => extractInternalSlug(link))
-    .filter((slug): slug is string => Boolean(slug));
-}
-
-export function findFooterLinkBySlug(slug: string): FooterLink | undefined {
-  const normalized = slug.replace(/\/$/, '').toLowerCase();
-  return footerLinks.find((link) => extractInternalSlug(link) === normalized);
->>>>>>> 4688093c
 }